[
  {
    "anonymous": false,
    "inputs": [
      {
        "indexed": false,
        "internalType": "uint256",
        "name": "timestamp",
        "type": "uint256"
      }
    ],
    "name": "Pause",
    "type": "event"
  },
  {
    "anonymous": false,
    "inputs": [
      {
        "indexed": false,
        "internalType": "uint256",
        "name": "timestamp",
        "type": "uint256"
      },
      {
        "indexed": false,
        "internalType": "uint256",
        "name": "timePassed",
        "type": "uint256"
      }
    ],
    "name": "Unpause",
    "type": "event"
  },
  {
    "inputs": [],
    "name": "pause",
    "outputs": [],
    "stateMutability": "payable",
    "type": "function"
  },
  {
    "inputs": [],
    "name": "unpause",
    "outputs": [],
    "stateMutability": "payable",
    "type": "function"
  },
  {
    "anonymous": false,
    "inputs": [
      {
        "indexed": true,
        "internalType": "address",
        "name": "previousOwner",
        "type": "address"
      },
      {
        "indexed": true,
        "internalType": "address",
        "name": "newOwner",
        "type": "address"
      }
    ],
    "name": "OwnershipTransferred",
    "type": "event"
  },
  {
    "inputs": [],
    "name": "claimOwnership",
    "outputs": [],
    "stateMutability": "nonpayable",
    "type": "function"
  },
  {
    "inputs": [],
    "name": "owner",
    "outputs": [
      {
        "internalType": "address",
        "name": "owner_",
        "type": "address"
      }
    ],
    "stateMutability": "view",
    "type": "function"
  },
  {
    "inputs": [],
    "name": "ownerCandidate",
    "outputs": [
      {
        "internalType": "address",
        "name": "ownerCandidate_",
        "type": "address"
      }
    ],
    "stateMutability": "view",
    "type": "function"
  },
  {
    "inputs": [
      {
        "internalType": "address",
        "name": "_newOwner",
        "type": "address"
      }
    ],
    "name": "transferOwnership",
    "outputs": [],
    "stateMutability": "nonpayable",
    "type": "function"
  },
  {
    "inputs": [
      {
        "internalType": "bytes4",
        "name": "_functionSelector",
        "type": "bytes4"
      }
    ],
    "name": "facetAddress",
    "outputs": [
      {
        "internalType": "address",
        "name": "facetAddress_",
        "type": "address"
      }
    ],
    "stateMutability": "view",
    "type": "function"
  },
  {
    "inputs": [],
    "name": "facetAddresses",
    "outputs": [
      {
        "internalType": "address[]",
        "name": "facetAddresses_",
        "type": "address[]"
      }
    ],
    "stateMutability": "view",
    "type": "function"
  },
  {
    "inputs": [
      {
        "internalType": "address",
        "name": "_facet",
        "type": "address"
      }
    ],
    "name": "facetFunctionSelectors",
    "outputs": [
      {
        "internalType": "bytes4[]",
        "name": "facetFunctionSelectors_",
        "type": "bytes4[]"
      }
    ],
    "stateMutability": "view",
    "type": "function"
  },
  {
    "inputs": [],
    "name": "facets",
    "outputs": [
      {
        "components": [
          {
            "internalType": "address",
            "name": "facetAddress",
            "type": "address"
          },
          {
            "internalType": "bytes4[]",
            "name": "functionSelectors",
            "type": "bytes4[]"
          }
        ],
        "internalType": "struct IDiamondLoupe.Facet[]",
        "name": "facets_",
        "type": "tuple[]"
      }
    ],
    "stateMutability": "view",
    "type": "function"
  },
  {
    "inputs": [
      {
        "internalType": "bytes4",
        "name": "_interfaceId",
        "type": "bytes4"
      }
    ],
    "name": "supportsInterface",
    "outputs": [
      {
        "internalType": "bool",
        "name": "",
        "type": "bool"
      }
    ],
    "stateMutability": "view",
    "type": "function"
  },
  {
    "anonymous": false,
    "inputs": [
      {
        "components": [
          {
            "internalType": "address",
            "name": "facetAddress",
            "type": "address"
          },
          {
            "internalType": "enum IDiamondCut.FacetCutAction",
            "name": "action",
            "type": "uint8"
          },
          {
            "internalType": "bytes4[]",
            "name": "functionSelectors",
            "type": "bytes4[]"
          }
        ],
        "indexed": false,
        "internalType": "struct IDiamondCut.FacetCut[]",
        "name": "_diamondCut",
        "type": "tuple[]"
      },
      {
        "indexed": false,
        "internalType": "address",
        "name": "_init",
        "type": "address"
      },
      {
        "indexed": false,
        "internalType": "bytes",
        "name": "_calldata",
        "type": "bytes"
      }
    ],
    "name": "DiamondCut",
    "type": "event"
  },
  {
    "inputs": [
      {
        "components": [
          {
            "internalType": "address",
            "name": "facetAddress",
            "type": "address"
          },
          {
            "internalType": "enum IDiamondCut.FacetCutAction",
            "name": "action",
            "type": "uint8"
          },
          {
            "internalType": "bytes4[]",
            "name": "functionSelectors",
            "type": "bytes4[]"
          }
        ],
        "internalType": "struct IDiamondCut.FacetCut[]",
        "name": "_diamondCut",
        "type": "tuple[]"
      },
      {
        "internalType": "address",
        "name": "_init",
        "type": "address"
      },
      {
        "internalType": "bytes",
        "name": "_calldata",
        "type": "bytes"
      }
    ],
    "name": "diamondCut",
    "outputs": [],
    "stateMutability": "nonpayable",
    "type": "function"
  },
  {
    "inputs": [
      {
        "internalType": "address",
        "name": "target",
        "type": "address"
      }
    ],
    "name": "AddressEmptyCode",
    "type": "error"
  },
  {
    "inputs": [
      {
        "internalType": "address",
        "name": "account",
        "type": "address"
      }
    ],
    "name": "AddressInsufficientBalance",
    "type": "error"
  },
  {
    "inputs": [],
    "name": "ECDSAInvalidSignature",
    "type": "error"
  },
  {
    "inputs": [
      {
        "internalType": "uint256",
        "name": "length",
        "type": "uint256"
      }
    ],
    "name": "ECDSAInvalidSignatureLength",
    "type": "error"
  },
  {
    "inputs": [
      {
        "internalType": "bytes32",
        "name": "s",
        "type": "bytes32"
      }
    ],
    "name": "ECDSAInvalidSignatureS",
    "type": "error"
  },
  {
    "inputs": [],
    "name": "FailedInnerCall",
    "type": "error"
  },
  {
    "inputs": [
      {
        "internalType": "uint256",
        "name": "value",
        "type": "uint256"
      }
    ],
    "name": "SafeCastOverflowedUintToInt",
    "type": "error"
  },
  {
    "inputs": [
      {
        "internalType": "address",
        "name": "token",
        "type": "address"
      }
    ],
    "name": "SafeERC20FailedOperation",
    "type": "error"
  },
  {
    "anonymous": false,
    "inputs": [
      {
        "indexed": true,
        "internalType": "bytes32",
        "name": "blueprintHash",
        "type": "bytes32"
      }
    ],
    "name": "CancelBlueprint",
    "type": "event"
  },
  {
    "anonymous": false,
    "inputs": [
      {
        "indexed": true,
        "internalType": "address",
        "name": "account",
        "type": "address"
      },
      {
        "indexed": true,
        "internalType": "contract IERC20",
        "name": "token",
        "type": "address"
      },
      {
        "indexed": false,
        "internalType": "int256",
        "name": "delta",
        "type": "int256"
      }
    ],
    "name": "InternalBalanceChanged",
    "type": "event"
  },
  {
    "anonymous": false,
    "inputs": [
      {
        "components": [
          {
            "components": [
              {
                "internalType": "address",
                "name": "publisher",
                "type": "address"
              },
              {
                "internalType": "bytes",
                "name": "data",
                "type": "bytes"
              },
              {
                "internalType": "bytes32[]",
                "name": "operatorPasteInstrs",
                "type": "bytes32[]"
              },
              {
                "internalType": "uint256",
                "name": "maxNonce",
                "type": "uint256"
              },
              {
                "internalType": "uint256",
                "name": "startTime",
                "type": "uint256"
              },
              {
                "internalType": "uint256",
                "name": "endTime",
                "type": "uint256"
              }
            ],
            "internalType": "struct LibTractor.Blueprint",
            "name": "blueprint",
            "type": "tuple"
          },
          {
            "internalType": "bytes32",
            "name": "blueprintHash",
            "type": "bytes32"
          },
          {
            "internalType": "bytes",
            "name": "signature",
            "type": "bytes"
          }
        ],
        "indexed": false,
        "internalType": "struct LibTractor.Requisition",
        "name": "requisition",
        "type": "tuple"
      }
    ],
    "name": "PublishRequisition",
    "type": "event"
  },
  {
    "anonymous": false,
    "inputs": [
      {
        "indexed": true,
        "internalType": "address",
        "name": "token",
        "type": "address"
      },
      {
        "indexed": true,
        "internalType": "address",
        "name": "sender",
        "type": "address"
      },
      {
        "indexed": true,
        "internalType": "address",
        "name": "recipient",
        "type": "address"
      },
      {
        "indexed": false,
        "internalType": "uint256",
        "name": "amount",
        "type": "uint256"
      },
      {
        "indexed": false,
        "internalType": "enum LibTransfer.From",
        "name": "fromMode",
        "type": "uint8"
      },
      {
        "indexed": false,
        "internalType": "enum LibTransfer.To",
        "name": "toMode",
        "type": "uint8"
      }
    ],
    "name": "TokenTransferred",
    "type": "event"
  },
  {
    "anonymous": false,
    "inputs": [
      {
        "indexed": true,
        "internalType": "address",
        "name": "operator",
        "type": "address"
      },
      {
        "indexed": true,
        "internalType": "address",
        "name": "publisher",
        "type": "address"
      },
      {
        "indexed": true,
        "internalType": "bytes32",
        "name": "blueprintHash",
        "type": "bytes32"
      },
      {
        "indexed": false,
        "internalType": "uint256",
        "name": "nonce",
        "type": "uint256"
      },
      {
        "indexed": false,
        "internalType": "uint256",
        "name": "gasleft",
        "type": "uint256"
      }
    ],
    "name": "Tractor",
    "type": "event"
  },
  {
    "anonymous": false,
    "inputs": [
      {
        "indexed": true,
        "internalType": "address",
        "name": "operator",
        "type": "address"
      },
      {
        "indexed": true,
        "internalType": "address",
        "name": "publisher",
        "type": "address"
      },
      {
        "indexed": true,
        "internalType": "bytes32",
        "name": "blueprintHash",
        "type": "bytes32"
      },
      {
        "indexed": false,
        "internalType": "uint256",
        "name": "nonce",
        "type": "uint256"
      },
      {
        "indexed": false,
        "internalType": "uint256",
        "name": "gasleft",
        "type": "uint256"
      }
    ],
    "name": "TractorExecutionBegan",
    "type": "event"
  },
  {
    "anonymous": false,
    "inputs": [
      {
        "indexed": false,
        "internalType": "string",
        "name": "version",
        "type": "string"
      }
    ],
    "name": "TractorVersionSet",
    "type": "event"
  },
  {
    "inputs": [
      {
        "components": [
          {
            "components": [
              {
                "internalType": "address",
                "name": "publisher",
                "type": "address"
              },
              {
                "internalType": "bytes",
                "name": "data",
                "type": "bytes"
              },
              {
                "internalType": "bytes32[]",
                "name": "operatorPasteInstrs",
                "type": "bytes32[]"
              },
              {
                "internalType": "uint256",
                "name": "maxNonce",
                "type": "uint256"
              },
              {
                "internalType": "uint256",
                "name": "startTime",
                "type": "uint256"
              },
              {
                "internalType": "uint256",
                "name": "endTime",
                "type": "uint256"
              }
            ],
            "internalType": "struct LibTractor.Blueprint",
            "name": "blueprint",
            "type": "tuple"
          },
          {
            "internalType": "bytes32",
            "name": "blueprintHash",
            "type": "bytes32"
          },
          {
            "internalType": "bytes",
            "name": "signature",
            "type": "bytes"
          }
        ],
        "internalType": "struct LibTractor.Requisition",
        "name": "requisition",
        "type": "tuple"
      }
    ],
    "name": "cancelBlueprint",
    "outputs": [],
    "stateMutability": "nonpayable",
    "type": "function"
  },
  {
    "inputs": [
      {
        "components": [
          {
            "internalType": "address",
            "name": "publisher",
            "type": "address"
          },
          {
            "internalType": "bytes",
            "name": "data",
            "type": "bytes"
          },
          {
            "internalType": "bytes32[]",
            "name": "operatorPasteInstrs",
            "type": "bytes32[]"
          },
          {
            "internalType": "uint256",
            "name": "maxNonce",
            "type": "uint256"
          },
          {
            "internalType": "uint256",
            "name": "startTime",
            "type": "uint256"
          },
          {
            "internalType": "uint256",
            "name": "endTime",
            "type": "uint256"
          }
        ],
        "internalType": "struct LibTractor.Blueprint",
        "name": "blueprint",
        "type": "tuple"
      }
    ],
    "name": "getBlueprintHash",
    "outputs": [
      {
        "internalType": "bytes32",
        "name": "",
        "type": "bytes32"
      }
    ],
    "stateMutability": "view",
    "type": "function"
  },
  {
    "inputs": [
      {
        "internalType": "bytes32",
        "name": "blueprintHash",
        "type": "bytes32"
      }
    ],
    "name": "getBlueprintNonce",
    "outputs": [
      {
        "internalType": "uint256",
        "name": "",
        "type": "uint256"
      }
    ],
    "stateMutability": "view",
    "type": "function"
  },
  {
    "inputs": [
      {
        "internalType": "address",
        "name": "account",
        "type": "address"
      },
      {
        "internalType": "bytes32",
        "name": "counterId",
        "type": "bytes32"
      }
    ],
    "name": "getCounter",
    "outputs": [
      {
        "internalType": "uint256",
        "name": "count",
        "type": "uint256"
      }
    ],
    "stateMutability": "view",
    "type": "function"
  },
  {
    "inputs": [],
    "name": "getCurrentBlueprintHash",
    "outputs": [
      {
        "internalType": "bytes32",
        "name": "",
        "type": "bytes32"
      }
    ],
    "stateMutability": "view",
    "type": "function"
  },
  {
    "inputs": [
      {
        "internalType": "bytes32",
        "name": "counterId",
        "type": "bytes32"
      }
    ],
    "name": "getPublisherCounter",
    "outputs": [
      {
        "internalType": "uint256",
        "name": "count",
        "type": "uint256"
      }
    ],
    "stateMutability": "view",
    "type": "function"
  },
  {
    "inputs": [],
    "name": "getTractorVersion",
    "outputs": [
      {
        "internalType": "string",
        "name": "",
        "type": "string"
      }
    ],
    "stateMutability": "view",
    "type": "function"
  },
  {
    "inputs": [],
    "name": "operator",
    "outputs": [
      {
        "internalType": "address",
        "name": "",
        "type": "address"
      }
    ],
    "stateMutability": "view",
    "type": "function"
  },
  {
    "inputs": [
      {
        "components": [
          {
            "components": [
              {
                "internalType": "address",
                "name": "publisher",
                "type": "address"
              },
              {
                "internalType": "bytes",
                "name": "data",
                "type": "bytes"
              },
              {
                "internalType": "bytes32[]",
                "name": "operatorPasteInstrs",
                "type": "bytes32[]"
              },
              {
                "internalType": "uint256",
                "name": "maxNonce",
                "type": "uint256"
              },
              {
                "internalType": "uint256",
                "name": "startTime",
                "type": "uint256"
              },
              {
                "internalType": "uint256",
                "name": "endTime",
                "type": "uint256"
              }
            ],
            "internalType": "struct LibTractor.Blueprint",
            "name": "blueprint",
            "type": "tuple"
          },
          {
            "internalType": "bytes32",
            "name": "blueprintHash",
            "type": "bytes32"
          },
          {
            "internalType": "bytes",
            "name": "signature",
            "type": "bytes"
          }
        ],
        "internalType": "struct LibTractor.Requisition",
        "name": "requisition",
        "type": "tuple"
      }
    ],
    "name": "publishRequisition",
    "outputs": [],
    "stateMutability": "nonpayable",
    "type": "function"
  },
  {
    "inputs": [
      {
        "internalType": "contract IERC20",
        "name": "token",
        "type": "address"
      },
      {
        "internalType": "address",
        "name": "recipient",
        "type": "address"
      },
      {
        "internalType": "uint256",
        "name": "amount",
        "type": "uint256"
      }
    ],
    "name": "sendTokenToInternalBalance",
    "outputs": [],
    "stateMutability": "payable",
    "type": "function"
  },
  {
    "inputs": [
      {
        "components": [
          {
            "components": [
              {
                "internalType": "address",
                "name": "publisher",
                "type": "address"
              },
              {
                "internalType": "bytes",
                "name": "data",
                "type": "bytes"
              },
              {
                "internalType": "bytes32[]",
                "name": "operatorPasteInstrs",
                "type": "bytes32[]"
              },
              {
                "internalType": "uint256",
                "name": "maxNonce",
                "type": "uint256"
              },
              {
                "internalType": "uint256",
                "name": "startTime",
                "type": "uint256"
              },
              {
                "internalType": "uint256",
                "name": "endTime",
                "type": "uint256"
              }
            ],
            "internalType": "struct LibTractor.Blueprint",
            "name": "blueprint",
            "type": "tuple"
          },
          {
            "internalType": "bytes32",
            "name": "blueprintHash",
            "type": "bytes32"
          },
          {
            "internalType": "bytes",
            "name": "signature",
            "type": "bytes"
          }
        ],
        "internalType": "struct LibTractor.Requisition",
        "name": "requisition",
        "type": "tuple"
      },
      {
        "internalType": "bytes",
        "name": "operatorData",
        "type": "bytes"
      }
    ],
    "name": "tractor",
    "outputs": [
      {
        "internalType": "bytes[]",
        "name": "results",
        "type": "bytes[]"
      }
    ],
    "stateMutability": "payable",
    "type": "function"
  },
  {
    "inputs": [],
    "name": "tractorUser",
    "outputs": [
      {
        "internalType": "address payable",
        "name": "",
        "type": "address"
      }
    ],
    "stateMutability": "view",
    "type": "function"
  },
  {
    "inputs": [
      {
        "internalType": "bytes32",
        "name": "counterId",
        "type": "bytes32"
      },
      {
        "internalType": "enum LibTractor.CounterUpdateType",
        "name": "updateType",
        "type": "uint8"
      },
      {
        "internalType": "uint256",
        "name": "amount",
        "type": "uint256"
      }
    ],
    "name": "updatePublisherCounter",
    "outputs": [
      {
        "internalType": "uint256",
        "name": "count",
        "type": "uint256"
      }
    ],
    "stateMutability": "nonpayable",
    "type": "function"
  },
  {
    "inputs": [
      {
        "internalType": "string",
        "name": "version",
        "type": "string"
      }
    ],
    "name": "updateTractorVersion",
    "outputs": [],
    "stateMutability": "nonpayable",
    "type": "function"
  },
  {
    "inputs": [
      {
        "internalType": "contract IERC1155",
        "name": "token",
        "type": "address"
      },
      {
        "internalType": "address",
        "name": "to",
        "type": "address"
      },
      {
        "internalType": "uint256[]",
        "name": "ids",
        "type": "uint256[]"
      },
      {
        "internalType": "uint256[]",
        "name": "values",
        "type": "uint256[]"
      }
    ],
    "name": "batchTransferERC1155",
    "outputs": [],
    "stateMutability": "payable",
    "type": "function"
  },
  {
    "inputs": [
      {
        "internalType": "contract IERC1155",
        "name": "token",
        "type": "address"
      },
      {
        "internalType": "address",
        "name": "to",
        "type": "address"
      },
      {
        "internalType": "uint256",
        "name": "id",
        "type": "uint256"
      },
      {
        "internalType": "uint256",
        "name": "value",
        "type": "uint256"
      }
    ],
    "name": "transferERC1155",
    "outputs": [],
    "stateMutability": "payable",
    "type": "function"
  },
  {
    "inputs": [
      {
        "internalType": "contract IERC721",
        "name": "token",
        "type": "address"
      },
      {
        "internalType": "address",
        "name": "to",
        "type": "address"
      },
      {
        "internalType": "uint256",
        "name": "id",
        "type": "uint256"
      }
    ],
    "name": "transferERC721",
    "outputs": [],
    "stateMutability": "payable",
    "type": "function"
  },
  {
    "anonymous": false,
    "inputs": [
      {
        "indexed": true,
        "internalType": "address",
        "name": "owner",
        "type": "address"
      },
      {
        "indexed": true,
        "internalType": "address",
        "name": "spender",
        "type": "address"
      },
      {
        "indexed": false,
        "internalType": "contract IERC20",
        "name": "token",
        "type": "address"
      },
      {
        "indexed": false,
        "internalType": "uint256",
        "name": "amount",
        "type": "uint256"
      }
    ],
    "name": "TokenApproval",
    "type": "event"
  },
  {
    "inputs": [
      {
        "internalType": "address",
        "name": "spender",
        "type": "address"
      },
      {
        "internalType": "contract IERC20",
        "name": "token",
        "type": "address"
      },
      {
        "internalType": "uint256",
        "name": "amount",
        "type": "uint256"
      }
    ],
    "name": "approveToken",
    "outputs": [],
    "stateMutability": "payable",
    "type": "function"
  },
  {
    "inputs": [
      {
        "internalType": "address",
        "name": "spender",
        "type": "address"
      },
      {
        "internalType": "contract IERC20",
        "name": "token",
        "type": "address"
      },
      {
        "internalType": "uint256",
        "name": "subtractedValue",
        "type": "uint256"
      }
    ],
    "name": "decreaseTokenAllowance",
    "outputs": [
      {
        "internalType": "bool",
        "name": "",
        "type": "bool"
      }
    ],
    "stateMutability": "nonpayable",
    "type": "function"
  },
  {
    "inputs": [
      {
        "internalType": "address",
        "name": "account",
        "type": "address"
      },
      {
        "internalType": "contract IERC20",
        "name": "token",
        "type": "address"
      }
    ],
    "name": "getAllBalance",
    "outputs": [
      {
        "components": [
          {
            "internalType": "uint256",
            "name": "internalBalance",
            "type": "uint256"
          },
          {
            "internalType": "uint256",
            "name": "externalBalance",
            "type": "uint256"
          },
          {
            "internalType": "uint256",
            "name": "totalBalance",
            "type": "uint256"
          }
        ],
        "internalType": "struct TokenFacet.Balance",
        "name": "b",
        "type": "tuple"
      }
    ],
    "stateMutability": "view",
    "type": "function"
  },
  {
    "inputs": [
      {
        "internalType": "address",
        "name": "account",
        "type": "address"
      },
      {
        "internalType": "contract IERC20[]",
        "name": "tokens",
        "type": "address[]"
      }
    ],
    "name": "getAllBalances",
    "outputs": [
      {
        "components": [
          {
            "internalType": "uint256",
            "name": "internalBalance",
            "type": "uint256"
          },
          {
            "internalType": "uint256",
            "name": "externalBalance",
            "type": "uint256"
          },
          {
            "internalType": "uint256",
            "name": "totalBalance",
            "type": "uint256"
          }
        ],
        "internalType": "struct TokenFacet.Balance[]",
        "name": "balances",
        "type": "tuple[]"
      }
    ],
    "stateMutability": "view",
    "type": "function"
  },
  {
    "inputs": [
      {
        "internalType": "address",
        "name": "account",
        "type": "address"
      },
      {
        "internalType": "contract IERC20",
        "name": "token",
        "type": "address"
      }
    ],
    "name": "getBalance",
    "outputs": [
      {
        "internalType": "uint256",
        "name": "balance",
        "type": "uint256"
      }
    ],
    "stateMutability": "view",
    "type": "function"
  },
  {
    "inputs": [
      {
        "internalType": "address",
        "name": "account",
        "type": "address"
      },
      {
        "internalType": "contract IERC20[]",
        "name": "tokens",
        "type": "address[]"
      }
    ],
    "name": "getBalances",
    "outputs": [
      {
        "internalType": "uint256[]",
        "name": "balances",
        "type": "uint256[]"
      }
    ],
    "stateMutability": "view",
    "type": "function"
  },
  {
    "inputs": [
      {
        "internalType": "address",
        "name": "account",
        "type": "address"
      },
      {
        "internalType": "contract IERC20",
        "name": "token",
        "type": "address"
      }
    ],
    "name": "getExternalBalance",
    "outputs": [
      {
        "internalType": "uint256",
        "name": "balance",
        "type": "uint256"
      }
    ],
    "stateMutability": "view",
    "type": "function"
  },
  {
    "inputs": [
      {
        "internalType": "address",
        "name": "account",
        "type": "address"
      },
      {
        "internalType": "contract IERC20[]",
        "name": "tokens",
        "type": "address[]"
      }
    ],
    "name": "getExternalBalances",
    "outputs": [
      {
        "internalType": "uint256[]",
        "name": "balances",
        "type": "uint256[]"
      }
    ],
    "stateMutability": "view",
    "type": "function"
  },
  {
    "inputs": [
      {
        "internalType": "address",
        "name": "account",
        "type": "address"
      },
      {
        "internalType": "contract IERC20",
        "name": "token",
        "type": "address"
      }
    ],
    "name": "getInternalBalance",
    "outputs": [
      {
        "internalType": "uint256",
        "name": "balance",
        "type": "uint256"
      }
    ],
    "stateMutability": "view",
    "type": "function"
  },
  {
    "inputs": [
      {
        "internalType": "address",
        "name": "account",
        "type": "address"
      },
      {
        "internalType": "contract IERC20[]",
        "name": "tokens",
        "type": "address[]"
      }
    ],
    "name": "getInternalBalances",
    "outputs": [
      {
        "internalType": "uint256[]",
        "name": "balances",
        "type": "uint256[]"
      }
    ],
    "stateMutability": "view",
    "type": "function"
  },
  {
    "inputs": [
      {
        "internalType": "address",
        "name": "spender",
        "type": "address"
      },
      {
        "internalType": "contract IERC20",
        "name": "token",
        "type": "address"
      },
      {
        "internalType": "uint256",
        "name": "addedValue",
        "type": "uint256"
      }
    ],
    "name": "increaseTokenAllowance",
    "outputs": [
      {
        "internalType": "bool",
        "name": "",
        "type": "bool"
      }
    ],
    "stateMutability": "nonpayable",
    "type": "function"
  },
  {
    "inputs": [
      {
        "internalType": "address",
        "name": "",
        "type": "address"
      },
      {
        "internalType": "address",
        "name": "",
        "type": "address"
      },
      {
        "internalType": "uint256[]",
        "name": "",
        "type": "uint256[]"
      },
      {
        "internalType": "uint256[]",
        "name": "",
        "type": "uint256[]"
      },
      {
        "internalType": "bytes",
        "name": "",
        "type": "bytes"
      }
    ],
    "name": "onERC1155BatchReceived",
    "outputs": [
      {
        "internalType": "bytes4",
        "name": "",
        "type": "bytes4"
      }
    ],
    "stateMutability": "pure",
    "type": "function"
  },
  {
    "inputs": [
      {
        "internalType": "address",
        "name": "",
        "type": "address"
      },
      {
        "internalType": "address",
        "name": "",
        "type": "address"
      },
      {
        "internalType": "uint256",
        "name": "",
        "type": "uint256"
      },
      {
        "internalType": "uint256",
        "name": "",
        "type": "uint256"
      },
      {
        "internalType": "bytes",
        "name": "",
        "type": "bytes"
      }
    ],
    "name": "onERC1155Received",
    "outputs": [
      {
        "internalType": "bytes4",
        "name": "",
        "type": "bytes4"
      }
    ],
    "stateMutability": "pure",
    "type": "function"
  },
  {
    "inputs": [
      {
        "internalType": "address",
        "name": "account",
        "type": "address"
      },
      {
        "internalType": "address",
        "name": "spender",
        "type": "address"
      },
      {
        "internalType": "contract IERC20",
        "name": "token",
        "type": "address"
      }
    ],
    "name": "tokenAllowance",
    "outputs": [
      {
        "internalType": "uint256",
        "name": "",
        "type": "uint256"
      }
    ],
    "stateMutability": "view",
    "type": "function"
  },
  {
    "inputs": [
      {
        "internalType": "contract IERC20",
        "name": "token",
        "type": "address"
      },
      {
        "internalType": "address",
        "name": "sender",
        "type": "address"
      },
      {
        "internalType": "address",
        "name": "recipient",
        "type": "address"
      },
      {
        "internalType": "uint256",
        "name": "amount",
        "type": "uint256"
      },
      {
        "internalType": "enum LibTransfer.To",
        "name": "toMode",
        "type": "uint8"
      }
    ],
    "name": "transferInternalTokenFrom",
    "outputs": [],
    "stateMutability": "payable",
    "type": "function"
  },
  {
    "inputs": [
      {
        "internalType": "contract IERC20",
        "name": "token",
        "type": "address"
      },
      {
        "internalType": "address",
        "name": "recipient",
        "type": "address"
      },
      {
        "internalType": "uint256",
        "name": "amount",
        "type": "uint256"
      },
      {
        "internalType": "enum LibTransfer.From",
        "name": "fromMode",
        "type": "uint8"
      },
      {
        "internalType": "enum LibTransfer.To",
        "name": "toMode",
        "type": "uint8"
      }
    ],
    "name": "transferToken",
    "outputs": [],
    "stateMutability": "payable",
    "type": "function"
  },
  {
    "inputs": [
      {
        "internalType": "uint256",
        "name": "amount",
        "type": "uint256"
      },
      {
        "internalType": "enum LibTransfer.From",
        "name": "mode",
        "type": "uint8"
      }
    ],
    "name": "unwrapEth",
    "outputs": [],
    "stateMutability": "payable",
    "type": "function"
  },
  {
    "inputs": [
      {
        "internalType": "uint256",
        "name": "amount",
        "type": "uint256"
      },
      {
        "internalType": "enum LibTransfer.To",
        "name": "mode",
        "type": "uint8"
      }
    ],
    "name": "wrapEth",
    "outputs": [],
    "stateMutability": "payable",
    "type": "function"
  },
  {
    "inputs": [
      {
        "components": [
          {
            "internalType": "bytes",
            "name": "callData",
            "type": "bytes"
          },
          {
            "internalType": "bytes",
            "name": "clipboard",
            "type": "bytes"
          }
        ],
        "internalType": "struct AdvancedFarmCall[]",
        "name": "data",
        "type": "tuple[]"
      }
    ],
    "name": "advancedFarm",
    "outputs": [
      {
        "internalType": "bytes[]",
        "name": "results",
        "type": "bytes[]"
      }
    ],
    "stateMutability": "payable",
    "type": "function"
  },
  {
    "inputs": [
      {
        "internalType": "bytes[]",
        "name": "data",
        "type": "bytes[]"
      }
    ],
    "name": "farm",
    "outputs": [
      {
        "internalType": "bytes[]",
        "name": "results",
        "type": "bytes[]"
      }
    ],
    "stateMutability": "payable",
    "type": "function"
  },
  {
    "inputs": [
      {
        "components": [
          {
            "internalType": "address",
            "name": "target",
            "type": "address"
          },
          {
            "internalType": "bytes",
            "name": "callData",
            "type": "bytes"
          },
          {
            "internalType": "bytes",
            "name": "clipboard",
            "type": "bytes"
          }
        ],
        "internalType": "struct AdvancedPipeCall[]",
        "name": "pipes",
        "type": "tuple[]"
      },
      {
        "internalType": "uint256",
        "name": "value",
        "type": "uint256"
      }
    ],
    "name": "advancedPipe",
    "outputs": [
      {
        "internalType": "bytes[]",
        "name": "results",
        "type": "bytes[]"
      }
    ],
    "stateMutability": "payable",
    "type": "function"
  },
  {
    "inputs": [
      {
        "components": [
          {
            "internalType": "address",
            "name": "target",
            "type": "address"
          },
          {
            "internalType": "bytes",
            "name": "data",
            "type": "bytes"
          }
        ],
        "internalType": "struct PipeCall",
        "name": "p",
        "type": "tuple"
      },
      {
        "internalType": "uint256",
        "name": "value",
        "type": "uint256"
      }
    ],
    "name": "etherPipe",
    "outputs": [
      {
        "internalType": "bytes",
        "name": "result",
        "type": "bytes"
      }
    ],
    "stateMutability": "payable",
    "type": "function"
  },
  {
    "inputs": [
      {
        "components": [
          {
            "internalType": "address",
            "name": "target",
            "type": "address"
          },
          {
            "internalType": "bytes",
            "name": "data",
            "type": "bytes"
          }
        ],
        "internalType": "struct PipeCall[]",
        "name": "pipes",
        "type": "tuple[]"
      }
    ],
    "name": "multiPipe",
    "outputs": [
      {
        "internalType": "bytes[]",
        "name": "results",
        "type": "bytes[]"
      }
    ],
    "stateMutability": "payable",
    "type": "function"
  },
  {
    "inputs": [
      {
        "components": [
          {
            "internalType": "address",
            "name": "target",
            "type": "address"
          },
          {
            "internalType": "bytes",
            "name": "data",
            "type": "bytes"
          }
        ],
        "internalType": "struct PipeCall",
        "name": "p",
        "type": "tuple"
      }
    ],
    "name": "pipe",
    "outputs": [
      {
        "internalType": "bytes",
        "name": "result",
        "type": "bytes"
      }
    ],
    "stateMutability": "payable",
    "type": "function"
  },
  {
    "inputs": [
      {
        "components": [
          {
            "internalType": "address",
            "name": "target",
            "type": "address"
          },
          {
            "internalType": "bytes",
            "name": "data",
            "type": "bytes"
          }
        ],
        "internalType": "struct PipeCall",
        "name": "p",
        "type": "tuple"
      }
    ],
    "name": "readPipe",
    "outputs": [
      {
        "internalType": "bytes",
        "name": "result",
        "type": "bytes"
      }
    ],
    "stateMutability": "view",
    "type": "function"
  },
  {
    "inputs": [
      {
        "internalType": "uint256",
        "name": "x",
        "type": "uint256"
      }
    ],
    "name": "PRBMathUD60x18__LogInputTooSmall",
    "type": "error"
  },
  {
    "inputs": [
      {
        "internalType": "uint256",
        "name": "prod1",
        "type": "uint256"
      },
      {
        "internalType": "uint256",
        "name": "denominator",
        "type": "uint256"
      }
    ],
    "name": "PRBMath__MulDivOverflow",
    "type": "error"
  },
  {
    "inputs": [
      {
        "internalType": "uint8",
        "name": "bits",
        "type": "uint8"
      },
      {
        "internalType": "uint256",
        "name": "value",
        "type": "uint256"
      }
    ],
    "name": "SafeCastOverflowedUintDowncast",
    "type": "error"
  },
  {
    "anonymous": false,
    "inputs": [
      {
        "indexed": false,
        "internalType": "uint256",
        "name": "fieldId",
        "type": "uint256"
      }
    ],
    "name": "ActiveFieldSet",
    "type": "event"
  },
  {
    "anonymous": false,
    "inputs": [
      {
        "indexed": false,
        "internalType": "uint256",
        "name": "fieldId",
        "type": "uint256"
      }
    ],
    "name": "FieldAdded",
    "type": "event"
  },
  {
    "anonymous": false,
    "inputs": [
      {
        "indexed": true,
        "internalType": "address",
        "name": "account",
        "type": "address"
      },
      {
        "indexed": false,
        "internalType": "uint256",
        "name": "fieldId",
        "type": "uint256"
      },
      {
        "indexed": false,
        "internalType": "uint256[]",
        "name": "plots",
        "type": "uint256[]"
      },
      {
        "indexed": false,
        "internalType": "uint256",
        "name": "beans",
        "type": "uint256"
      }
    ],
    "name": "Harvest",
    "type": "event"
  },
  {
    "anonymous": false,
    "inputs": [
      {
        "indexed": true,
        "internalType": "address",
        "name": "lister",
        "type": "address"
      },
      {
        "indexed": false,
        "internalType": "uint256",
        "name": "fieldId",
        "type": "uint256"
      },
      {
        "indexed": false,
        "internalType": "uint256",
        "name": "index",
        "type": "uint256"
      }
    ],
    "name": "PodListingCancelled",
    "type": "event"
  },
  {
    "anonymous": false,
    "inputs": [
      {
        "indexed": false,
        "internalType": "uint256",
        "name": "secondsSinceStart",
        "type": "uint256"
      }
    ],
    "name": "SoilMostlySoldOut",
    "type": "event"
  },
  {
    "anonymous": false,
    "inputs": [
      {
        "indexed": false,
        "internalType": "uint256",
        "name": "secondsSinceStart",
        "type": "uint256"
      }
    ],
    "name": "SoilSoldOut",
    "type": "event"
  },
  {
    "anonymous": false,
    "inputs": [
      {
        "indexed": true,
        "internalType": "address",
        "name": "account",
        "type": "address"
      },
      {
        "indexed": false,
        "internalType": "uint256",
        "name": "fieldId",
        "type": "uint256"
      },
      {
        "indexed": false,
        "internalType": "uint256",
        "name": "index",
        "type": "uint256"
      },
      {
        "indexed": false,
        "internalType": "uint256",
        "name": "beans",
        "type": "uint256"
      },
      {
        "indexed": false,
        "internalType": "uint256",
        "name": "pods",
        "type": "uint256"
      }
    ],
    "name": "Sow",
    "type": "event"
  },
  {
    "inputs": [],
    "name": "activeField",
    "outputs": [
      {
        "internalType": "uint256",
        "name": "",
        "type": "uint256"
      }
    ],
    "stateMutability": "view",
    "type": "function"
  },
  {
    "inputs": [],
    "name": "addField",
    "outputs": [],
    "stateMutability": "nonpayable",
    "type": "function"
  },
  {
    "inputs": [
      {
        "internalType": "address",
        "name": "account",
        "type": "address"
      },
      {
        "internalType": "uint256",
        "name": "fieldId",
        "type": "uint256"
      }
    ],
    "name": "balanceOfPods",
    "outputs": [
      {
        "internalType": "uint256",
        "name": "pods",
        "type": "uint256"
      }
    ],
    "stateMutability": "view",
    "type": "function"
  },
  {
    "inputs": [],
    "name": "beanSown",
    "outputs": [
      {
        "internalType": "uint256",
        "name": "",
        "type": "uint256"
      }
    ],
    "stateMutability": "view",
    "type": "function"
  },
  {
    "inputs": [],
    "name": "fieldCount",
    "outputs": [
      {
        "internalType": "uint256",
        "name": "",
        "type": "uint256"
      }
    ],
    "stateMutability": "view",
    "type": "function"
  },
  {
    "inputs": [],
    "name": "floodHarvestablePods",
    "outputs": [
      {
        "internalType": "uint256",
        "name": "",
        "type": "uint256"
      }
    ],
    "stateMutability": "view",
    "type": "function"
  },
  {
    "inputs": [
      {
        "internalType": "address",
        "name": "account",
        "type": "address"
      },
      {
        "internalType": "uint256",
        "name": "fieldId",
        "type": "uint256"
      }
    ],
    "name": "getPlotIndexesFromAccount",
    "outputs": [
      {
        "internalType": "uint256[]",
        "name": "plotIndexes",
        "type": "uint256[]"
      }
    ],
    "stateMutability": "view",
    "type": "function"
  },
  {
    "inputs": [
      {
        "internalType": "address",
        "name": "account",
        "type": "address"
      },
      {
        "internalType": "uint256",
        "name": "fieldId",
        "type": "uint256"
      }
    ],
    "name": "getPlotsFromAccount",
    "outputs": [
      {
        "components": [
          {
            "internalType": "uint256",
            "name": "index",
            "type": "uint256"
          },
          {
            "internalType": "uint256",
            "name": "pods",
            "type": "uint256"
          }
        ],
        "internalType": "struct FieldFacet.Plot[]",
        "name": "plots",
        "type": "tuple[]"
      }
    ],
    "stateMutability": "view",
    "type": "function"
  },
  {
    "inputs": [],
    "name": "getSoilMostlySoldOutThreshold",
    "outputs": [
      {
        "internalType": "uint256",
        "name": "",
        "type": "uint256"
      }
    ],
    "stateMutability": "view",
    "type": "function"
  },
  {
    "inputs": [],
    "name": "getSoilSoldOutThreshold",
    "outputs": [
      {
        "internalType": "uint256",
        "name": "",
        "type": "uint256"
      }
    ],
    "stateMutability": "view",
    "type": "function"
  },
  {
    "inputs": [
      {
        "internalType": "uint256",
        "name": "fieldId",
        "type": "uint256"
      },
      {
        "internalType": "uint256[]",
        "name": "plots",
        "type": "uint256[]"
      },
      {
        "internalType": "enum LibTransfer.To",
        "name": "mode",
        "type": "uint8"
      }
    ],
    "name": "harvest",
    "outputs": [
      {
        "internalType": "uint256",
        "name": "beansHarvested",
        "type": "uint256"
      }
    ],
    "stateMutability": "payable",
    "type": "function"
  },
  {
    "inputs": [
      {
        "internalType": "uint256",
        "name": "fieldId",
        "type": "uint256"
      }
    ],
    "name": "harvestableIndex",
    "outputs": [
      {
        "internalType": "uint256",
        "name": "",
        "type": "uint256"
      }
    ],
    "stateMutability": "view",
    "type": "function"
  },
  {
    "inputs": [],
    "name": "initialSoil",
    "outputs": [
      {
        "internalType": "uint256",
        "name": "",
        "type": "uint256"
      }
    ],
    "stateMutability": "view",
    "type": "function"
  },
  {
    "inputs": [
      {
        "internalType": "uint256",
        "name": "fieldId",
        "type": "uint256"
      }
    ],
    "name": "isHarvesting",
    "outputs": [
      {
        "internalType": "bool",
        "name": "",
        "type": "bool"
      }
    ],
    "stateMutability": "view",
    "type": "function"
  },
  {
    "inputs": [],
    "name": "maxTemperature",
    "outputs": [
      {
        "internalType": "uint256",
        "name": "",
        "type": "uint256"
      }
    ],
    "stateMutability": "view",
    "type": "function"
  },
  {
    "inputs": [
      {
        "internalType": "address",
        "name": "account",
        "type": "address"
      },
      {
        "internalType": "uint256",
        "name": "fieldId",
        "type": "uint256"
      },
      {
        "internalType": "uint256",
        "name": "index",
        "type": "uint256"
      }
    ],
    "name": "plot",
    "outputs": [
      {
        "internalType": "uint256",
        "name": "",
        "type": "uint256"
      }
    ],
    "stateMutability": "view",
    "type": "function"
  },
  {
    "inputs": [
      {
        "internalType": "uint256",
        "name": "fieldId",
        "type": "uint256"
      }
    ],
    "name": "podIndex",
    "outputs": [
      {
        "internalType": "uint256",
        "name": "",
        "type": "uint256"
      }
    ],
    "stateMutability": "view",
    "type": "function"
  },
  {
    "inputs": [],
    "name": "remainingPods",
    "outputs": [
      {
        "internalType": "uint256",
        "name": "",
        "type": "uint256"
      }
    ],
    "stateMutability": "view",
    "type": "function"
  },
  {
    "inputs": [
      {
        "internalType": "uint256",
        "name": "fieldId",
        "type": "uint256"
      },
      {
        "internalType": "uint32",
        "name": "_temperature",
        "type": "uint32"
      }
    ],
    "name": "setActiveField",
    "outputs": [],
    "stateMutability": "nonpayable",
    "type": "function"
  },
  {
    "inputs": [
      {
        "internalType": "uint256",
        "name": "beans",
        "type": "uint256"
      },
      {
        "internalType": "uint256",
        "name": "minTemperature",
        "type": "uint256"
      },
      {
        "internalType": "enum LibTransfer.From",
        "name": "mode",
        "type": "uint8"
      }
    ],
    "name": "sow",
    "outputs": [
      {
        "internalType": "uint256",
        "name": "pods",
        "type": "uint256"
      }
    ],
    "stateMutability": "payable",
    "type": "function"
  },
  {
    "inputs": [
      {
        "internalType": "uint256",
        "name": "beans",
        "type": "uint256"
      },
      {
        "internalType": "uint256",
        "name": "minTemperature",
        "type": "uint256"
      },
      {
        "internalType": "uint256",
        "name": "minSoil",
        "type": "uint256"
      },
      {
        "internalType": "enum LibTransfer.From",
        "name": "mode",
        "type": "uint8"
      }
    ],
    "name": "sowWithMin",
    "outputs": [
      {
        "internalType": "uint256",
        "name": "pods",
        "type": "uint256"
      }
    ],
    "stateMutability": "payable",
    "type": "function"
  },
  {
    "inputs": [],
    "name": "temperature",
    "outputs": [
      {
        "internalType": "uint256",
        "name": "",
        "type": "uint256"
      }
    ],
    "stateMutability": "view",
    "type": "function"
  },
  {
    "inputs": [
      {
        "internalType": "uint256",
        "name": "fieldId",
        "type": "uint256"
      }
    ],
    "name": "totalHarvestable",
    "outputs": [
      {
        "internalType": "uint256",
        "name": "",
        "type": "uint256"
      }
    ],
    "stateMutability": "view",
    "type": "function"
  },
  {
    "inputs": [],
    "name": "totalHarvestableForActiveField",
    "outputs": [
      {
        "internalType": "uint256",
        "name": "",
        "type": "uint256"
      }
    ],
    "stateMutability": "view",
    "type": "function"
  },
  {
    "inputs": [
      {
        "internalType": "uint256",
        "name": "fieldId",
        "type": "uint256"
      }
    ],
    "name": "totalHarvested",
    "outputs": [
      {
        "internalType": "uint256",
        "name": "",
        "type": "uint256"
      }
    ],
    "stateMutability": "view",
    "type": "function"
  },
  {
    "inputs": [
      {
        "internalType": "uint256",
        "name": "fieldId",
        "type": "uint256"
      }
    ],
    "name": "totalPods",
    "outputs": [
      {
        "internalType": "uint256",
        "name": "",
        "type": "uint256"
      }
    ],
    "stateMutability": "view",
    "type": "function"
  },
  {
    "inputs": [],
    "name": "totalSoil",
    "outputs": [
      {
        "internalType": "uint256",
        "name": "",
        "type": "uint256"
      }
    ],
    "stateMutability": "view",
    "type": "function"
  },
  {
    "inputs": [
      {
        "internalType": "uint256",
        "name": "fieldId",
        "type": "uint256"
      }
    ],
    "name": "totalUnharvestable",
    "outputs": [
      {
        "internalType": "uint256",
        "name": "",
        "type": "uint256"
      }
    ],
    "stateMutability": "view",
    "type": "function"
  },
  {
    "inputs": [],
    "name": "totalUnharvestableForActiveField",
    "outputs": [
      {
        "internalType": "uint256",
        "name": "",
        "type": "uint256"
      }
    ],
    "stateMutability": "view",
    "type": "function"
  },
  {
    "anonymous": false,
    "inputs": [
      {
        "indexed": true,
        "internalType": "address",
        "name": "from",
        "type": "address"
      },
      {
        "indexed": true,
        "internalType": "address",
        "name": "to",
        "type": "address"
      },
      {
        "indexed": false,
        "internalType": "uint256",
        "name": "fieldId",
        "type": "uint256"
      },
      {
        "indexed": true,
        "internalType": "uint256",
        "name": "index",
        "type": "uint256"
      },
      {
        "indexed": false,
        "internalType": "uint256",
        "name": "amount",
        "type": "uint256"
      }
    ],
    "name": "PlotTransfer",
    "type": "event"
  },
  {
    "anonymous": false,
    "inputs": [
      {
        "indexed": true,
        "internalType": "address",
        "name": "owner",
        "type": "address"
      },
      {
        "indexed": true,
        "internalType": "address",
        "name": "spender",
        "type": "address"
      },
      {
        "indexed": false,
        "internalType": "uint256",
        "name": "fieldId",
        "type": "uint256"
      },
      {
        "indexed": false,
        "internalType": "uint256",
        "name": "amount",
        "type": "uint256"
      }
    ],
    "name": "PodApproval",
    "type": "event"
  },
  {
    "anonymous": false,
    "inputs": [
      {
        "indexed": true,
        "internalType": "address",
        "name": "lister",
        "type": "address"
      },
      {
        "indexed": false,
        "internalType": "uint256",
        "name": "fieldId",
        "type": "uint256"
      },
      {
        "indexed": false,
        "internalType": "uint256",
        "name": "index",
        "type": "uint256"
      },
      {
        "indexed": false,
        "internalType": "uint256",
        "name": "start",
        "type": "uint256"
      },
      {
        "indexed": false,
        "internalType": "uint256",
        "name": "podAmount",
        "type": "uint256"
      },
      {
        "indexed": false,
        "internalType": "uint24",
        "name": "pricePerPod",
        "type": "uint24"
      },
      {
        "indexed": false,
        "internalType": "uint256",
        "name": "maxHarvestableIndex",
        "type": "uint256"
      },
      {
        "indexed": false,
        "internalType": "uint256",
        "name": "minFillAmount",
        "type": "uint256"
      },
      {
        "indexed": false,
        "internalType": "enum LibTransfer.To",
        "name": "mode",
        "type": "uint8"
      }
    ],
    "name": "PodListingCreated",
    "type": "event"
  },
  {
    "anonymous": false,
    "inputs": [
      {
        "indexed": true,
        "internalType": "address",
        "name": "filler",
        "type": "address"
      },
      {
        "indexed": true,
        "internalType": "address",
        "name": "lister",
        "type": "address"
      },
      {
        "indexed": false,
        "internalType": "uint256",
        "name": "fieldId",
        "type": "uint256"
      },
      {
        "indexed": false,
        "internalType": "uint256",
        "name": "index",
        "type": "uint256"
      },
      {
        "indexed": false,
        "internalType": "uint256",
        "name": "start",
        "type": "uint256"
      },
      {
        "indexed": false,
        "internalType": "uint256",
        "name": "podAmount",
        "type": "uint256"
      },
      {
        "indexed": false,
        "internalType": "uint256",
        "name": "costInBeans",
        "type": "uint256"
      }
    ],
    "name": "PodListingFilled",
    "type": "event"
  },
  {
    "anonymous": false,
    "inputs": [
      {
        "indexed": true,
        "internalType": "address",
        "name": "orderer",
        "type": "address"
      },
      {
        "indexed": false,
        "internalType": "bytes32",
        "name": "id",
        "type": "bytes32"
      }
    ],
    "name": "PodOrderCancelled",
    "type": "event"
  },
  {
    "anonymous": false,
    "inputs": [
      {
        "indexed": true,
        "internalType": "address",
        "name": "orderer",
        "type": "address"
      },
      {
        "indexed": false,
        "internalType": "bytes32",
        "name": "id",
        "type": "bytes32"
      },
      {
        "indexed": false,
        "internalType": "uint256",
        "name": "beanAmount",
        "type": "uint256"
      },
      {
        "indexed": false,
        "internalType": "uint256",
        "name": "fieldId",
        "type": "uint256"
      },
      {
        "indexed": false,
        "internalType": "uint24",
        "name": "pricePerPod",
        "type": "uint24"
      },
      {
        "indexed": false,
        "internalType": "uint256",
        "name": "maxPlaceInLine",
        "type": "uint256"
      },
      {
        "indexed": false,
        "internalType": "uint256",
        "name": "minFillAmount",
        "type": "uint256"
      }
    ],
    "name": "PodOrderCreated",
    "type": "event"
  },
  {
    "anonymous": false,
    "inputs": [
      {
        "indexed": true,
        "internalType": "address",
        "name": "filler",
        "type": "address"
      },
      {
        "indexed": true,
        "internalType": "address",
        "name": "orderer",
        "type": "address"
      },
      {
        "indexed": false,
        "internalType": "bytes32",
        "name": "id",
        "type": "bytes32"
      },
      {
        "indexed": false,
        "internalType": "uint256",
        "name": "fieldId",
        "type": "uint256"
      },
      {
        "indexed": false,
        "internalType": "uint256",
        "name": "index",
        "type": "uint256"
      },
      {
        "indexed": false,
        "internalType": "uint256",
        "name": "start",
        "type": "uint256"
      },
      {
        "indexed": false,
        "internalType": "uint256",
        "name": "podAmount",
        "type": "uint256"
      },
      {
        "indexed": false,
        "internalType": "uint256",
        "name": "costInBeans",
        "type": "uint256"
      }
    ],
    "name": "PodOrderFilled",
    "type": "event"
  },
  {
    "inputs": [
      {
        "internalType": "address",
        "name": "owner",
        "type": "address"
      },
      {
        "internalType": "address",
        "name": "spender",
        "type": "address"
      },
      {
        "internalType": "uint256",
        "name": "fieldId",
        "type": "uint256"
      }
    ],
    "name": "allowancePods",
    "outputs": [
      {
        "internalType": "uint256",
        "name": "",
        "type": "uint256"
      }
    ],
    "stateMutability": "view",
    "type": "function"
  },
  {
    "inputs": [
      {
        "internalType": "address",
        "name": "spender",
        "type": "address"
      },
      {
        "internalType": "uint256",
        "name": "fieldId",
        "type": "uint256"
      },
      {
        "internalType": "uint256",
        "name": "amount",
        "type": "uint256"
      }
    ],
    "name": "approvePods",
    "outputs": [],
    "stateMutability": "payable",
    "type": "function"
  },
  {
    "inputs": [
      {
        "internalType": "uint256",
        "name": "fieldId",
        "type": "uint256"
      },
      {
        "internalType": "uint256",
        "name": "index",
        "type": "uint256"
      }
    ],
    "name": "cancelPodListing",
    "outputs": [],
    "stateMutability": "payable",
    "type": "function"
  },
  {
    "inputs": [
      {
        "components": [
          {
            "internalType": "address",
            "name": "orderer",
            "type": "address"
          },
          {
            "internalType": "uint256",
            "name": "fieldId",
            "type": "uint256"
          },
          {
            "internalType": "uint24",
            "name": "pricePerPod",
            "type": "uint24"
          },
          {
            "internalType": "uint256",
            "name": "maxPlaceInLine",
            "type": "uint256"
          },
          {
            "internalType": "uint256",
            "name": "minFillAmount",
            "type": "uint256"
          }
        ],
        "internalType": "struct Order.PodOrder",
        "name": "podOrder",
        "type": "tuple"
      },
      {
        "internalType": "enum LibTransfer.To",
        "name": "mode",
        "type": "uint8"
      }
    ],
    "name": "cancelPodOrder",
    "outputs": [],
    "stateMutability": "payable",
    "type": "function"
  },
  {
    "inputs": [
      {
        "components": [
          {
            "internalType": "address",
            "name": "lister",
            "type": "address"
          },
          {
            "internalType": "uint256",
            "name": "fieldId",
            "type": "uint256"
          },
          {
            "internalType": "uint256",
            "name": "index",
            "type": "uint256"
          },
          {
            "internalType": "uint256",
            "name": "start",
            "type": "uint256"
          },
          {
            "internalType": "uint256",
            "name": "podAmount",
            "type": "uint256"
          },
          {
            "internalType": "uint24",
            "name": "pricePerPod",
            "type": "uint24"
          },
          {
            "internalType": "uint256",
            "name": "maxHarvestableIndex",
            "type": "uint256"
          },
          {
            "internalType": "uint256",
            "name": "minFillAmount",
            "type": "uint256"
          },
          {
            "internalType": "enum LibTransfer.To",
            "name": "mode",
            "type": "uint8"
          }
        ],
        "internalType": "struct Listing.PodListing",
        "name": "podListing",
        "type": "tuple"
      }
    ],
    "name": "createPodListing",
    "outputs": [],
    "stateMutability": "payable",
    "type": "function"
  },
  {
    "inputs": [
      {
        "components": [
          {
            "internalType": "address",
            "name": "orderer",
            "type": "address"
          },
          {
            "internalType": "uint256",
            "name": "fieldId",
            "type": "uint256"
          },
          {
            "internalType": "uint24",
            "name": "pricePerPod",
            "type": "uint24"
          },
          {
            "internalType": "uint256",
            "name": "maxPlaceInLine",
            "type": "uint256"
          },
          {
            "internalType": "uint256",
            "name": "minFillAmount",
            "type": "uint256"
          }
        ],
        "internalType": "struct Order.PodOrder",
        "name": "podOrder",
        "type": "tuple"
      },
      {
        "internalType": "uint256",
        "name": "beanAmount",
        "type": "uint256"
      },
      {
        "internalType": "enum LibTransfer.From",
        "name": "mode",
        "type": "uint8"
      }
    ],
    "name": "createPodOrder",
    "outputs": [
      {
        "internalType": "bytes32",
        "name": "id",
        "type": "bytes32"
      }
    ],
    "stateMutability": "payable",
    "type": "function"
  },
  {
    "inputs": [
      {
        "components": [
          {
            "internalType": "address",
            "name": "lister",
            "type": "address"
          },
          {
            "internalType": "uint256",
            "name": "fieldId",
            "type": "uint256"
          },
          {
            "internalType": "uint256",
            "name": "index",
            "type": "uint256"
          },
          {
            "internalType": "uint256",
            "name": "start",
            "type": "uint256"
          },
          {
            "internalType": "uint256",
            "name": "podAmount",
            "type": "uint256"
          },
          {
            "internalType": "uint24",
            "name": "pricePerPod",
            "type": "uint24"
          },
          {
            "internalType": "uint256",
            "name": "maxHarvestableIndex",
            "type": "uint256"
          },
          {
            "internalType": "uint256",
            "name": "minFillAmount",
            "type": "uint256"
          },
          {
            "internalType": "enum LibTransfer.To",
            "name": "mode",
            "type": "uint8"
          }
        ],
        "internalType": "struct Listing.PodListing",
        "name": "podListing",
        "type": "tuple"
      },
      {
        "internalType": "uint256",
        "name": "beanAmount",
        "type": "uint256"
      },
      {
        "internalType": "enum LibTransfer.From",
        "name": "mode",
        "type": "uint8"
      }
    ],
    "name": "fillPodListing",
    "outputs": [],
    "stateMutability": "payable",
    "type": "function"
  },
  {
    "inputs": [
      {
        "components": [
          {
            "internalType": "address",
            "name": "orderer",
            "type": "address"
          },
          {
            "internalType": "uint256",
            "name": "fieldId",
            "type": "uint256"
          },
          {
            "internalType": "uint24",
            "name": "pricePerPod",
            "type": "uint24"
          },
          {
            "internalType": "uint256",
            "name": "maxPlaceInLine",
            "type": "uint256"
          },
          {
            "internalType": "uint256",
            "name": "minFillAmount",
            "type": "uint256"
          }
        ],
        "internalType": "struct Order.PodOrder",
        "name": "podOrder",
        "type": "tuple"
      },
      {
        "internalType": "uint256",
        "name": "index",
        "type": "uint256"
      },
      {
        "internalType": "uint256",
        "name": "start",
        "type": "uint256"
      },
      {
        "internalType": "uint256",
        "name": "amount",
        "type": "uint256"
      },
      {
        "internalType": "enum LibTransfer.To",
        "name": "mode",
        "type": "uint8"
      }
    ],
    "name": "fillPodOrder",
    "outputs": [],
    "stateMutability": "payable",
    "type": "function"
  },
  {
    "inputs": [
      {
        "components": [
          {
            "internalType": "address",
            "name": "orderer",
            "type": "address"
          },
          {
            "internalType": "uint256",
            "name": "fieldId",
            "type": "uint256"
          },
          {
            "internalType": "uint24",
            "name": "pricePerPod",
            "type": "uint24"
          },
          {
            "internalType": "uint256",
            "name": "maxPlaceInLine",
            "type": "uint256"
          },
          {
            "internalType": "uint256",
            "name": "minFillAmount",
            "type": "uint256"
          }
        ],
        "internalType": "struct Order.PodOrder",
        "name": "podOrder",
        "type": "tuple"
      }
    ],
    "name": "getOrderId",
    "outputs": [
      {
        "internalType": "bytes32",
        "name": "id",
        "type": "bytes32"
      }
    ],
    "stateMutability": "pure",
    "type": "function"
  },
  {
    "inputs": [
      {
        "internalType": "uint256",
        "name": "fieldId",
        "type": "uint256"
      },
      {
        "internalType": "uint256",
        "name": "index",
        "type": "uint256"
      }
    ],
    "name": "getPodListing",
    "outputs": [
      {
        "internalType": "bytes32",
        "name": "id",
        "type": "bytes32"
      }
    ],
    "stateMutability": "view",
    "type": "function"
  },
  {
    "inputs": [
      {
        "internalType": "bytes32",
        "name": "id",
        "type": "bytes32"
      }
    ],
    "name": "getPodOrder",
    "outputs": [
      {
        "internalType": "uint256",
        "name": "",
        "type": "uint256"
      }
    ],
    "stateMutability": "view",
    "type": "function"
  },
  {
    "inputs": [
      {
        "internalType": "address",
        "name": "sender",
        "type": "address"
      },
      {
        "internalType": "address",
        "name": "recipient",
        "type": "address"
      },
      {
        "internalType": "uint256",
        "name": "fieldId",
        "type": "uint256"
      },
      {
        "internalType": "uint256",
        "name": "index",
        "type": "uint256"
      },
      {
        "internalType": "uint256",
        "name": "start",
        "type": "uint256"
      },
      {
        "internalType": "uint256",
        "name": "end",
        "type": "uint256"
      }
    ],
    "name": "transferPlot",
    "outputs": [],
    "stateMutability": "payable",
    "type": "function"
  },
  {
    "inputs": [
      {
        "internalType": "address",
        "name": "sender",
        "type": "address"
      },
      {
        "internalType": "address",
        "name": "recipient",
        "type": "address"
      },
      {
        "internalType": "uint256",
        "name": "fieldId",
        "type": "uint256"
      },
      {
        "internalType": "uint256[]",
        "name": "ids",
        "type": "uint256[]"
      },
      {
        "internalType": "uint256[]",
        "name": "starts",
        "type": "uint256[]"
      },
      {
        "internalType": "uint256[]",
        "name": "ends",
        "type": "uint256[]"
      }
    ],
    "name": "transferPlots",
    "outputs": [],
    "stateMutability": "payable",
    "type": "function"
  },
  {
    "inputs": [
      {
        "internalType": "uint8",
        "name": "bits",
        "type": "uint8"
      },
      {
        "internalType": "int256",
        "name": "value",
        "type": "int256"
      }
    ],
    "name": "SafeCastOverflowedIntDowncast",
    "type": "error"
  },
  {
    "anonymous": false,
    "inputs": [
      {
        "indexed": false,
        "internalType": "address",
        "name": "token",
        "type": "address"
      },
      {
        "indexed": false,
        "internalType": "uint256",
        "name": "index",
        "type": "uint256"
      },
      {
        "indexed": false,
        "internalType": "bool",
        "name": "isWhitelisted",
        "type": "bool"
      },
      {
        "indexed": false,
        "internalType": "bool",
        "name": "isWhitelistedLp",
        "type": "bool"
      },
      {
        "indexed": false,
        "internalType": "bool",
        "name": "isWhitelistedWell",
        "type": "bool"
      },
      {
        "indexed": false,
        "internalType": "bool",
        "name": "isSoppable",
        "type": "bool"
      }
    ],
    "name": "AddWhitelistStatus",
    "type": "event"
  },
  {
    "anonymous": false,
    "inputs": [
      {
        "indexed": true,
        "internalType": "address",
        "name": "token",
        "type": "address"
      }
    ],
    "name": "DewhitelistToken",
    "type": "event"
  },
  {
    "anonymous": false,
    "inputs": [
      {
        "indexed": false,
        "internalType": "address",
        "name": "token",
        "type": "address"
      },
      {
        "indexed": false,
        "internalType": "uint256",
        "name": "index",
        "type": "uint256"
      },
      {
        "indexed": false,
        "internalType": "bool",
        "name": "isWhitelisted",
        "type": "bool"
      },
      {
        "indexed": false,
        "internalType": "bool",
        "name": "isWhitelistedLp",
        "type": "bool"
      },
      {
        "indexed": false,
        "internalType": "bool",
        "name": "isWhitelistedWell",
        "type": "bool"
      },
      {
        "indexed": false,
        "internalType": "bool",
        "name": "isSoppable",
        "type": "bool"
      }
    ],
    "name": "UpdateWhitelistStatus",
    "type": "event"
  },
  {
    "anonymous": false,
    "inputs": [
      {
        "components": [
          {
            "internalType": "uint256",
            "name": "maxBeanMaxLpGpPerBdvRatio",
            "type": "uint256"
          },
          {
            "internalType": "uint256",
            "name": "minBeanMaxLpGpPerBdvRatio",
            "type": "uint256"
          },
          {
            "internalType": "uint256",
            "name": "targetSeasonsToCatchUp",
            "type": "uint256"
          },
          {
            "internalType": "uint256",
            "name": "podRateLowerBound",
            "type": "uint256"
          },
          {
            "internalType": "uint256",
            "name": "podRateOptimal",
            "type": "uint256"
          },
          {
            "internalType": "uint256",
            "name": "podRateUpperBound",
            "type": "uint256"
          },
          {
            "internalType": "uint256",
            "name": "deltaPodDemandLowerBound",
            "type": "uint256"
          },
          {
            "internalType": "uint256",
            "name": "deltaPodDemandUpperBound",
            "type": "uint256"
          },
          {
            "internalType": "uint256",
            "name": "lpToSupplyRatioUpperBound",
            "type": "uint256"
          },
          {
            "internalType": "uint256",
            "name": "lpToSupplyRatioOptimal",
            "type": "uint256"
          },
          {
            "internalType": "uint256",
            "name": "lpToSupplyRatioLowerBound",
            "type": "uint256"
          },
          {
            "internalType": "uint256",
            "name": "excessivePriceThreshold",
            "type": "uint256"
          },
          {
            "internalType": "uint256",
            "name": "soilCoefficientHigh",
            "type": "uint256"
          },
          {
            "internalType": "uint256",
            "name": "soilCoefficientLow",
            "type": "uint256"
          },
          {
            "internalType": "uint256",
            "name": "baseReward",
            "type": "uint256"
          },
          {
            "internalType": "uint128",
            "name": "minAvgGsPerBdv",
            "type": "uint128"
          },
          {
            "internalType": "uint128",
            "name": "rainingMinBeanMaxLpGpPerBdvRatio",
            "type": "uint128"
          }
        ],
        "indexed": false,
        "internalType": "struct EvaluationParameters",
        "name": "",
        "type": "tuple"
      }
    ],
    "name": "UpdatedEvaluationParameters",
    "type": "event"
  },
  {
    "anonymous": false,
    "inputs": [
      {
        "indexed": true,
        "internalType": "address",
        "name": "token",
        "type": "address"
      },
      {
        "components": [
          {
            "internalType": "address",
            "name": "target",
            "type": "address"
          },
          {
            "internalType": "bytes4",
            "name": "selector",
            "type": "bytes4"
          },
          {
            "internalType": "bytes1",
            "name": "encodeType",
            "type": "bytes1"
          },
          {
            "internalType": "bytes",
            "name": "data",
            "type": "bytes"
          }
        ],
        "indexed": false,
        "internalType": "struct Implementation",
        "name": "gaugePointImplementation",
        "type": "tuple"
      }
    ],
    "name": "UpdatedGaugePointImplementationForToken",
    "type": "event"
  },
  {
    "anonymous": false,
    "inputs": [
      {
        "indexed": true,
        "internalType": "address",
        "name": "token",
        "type": "address"
      },
      {
        "components": [
          {
            "internalType": "address",
            "name": "target",
            "type": "address"
          },
          {
            "internalType": "bytes4",
            "name": "selector",
            "type": "bytes4"
          },
          {
            "internalType": "bytes1",
            "name": "encodeType",
            "type": "bytes1"
          },
          {
            "internalType": "bytes",
            "name": "data",
            "type": "bytes"
          }
        ],
        "indexed": false,
        "internalType": "struct Implementation",
        "name": "liquidityWeightImplementation",
        "type": "tuple"
      }
    ],
    "name": "UpdatedLiquidityWeightImplementationForToken",
    "type": "event"
  },
  {
    "anonymous": false,
    "inputs": [
      {
        "indexed": true,
        "internalType": "address",
        "name": "token",
        "type": "address"
      },
      {
        "indexed": false,
        "internalType": "uint64",
        "name": "optimalPercentDepositedBdv",
        "type": "uint64"
      }
    ],
    "name": "UpdatedOptimalPercentDepositedBdvForToken",
    "type": "event"
  },
  {
    "anonymous": false,
    "inputs": [
      {
        "indexed": true,
        "internalType": "address",
        "name": "token",
        "type": "address"
      },
      {
        "components": [
          {
            "internalType": "address",
            "name": "target",
            "type": "address"
          },
          {
            "internalType": "bytes4",
            "name": "selector",
            "type": "bytes4"
          },
          {
            "internalType": "bytes1",
            "name": "encodeType",
            "type": "bytes1"
          },
          {
            "internalType": "bytes",
            "name": "data",
            "type": "bytes"
          }
        ],
        "indexed": false,
        "internalType": "struct Implementation",
        "name": "oracleImplementation",
        "type": "tuple"
      }
    ],
    "name": "UpdatedOracleImplementationForToken",
    "type": "event"
  },
  {
    "anonymous": false,
    "inputs": [
      {
        "indexed": true,
        "internalType": "address",
        "name": "token",
        "type": "address"
      },
      {
        "indexed": false,
        "internalType": "uint40",
        "name": "stalkEarnedPerSeason",
        "type": "uint40"
      },
      {
        "indexed": false,
        "internalType": "uint32",
        "name": "season",
        "type": "uint32"
      }
    ],
    "name": "UpdatedStalkPerBdvPerSeason",
    "type": "event"
  },
  {
    "anonymous": false,
    "inputs": [
      {
        "indexed": true,
        "internalType": "address",
        "name": "token",
        "type": "address"
      },
      {
        "indexed": false,
        "internalType": "bytes4",
        "name": "selector",
        "type": "bytes4"
      },
      {
        "indexed": false,
        "internalType": "uint40",
        "name": "stalkEarnedPerSeason",
        "type": "uint40"
      },
      {
        "indexed": false,
        "internalType": "uint256",
        "name": "stalkIssuedPerBdv",
        "type": "uint256"
      },
      {
        "indexed": false,
        "internalType": "uint128",
        "name": "gaugePoints",
        "type": "uint128"
      },
      {
        "indexed": false,
        "internalType": "uint64",
        "name": "optimalPercentDepositedBdv",
        "type": "uint64"
      }
    ],
    "name": "WhitelistToken",
    "type": "event"
  },
  {
    "inputs": [
      {
        "internalType": "address",
        "name": "token",
        "type": "address"
      }
    ],
    "name": "dewhitelistToken",
    "outputs": [],
    "stateMutability": "payable",
    "type": "function"
  },
  {
    "inputs": [
      {
        "internalType": "address",
        "name": "token",
        "type": "address"
      }
    ],
    "name": "getGaugePointImplementationForToken",
    "outputs": [
      {
        "components": [
          {
            "internalType": "address",
            "name": "target",
            "type": "address"
          },
          {
            "internalType": "bytes4",
            "name": "selector",
            "type": "bytes4"
          },
          {
            "internalType": "bytes1",
            "name": "encodeType",
            "type": "bytes1"
          },
          {
            "internalType": "bytes",
            "name": "data",
            "type": "bytes"
          }
        ],
        "internalType": "struct Implementation",
        "name": "",
        "type": "tuple"
      }
    ],
    "stateMutability": "view",
    "type": "function"
  },
  {
    "inputs": [
      {
        "internalType": "address",
        "name": "token",
        "type": "address"
      }
    ],
    "name": "getLiquidityWeightImplementationForToken",
    "outputs": [
      {
        "components": [
          {
            "internalType": "address",
            "name": "target",
            "type": "address"
          },
          {
            "internalType": "bytes4",
            "name": "selector",
            "type": "bytes4"
          },
          {
            "internalType": "bytes1",
            "name": "encodeType",
            "type": "bytes1"
          },
          {
            "internalType": "bytes",
            "name": "data",
            "type": "bytes"
          }
        ],
        "internalType": "struct Implementation",
        "name": "",
        "type": "tuple"
      }
    ],
    "stateMutability": "view",
    "type": "function"
  },
  {
    "inputs": [
      {
        "internalType": "address",
        "name": "token",
        "type": "address"
      }
    ],
    "name": "getOracleImplementationForToken",
    "outputs": [
      {
        "components": [
          {
            "internalType": "address",
            "name": "target",
            "type": "address"
          },
          {
            "internalType": "bytes4",
            "name": "selector",
            "type": "bytes4"
          },
          {
            "internalType": "bytes1",
            "name": "encodeType",
            "type": "bytes1"
          },
          {
            "internalType": "bytes",
            "name": "data",
            "type": "bytes"
          }
        ],
        "internalType": "struct Implementation",
        "name": "",
        "type": "tuple"
      }
    ],
    "stateMutability": "view",
    "type": "function"
  },
  {
    "inputs": [],
    "name": "getSiloTokens",
    "outputs": [
      {
        "internalType": "address[]",
        "name": "tokens",
        "type": "address[]"
      }
    ],
    "stateMutability": "view",
    "type": "function"
  },
  {
    "inputs": [
      {
        "internalType": "address",
        "name": "token",
        "type": "address"
      }
    ],
    "name": "getWhitelistStatus",
    "outputs": [
      {
        "components": [
          {
            "internalType": "address",
            "name": "token",
            "type": "address"
          },
          {
            "internalType": "bool",
            "name": "isWhitelisted",
            "type": "bool"
          },
          {
            "internalType": "bool",
            "name": "isWhitelistedLp",
            "type": "bool"
          },
          {
            "internalType": "bool",
            "name": "isWhitelistedWell",
            "type": "bool"
          },
          {
            "internalType": "bool",
            "name": "isSoppable",
            "type": "bool"
          }
        ],
        "internalType": "struct WhitelistStatus",
        "name": "_whitelistStatuses",
        "type": "tuple"
      }
    ],
    "stateMutability": "view",
    "type": "function"
  },
  {
    "inputs": [],
    "name": "getWhitelistStatuses",
    "outputs": [
      {
        "components": [
          {
            "internalType": "address",
            "name": "token",
            "type": "address"
          },
          {
            "internalType": "bool",
            "name": "isWhitelisted",
            "type": "bool"
          },
          {
            "internalType": "bool",
            "name": "isWhitelistedLp",
            "type": "bool"
          },
          {
            "internalType": "bool",
            "name": "isWhitelistedWell",
            "type": "bool"
          },
          {
            "internalType": "bool",
            "name": "isSoppable",
            "type": "bool"
          }
        ],
        "internalType": "struct WhitelistStatus[]",
        "name": "_whitelistStatuses",
        "type": "tuple[]"
      }
    ],
    "stateMutability": "view",
    "type": "function"
  },
  {
    "inputs": [],
    "name": "getWhitelistedLpTokens",
    "outputs": [
      {
        "internalType": "address[]",
        "name": "tokens",
        "type": "address[]"
      }
    ],
    "stateMutability": "view",
    "type": "function"
  },
  {
    "inputs": [],
    "name": "getWhitelistedTokens",
    "outputs": [
      {
        "internalType": "address[]",
        "name": "tokens",
        "type": "address[]"
      }
    ],
    "stateMutability": "view",
    "type": "function"
  },
  {
    "inputs": [],
    "name": "getWhitelistedWellLpTokens",
    "outputs": [
      {
        "internalType": "address[]",
        "name": "tokens",
        "type": "address[]"
      }
    ],
    "stateMutability": "view",
    "type": "function"
  },
  {
    "inputs": [
      {
        "internalType": "address",
        "name": "token",
        "type": "address"
      },
      {
        "internalType": "uint64",
        "name": "optimalPercentDepositedBdv",
        "type": "uint64"
      },
      {
        "components": [
          {
            "internalType": "address",
            "name": "target",
            "type": "address"
          },
          {
            "internalType": "bytes4",
            "name": "selector",
            "type": "bytes4"
          },
          {
            "internalType": "bytes1",
            "name": "encodeType",
            "type": "bytes1"
          },
          {
            "internalType": "bytes",
            "name": "data",
            "type": "bytes"
          }
        ],
        "internalType": "struct Implementation",
        "name": "gpImplementation",
        "type": "tuple"
      },
      {
        "components": [
          {
            "internalType": "address",
            "name": "target",
            "type": "address"
          },
          {
            "internalType": "bytes4",
            "name": "selector",
            "type": "bytes4"
          },
          {
            "internalType": "bytes1",
            "name": "encodeType",
            "type": "bytes1"
          },
          {
            "internalType": "bytes",
            "name": "data",
            "type": "bytes"
          }
        ],
        "internalType": "struct Implementation",
        "name": "lwImplementation",
        "type": "tuple"
      }
    ],
    "name": "updateGaugeForToken",
    "outputs": [],
    "stateMutability": "payable",
    "type": "function"
  },
  {
    "inputs": [
      {
        "internalType": "address",
        "name": "token",
        "type": "address"
      },
      {
        "components": [
          {
            "internalType": "address",
            "name": "target",
            "type": "address"
          },
          {
            "internalType": "bytes4",
            "name": "selector",
            "type": "bytes4"
          },
          {
            "internalType": "bytes1",
            "name": "encodeType",
            "type": "bytes1"
          },
          {
            "internalType": "bytes",
            "name": "data",
            "type": "bytes"
          }
        ],
        "internalType": "struct Implementation",
        "name": "impl",
        "type": "tuple"
      }
    ],
    "name": "updateGaugePointImplementationForToken",
    "outputs": [],
    "stateMutability": "payable",
    "type": "function"
  },
  {
    "inputs": [
      {
        "internalType": "address",
        "name": "token",
        "type": "address"
      },
      {
        "components": [
          {
            "internalType": "address",
            "name": "target",
            "type": "address"
          },
          {
            "internalType": "bytes4",
            "name": "selector",
            "type": "bytes4"
          },
          {
            "internalType": "bytes1",
            "name": "encodeType",
            "type": "bytes1"
          },
          {
            "internalType": "bytes",
            "name": "data",
            "type": "bytes"
          }
        ],
        "internalType": "struct Implementation",
        "name": "impl",
        "type": "tuple"
      }
    ],
    "name": "updateLiquidityWeightImplementationForToken",
    "outputs": [],
    "stateMutability": "payable",
    "type": "function"
  },
  {
    "inputs": [
      {
        "internalType": "address",
        "name": "token",
        "type": "address"
      },
      {
        "components": [
          {
            "internalType": "address",
            "name": "target",
            "type": "address"
          },
          {
            "internalType": "bytes4",
            "name": "selector",
            "type": "bytes4"
          },
          {
            "internalType": "bytes1",
            "name": "encodeType",
            "type": "bytes1"
          },
          {
            "internalType": "bytes",
            "name": "data",
            "type": "bytes"
          }
        ],
        "internalType": "struct Implementation",
        "name": "impl",
        "type": "tuple"
      }
    ],
    "name": "updateOracleImplementationForToken",
    "outputs": [],
    "stateMutability": "payable",
    "type": "function"
  },
  {
    "inputs": [
      {
        "components": [
          {
            "internalType": "uint256",
            "name": "maxBeanMaxLpGpPerBdvRatio",
            "type": "uint256"
          },
          {
            "internalType": "uint256",
            "name": "minBeanMaxLpGpPerBdvRatio",
            "type": "uint256"
          },
          {
            "internalType": "uint256",
            "name": "targetSeasonsToCatchUp",
            "type": "uint256"
          },
          {
            "internalType": "uint256",
            "name": "podRateLowerBound",
            "type": "uint256"
          },
          {
            "internalType": "uint256",
            "name": "podRateOptimal",
            "type": "uint256"
          },
          {
            "internalType": "uint256",
            "name": "podRateUpperBound",
            "type": "uint256"
          },
          {
            "internalType": "uint256",
            "name": "deltaPodDemandLowerBound",
            "type": "uint256"
          },
          {
            "internalType": "uint256",
            "name": "deltaPodDemandUpperBound",
            "type": "uint256"
          },
          {
            "internalType": "uint256",
            "name": "lpToSupplyRatioUpperBound",
            "type": "uint256"
          },
          {
            "internalType": "uint256",
            "name": "lpToSupplyRatioOptimal",
            "type": "uint256"
          },
          {
            "internalType": "uint256",
            "name": "lpToSupplyRatioLowerBound",
            "type": "uint256"
          },
          {
            "internalType": "uint256",
            "name": "excessivePriceThreshold",
            "type": "uint256"
          },
          {
            "internalType": "uint256",
            "name": "soilCoefficientHigh",
            "type": "uint256"
          },
          {
            "internalType": "uint256",
            "name": "soilCoefficientLow",
            "type": "uint256"
          },
          {
            "internalType": "uint256",
            "name": "baseReward",
            "type": "uint256"
          },
          {
            "internalType": "uint128",
            "name": "minAvgGsPerBdv",
            "type": "uint128"
          },
          {
            "internalType": "uint128",
            "name": "rainingMinBeanMaxLpGpPerBdvRatio",
            "type": "uint128"
          }
        ],
        "internalType": "struct EvaluationParameters",
        "name": "updatedSeedGaugeSettings",
        "type": "tuple"
      }
    ],
    "name": "updateSeedGaugeSettings",
    "outputs": [],
    "stateMutability": "nonpayable",
    "type": "function"
  },
  {
    "inputs": [
      {
        "internalType": "address",
        "name": "token",
        "type": "address"
      },
      {
        "internalType": "uint40",
        "name": "stalkEarnedPerSeason",
        "type": "uint40"
      }
    ],
    "name": "updateStalkPerBdvPerSeasonForToken",
    "outputs": [],
    "stateMutability": "payable",
    "type": "function"
  },
  {
    "inputs": [
      {
        "internalType": "address",
        "name": "token",
        "type": "address"
      },
      {
        "internalType": "bytes4",
        "name": "selector",
        "type": "bytes4"
      },
      {
        "internalType": "uint48",
        "name": "stalkIssuedPerBdv",
        "type": "uint48"
      },
      {
        "internalType": "uint40",
        "name": "stalkEarnedPerSeason",
        "type": "uint40"
      },
      {
        "internalType": "bytes1",
        "name": "encodeType",
        "type": "bytes1"
      },
      {
        "internalType": "uint128",
        "name": "gaugePoints",
        "type": "uint128"
      },
      {
        "internalType": "uint64",
        "name": "optimalPercentDepositedBdv",
        "type": "uint64"
      },
      {
        "components": [
          {
            "internalType": "address",
            "name": "target",
            "type": "address"
          },
          {
            "internalType": "bytes4",
            "name": "selector",
            "type": "bytes4"
          },
          {
            "internalType": "bytes1",
            "name": "encodeType",
            "type": "bytes1"
          },
          {
            "internalType": "bytes",
            "name": "data",
            "type": "bytes"
          }
        ],
        "internalType": "struct Implementation",
        "name": "oracleImplementation",
        "type": "tuple"
      },
      {
        "components": [
          {
            "internalType": "address",
            "name": "target",
            "type": "address"
          },
          {
            "internalType": "bytes4",
            "name": "selector",
            "type": "bytes4"
          },
          {
            "internalType": "bytes1",
            "name": "encodeType",
            "type": "bytes1"
          },
          {
            "internalType": "bytes",
            "name": "data",
            "type": "bytes"
          }
        ],
        "internalType": "struct Implementation",
        "name": "gaugePointImplementation",
        "type": "tuple"
      },
      {
        "components": [
          {
            "internalType": "address",
            "name": "target",
            "type": "address"
          },
          {
            "internalType": "bytes4",
            "name": "selector",
            "type": "bytes4"
          },
          {
            "internalType": "bytes1",
            "name": "encodeType",
            "type": "bytes1"
          },
          {
            "internalType": "bytes",
            "name": "data",
            "type": "bytes"
          }
        ],
        "internalType": "struct Implementation",
        "name": "liquidityWeightImplementation",
        "type": "tuple"
      }
    ],
    "name": "whitelistToken",
    "outputs": [],
    "stateMutability": "payable",
    "type": "function"
  },
  {
    "inputs": [
      {
        "internalType": "address",
        "name": "account",
        "type": "address"
      },
      {
        "internalType": "uint256",
        "name": "depositId",
        "type": "uint256"
      }
    ],
    "name": "balanceOf",
    "outputs": [
      {
        "internalType": "uint256",
        "name": "amount",
        "type": "uint256"
      }
    ],
    "stateMutability": "view",
    "type": "function"
  },
  {
    "inputs": [
      {
        "internalType": "address[]",
        "name": "accounts",
        "type": "address[]"
      },
      {
        "internalType": "uint256[]",
        "name": "depositIds",
        "type": "uint256[]"
      }
    ],
    "name": "balanceOfBatch",
    "outputs": [
      {
        "internalType": "uint256[]",
        "name": "",
        "type": "uint256[]"
      }
    ],
    "stateMutability": "view",
    "type": "function"
  },
  {
    "inputs": [
      {
        "internalType": "address",
        "name": "account",
        "type": "address"
      },
      {
        "internalType": "address",
        "name": "token",
        "type": "address"
      }
    ],
    "name": "balanceOfDepositedBdv",
    "outputs": [
      {
        "internalType": "uint256",
        "name": "depositedBdv",
        "type": "uint256"
      }
    ],
    "stateMutability": "view",
    "type": "function"
  },
  {
    "inputs": [
      {
        "internalType": "address",
        "name": "account",
        "type": "address"
      }
    ],
    "name": "balanceOfEarnedBeans",
    "outputs": [
      {
        "internalType": "uint256",
        "name": "beans",
        "type": "uint256"
      }
    ],
    "stateMutability": "view",
    "type": "function"
  },
  {
    "inputs": [
      {
        "internalType": "address",
        "name": "account",
        "type": "address"
      }
    ],
    "name": "balanceOfEarnedStalk",
    "outputs": [
      {
        "internalType": "uint256",
        "name": "",
        "type": "uint256"
      }
    ],
    "stateMutability": "view",
    "type": "function"
  },
  {
    "inputs": [
      {
        "internalType": "address",
        "name": "account",
        "type": "address"
      }
    ],
    "name": "balanceOfFinishedGerminatingStalkAndRoots",
    "outputs": [
      {
        "internalType": "uint256",
        "name": "gStalk",
        "type": "uint256"
      },
      {
        "internalType": "uint256",
        "name": "gRoots",
        "type": "uint256"
      }
    ],
    "stateMutability": "view",
    "type": "function"
  },
  {
    "inputs": [
      {
        "internalType": "address",
        "name": "account",
        "type": "address"
      }
    ],
    "name": "balanceOfGerminatingStalk",
    "outputs": [
      {
        "internalType": "uint256",
        "name": "",
        "type": "uint256"
      }
    ],
    "stateMutability": "view",
    "type": "function"
  },
  {
    "inputs": [
      {
        "internalType": "address",
        "name": "account",
        "type": "address"
      },
      {
        "internalType": "address",
        "name": "token",
        "type": "address"
      }
    ],
    "name": "balanceOfGrownStalk",
    "outputs": [
      {
        "internalType": "uint256",
        "name": "",
        "type": "uint256"
      }
    ],
    "stateMutability": "view",
    "type": "function"
  },
  {
    "inputs": [
      {
        "internalType": "address",
        "name": "account",
        "type": "address"
      },
      {
        "internalType": "address[]",
        "name": "tokens",
        "type": "address[]"
      }
    ],
    "name": "balanceOfGrownStalkMultiple",
    "outputs": [
      {
        "internalType": "uint256[]",
        "name": "grownStalks",
        "type": "uint256[]"
      }
    ],
    "stateMutability": "view",
    "type": "function"
  },
  {
    "inputs": [
      {
        "internalType": "address",
        "name": "account",
        "type": "address"
      }
    ],
    "name": "balanceOfPlantableSeeds",
    "outputs": [
      {
        "internalType": "uint256",
        "name": "",
        "type": "uint256"
      }
    ],
    "stateMutability": "view",
    "type": "function"
  },
  {
    "inputs": [
      {
        "internalType": "address",
        "name": "account",
        "type": "address"
      },
      {
        "internalType": "address",
        "name": "well",
        "type": "address"
      }
    ],
    "name": "balanceOfPlenty",
    "outputs": [
      {
        "internalType": "uint256",
        "name": "plenty",
        "type": "uint256"
      }
    ],
    "stateMutability": "view",
    "type": "function"
  },
  {
    "inputs": [
      {
        "internalType": "address",
        "name": "account",
        "type": "address"
      }
    ],
    "name": "balanceOfRainRoots",
    "outputs": [
      {
        "internalType": "uint256",
        "name": "",
        "type": "uint256"
      }
    ],
    "stateMutability": "view",
    "type": "function"
  },
  {
    "inputs": [
      {
        "internalType": "address",
        "name": "account",
        "type": "address"
      }
    ],
    "name": "balanceOfRoots",
    "outputs": [
      {
        "internalType": "uint256",
        "name": "",
        "type": "uint256"
      }
    ],
    "stateMutability": "view",
    "type": "function"
  },
  {
    "inputs": [
      {
        "internalType": "address",
        "name": "account",
        "type": "address"
      }
    ],
    "name": "balanceOfSop",
    "outputs": [
      {
        "components": [
          {
            "internalType": "uint32",
            "name": "lastRain",
            "type": "uint32"
          },
          {
            "internalType": "uint32",
            "name": "lastSop",
            "type": "uint32"
          },
          {
            "internalType": "uint256",
            "name": "roots",
            "type": "uint256"
          },
          {
            "components": [
              {
                "internalType": "address",
                "name": "well",
                "type": "address"
              },
              {
                "components": [
                  {
                    "internalType": "uint256",
                    "name": "plentyPerRoot",
                    "type": "uint256"
                  },
                  {
                    "internalType": "uint256",
                    "name": "plenty",
                    "type": "uint256"
                  },
                  {
                    "internalType": "bytes32[4]",
                    "name": "_buffer",
                    "type": "bytes32[4]"
                  }
                ],
                "internalType": "struct PerWellPlenty",
                "name": "wellsPlenty",
                "type": "tuple"
              }
            ],
            "internalType": "struct SiloGettersFacet.FarmerSops[]",
            "name": "farmerSops",
            "type": "tuple[]"
          }
        ],
        "internalType": "struct SiloGettersFacet.AccountSeasonOfPlenty",
        "name": "sop",
        "type": "tuple"
      }
    ],
    "stateMutability": "view",
    "type": "function"
  },
  {
    "inputs": [
      {
        "internalType": "address",
        "name": "account",
        "type": "address"
      }
    ],
    "name": "balanceOfStalk",
    "outputs": [
      {
        "internalType": "uint256",
        "name": "",
        "type": "uint256"
      }
    ],
    "stateMutability": "view",
    "type": "function"
  },
  {
    "inputs": [
      {
        "internalType": "address",
        "name": "account",
        "type": "address"
      }
    ],
    "name": "balanceOfYoungAndMatureGerminatingStalk",
    "outputs": [
      {
        "internalType": "uint256",
        "name": "matureGerminatingStalk",
        "type": "uint256"
      },
      {
        "internalType": "uint256",
        "name": "youngGerminatingStalk",
        "type": "uint256"
      }
    ],
    "stateMutability": "view",
    "type": "function"
  },
  {
    "inputs": [
      {
        "internalType": "address",
        "name": "token",
        "type": "address"
      },
      {
        "internalType": "uint256",
        "name": "amount",
        "type": "uint256"
      }
    ],
    "name": "bdv",
    "outputs": [
      {
        "internalType": "uint256",
        "name": "_bdv",
        "type": "uint256"
      }
    ],
    "stateMutability": "view",
    "type": "function"
  },
  {
    "inputs": [
      {
        "internalType": "address[]",
        "name": "tokens",
        "type": "address[]"
      },
      {
        "internalType": "uint256[]",
        "name": "amounts",
        "type": "uint256[]"
      }
    ],
    "name": "bdvs",
    "outputs": [
      {
        "internalType": "uint256[]",
        "name": "_bdvs",
        "type": "uint256[]"
      }
    ],
    "stateMutability": "view",
    "type": "function"
  },
  {
    "inputs": [
      {
        "internalType": "address",
        "name": "token",
        "type": "address"
      },
      {
        "internalType": "uint256",
        "name": "grownStalk",
        "type": "uint256"
      },
      {
        "internalType": "uint256",
        "name": "bdvOfDeposit",
        "type": "uint256"
      }
    ],
    "name": "calculateStemForTokenFromGrownStalk",
    "outputs": [
      {
        "internalType": "int96",
        "name": "stem",
        "type": "int96"
      },
      {
        "internalType": "enum GerminationSide",
        "name": "germ",
        "type": "uint8"
      }
    ],
    "stateMutability": "view",
    "type": "function"
  },
  {
    "inputs": [
      {
        "internalType": "uint256",
        "name": "depositId",
        "type": "uint256"
      }
    ],
    "name": "getAddressAndStem",
    "outputs": [
      {
        "internalType": "address",
        "name": "token",
        "type": "address"
      },
      {
        "internalType": "int96",
        "name": "stem",
        "type": "int96"
      }
    ],
    "stateMutability": "pure",
    "type": "function"
  },
  {
    "inputs": [
      {
        "internalType": "contract IERC20[]",
        "name": "tokens",
        "type": "address[]"
      }
    ],
    "name": "getBeanIndex",
    "outputs": [
      {
        "internalType": "uint256",
        "name": "",
        "type": "uint256"
      }
    ],
    "stateMutability": "view",
    "type": "function"
  },
  {
    "inputs": [],
    "name": "getBeanToken",
    "outputs": [
      {
        "internalType": "address",
        "name": "",
        "type": "address"
      }
    ],
    "stateMutability": "view",
    "type": "function"
  },
  {
    "inputs": [
      {
        "internalType": "address",
        "name": "account",
        "type": "address"
      },
      {
        "internalType": "address",
        "name": "token",
        "type": "address"
      },
      {
        "internalType": "int96",
        "name": "stem",
        "type": "int96"
      }
    ],
    "name": "getDeposit",
    "outputs": [
      {
        "internalType": "uint256",
        "name": "",
        "type": "uint256"
      },
      {
        "internalType": "uint256",
        "name": "",
        "type": "uint256"
      }
    ],
    "stateMutability": "view",
    "type": "function"
  },
  {
    "inputs": [
      {
        "internalType": "address",
        "name": "token",
        "type": "address"
      },
      {
        "internalType": "int96",
        "name": "stem",
        "type": "int96"
      }
    ],
    "name": "getDepositId",
    "outputs": [
      {
        "internalType": "uint256",
        "name": "",
        "type": "uint256"
      }
    ],
    "stateMutability": "pure",
    "type": "function"
  },
  {
    "inputs": [
      {
        "internalType": "address",
        "name": "account",
        "type": "address"
      }
    ],
    "name": "getDepositsForAccount",
    "outputs": [
      {
        "components": [
          {
            "internalType": "address",
            "name": "token",
            "type": "address"
          },
          {
            "internalType": "uint256[]",
            "name": "depositIds",
            "type": "uint256[]"
          },
          {
            "components": [
              {
                "internalType": "uint128",
                "name": "amount",
                "type": "uint128"
              },
              {
                "internalType": "uint128",
                "name": "bdv",
                "type": "uint128"
              }
            ],
            "internalType": "struct Deposit[]",
            "name": "tokenDeposits",
            "type": "tuple[]"
          }
        ],
        "internalType": "struct SiloGettersFacet.TokenDepositId[]",
        "name": "deposits",
        "type": "tuple[]"
      }
    ],
    "stateMutability": "view",
    "type": "function"
  },
  {
    "inputs": [
      {
        "internalType": "address",
        "name": "token",
        "type": "address"
      }
    ],
    "name": "getEvenGerminating",
    "outputs": [
      {
        "internalType": "uint256",
        "name": "",
        "type": "uint256"
      },
      {
        "internalType": "uint256",
        "name": "",
        "type": "uint256"
      }
    ],
    "stateMutability": "view",
    "type": "function"
  },
  {
    "inputs": [
      {
        "internalType": "uint32",
        "name": "season",
        "type": "uint32"
      }
    ],
    "name": "getGerminatingRootsForSeason",
    "outputs": [
      {
        "internalType": "uint256",
        "name": "",
        "type": "uint256"
      }
    ],
    "stateMutability": "view",
    "type": "function"
  },
  {
    "inputs": [
      {
        "internalType": "uint32",
        "name": "season",
        "type": "uint32"
      }
    ],
    "name": "getGerminatingStalkAndRootsForSeason",
    "outputs": [
      {
        "internalType": "uint256",
        "name": "",
        "type": "uint256"
      },
      {
        "internalType": "uint256",
        "name": "",
        "type": "uint256"
      }
    ],
    "stateMutability": "view",
    "type": "function"
  },
  {
    "inputs": [
      {
        "internalType": "uint32",
        "name": "season",
        "type": "uint32"
      }
    ],
    "name": "getGerminatingStalkForSeason",
    "outputs": [
      {
        "internalType": "uint256",
        "name": "",
        "type": "uint256"
      }
    ],
    "stateMutability": "view",
    "type": "function"
  },
  {
    "inputs": [
      {
        "internalType": "address",
        "name": "token",
        "type": "address"
      }
    ],
    "name": "getGerminatingStem",
    "outputs": [
      {
        "internalType": "int96",
        "name": "germinatingStem",
        "type": "int96"
      }
    ],
    "stateMutability": "view",
    "type": "function"
  },
  {
    "inputs": [
      {
        "internalType": "address[]",
        "name": "tokens",
        "type": "address[]"
      }
    ],
    "name": "getGerminatingStems",
    "outputs": [
      {
        "internalType": "int96[]",
        "name": "germinatingStems",
        "type": "int96[]"
      }
    ],
    "stateMutability": "view",
    "type": "function"
  },
  {
    "inputs": [
      {
        "internalType": "address",
        "name": "token",
        "type": "address"
      }
    ],
    "name": "getGerminatingTotalDeposited",
    "outputs": [
      {
        "internalType": "uint256",
        "name": "amount",
        "type": "uint256"
      }
    ],
    "stateMutability": "view",
    "type": "function"
  },
  {
    "inputs": [
      {
        "internalType": "address",
        "name": "token",
        "type": "address"
      }
    ],
    "name": "getGerminatingTotalDepositedBdv",
    "outputs": [
      {
        "internalType": "uint256",
        "name": "_bdv",
        "type": "uint256"
      }
    ],
    "stateMutability": "view",
    "type": "function"
  },
  {
    "inputs": [
      {
        "internalType": "address",
        "name": "token",
        "type": "address"
      }
    ],
    "name": "getHighestNonGerminatingStem",
    "outputs": [
      {
        "internalType": "int96",
        "name": "stem",
        "type": "int96"
      }
    ],
    "stateMutability": "view",
    "type": "function"
  },
  {
    "inputs": [
      {
        "internalType": "address[]",
        "name": "tokens",
        "type": "address[]"
      }
    ],
    "name": "getHighestNonGerminatingStems",
    "outputs": [
      {
        "internalType": "int96[]",
        "name": "highestNonGerminatingStems",
        "type": "int96[]"
      }
    ],
    "stateMutability": "view",
    "type": "function"
  },
  {
    "inputs": [
      {
        "internalType": "address",
        "name": "account",
        "type": "address"
      },
      {
        "internalType": "address",
        "name": "token",
        "type": "address"
      },
      {
        "internalType": "uint256",
        "name": "depositId",
        "type": "uint256"
      }
    ],
    "name": "getIndexForDepositId",
    "outputs": [
      {
        "internalType": "uint256",
        "name": "",
        "type": "uint256"
      }
    ],
    "stateMutability": "view",
    "type": "function"
  },
  {
    "inputs": [
      {
        "internalType": "address",
        "name": "account",
        "type": "address"
      },
      {
        "internalType": "address",
        "name": "token",
        "type": "address"
      }
    ],
    "name": "getLastMowedStem",
    "outputs": [
      {
        "internalType": "int96",
        "name": "lastStem",
        "type": "int96"
      }
    ],
    "stateMutability": "view",
    "type": "function"
  },
  {
    "inputs": [
      {
        "internalType": "address",
        "name": "account",
        "type": "address"
      },
      {
        "internalType": "address[]",
        "name": "tokens",
        "type": "address[]"
      }
    ],
    "name": "getMowStatus",
    "outputs": [
      {
        "components": [
          {
            "internalType": "int96",
            "name": "lastStem",
            "type": "int96"
          },
          {
            "internalType": "uint128",
            "name": "bdv",
            "type": "uint128"
          }
        ],
        "internalType": "struct MowStatus[]",
        "name": "mowStatuses",
        "type": "tuple[]"
      }
    ],
    "stateMutability": "view",
    "type": "function"
  },
  {
    "inputs": [
      {
        "internalType": "address",
        "name": "well",
        "type": "address"
      }
    ],
    "name": "getNonBeanTokenAndIndexFromWell",
    "outputs": [
      {
        "internalType": "address",
        "name": "",
        "type": "address"
      },
      {
        "internalType": "uint256",
        "name": "",
        "type": "uint256"
      }
    ],
    "stateMutability": "view",
    "type": "function"
  },
  {
    "inputs": [
      {
        "internalType": "address",
        "name": "token",
        "type": "address"
      }
    ],
    "name": "getOddGerminating",
    "outputs": [
      {
        "internalType": "uint256",
        "name": "",
        "type": "uint256"
      },
      {
        "internalType": "uint256",
        "name": "",
        "type": "uint256"
      }
    ],
    "stateMutability": "view",
    "type": "function"
  },
  {
    "inputs": [],
    "name": "getStemTips",
    "outputs": [
      {
        "internalType": "int96[]",
        "name": "_stemTips",
        "type": "int96[]"
      }
    ],
    "stateMutability": "view",
    "type": "function"
  },
  {
    "inputs": [
      {
        "internalType": "address",
        "name": "account",
        "type": "address"
      },
      {
        "internalType": "address",
        "name": "token",
        "type": "address"
      }
    ],
    "name": "getTokenDepositIdsForAccount",
    "outputs": [
      {
        "internalType": "uint256[]",
        "name": "depositIds",
        "type": "uint256[]"
      }
    ],
    "stateMutability": "view",
    "type": "function"
  },
  {
    "inputs": [
      {
        "internalType": "address",
        "name": "account",
        "type": "address"
      },
      {
        "internalType": "address",
        "name": "token",
        "type": "address"
      }
    ],
    "name": "getTokenDepositsForAccount",
    "outputs": [
      {
        "components": [
          {
            "internalType": "address",
            "name": "token",
            "type": "address"
          },
          {
            "internalType": "uint256[]",
            "name": "depositIds",
            "type": "uint256[]"
          },
          {
            "components": [
              {
                "internalType": "uint128",
                "name": "amount",
                "type": "uint128"
              },
              {
                "internalType": "uint128",
                "name": "bdv",
                "type": "uint128"
              }
            ],
            "internalType": "struct Deposit[]",
            "name": "tokenDeposits",
            "type": "tuple[]"
          }
        ],
        "internalType": "struct SiloGettersFacet.TokenDepositId",
        "name": "deposits",
        "type": "tuple"
      }
    ],
    "stateMutability": "view",
    "type": "function"
  },
  {
    "inputs": [
      {
        "internalType": "address",
        "name": "token",
        "type": "address"
      }
    ],
    "name": "getTotalDeposited",
    "outputs": [
      {
        "internalType": "uint256",
        "name": "",
        "type": "uint256"
      }
    ],
    "stateMutability": "view",
    "type": "function"
  },
  {
    "inputs": [
      {
        "internalType": "address",
        "name": "token",
        "type": "address"
      }
    ],
    "name": "getTotalDepositedBdv",
    "outputs": [
      {
        "internalType": "uint256",
        "name": "",
        "type": "uint256"
      }
    ],
    "stateMutability": "view",
    "type": "function"
  },
  {
    "inputs": [
      {
        "internalType": "address",
        "name": "token",
        "type": "address"
      }
    ],
    "name": "getTotalGerminatingAmount",
    "outputs": [
      {
        "internalType": "uint256",
        "name": "",
        "type": "uint256"
      }
    ],
    "stateMutability": "view",
    "type": "function"
  },
  {
    "inputs": [
      {
        "internalType": "address",
        "name": "token",
        "type": "address"
      }
    ],
    "name": "getTotalGerminatingBdv",
    "outputs": [
      {
        "internalType": "uint256",
        "name": "",
        "type": "uint256"
      }
    ],
    "stateMutability": "view",
    "type": "function"
  },
  {
    "inputs": [],
    "name": "getTotalGerminatingStalk",
    "outputs": [
      {
        "internalType": "uint256",
        "name": "",
        "type": "uint256"
      }
    ],
    "stateMutability": "view",
    "type": "function"
  },
  {
    "inputs": [],
    "name": "getTotalSiloDeposited",
    "outputs": [
      {
        "internalType": "uint256[]",
        "name": "depositedAmounts",
        "type": "uint256[]"
      }
    ],
    "stateMutability": "view",
    "type": "function"
  },
  {
    "inputs": [],
    "name": "getTotalSiloDepositedBdv",
    "outputs": [
      {
        "internalType": "uint256[]",
        "name": "depositedBdvs",
        "type": "uint256[]"
      }
    ],
    "stateMutability": "view",
    "type": "function"
  },
  {
    "inputs": [],
    "name": "getYoungAndMatureGerminatingTotalStalk",
    "outputs": [
      {
        "internalType": "uint256",
        "name": "matureGerminatingStalk",
        "type": "uint256"
      },
      {
        "internalType": "uint256",
        "name": "youngGerminatingStalk",
        "type": "uint256"
      }
    ],
    "stateMutability": "view",
    "type": "function"
  },
  {
    "inputs": [
      {
        "internalType": "address",
        "name": "account",
        "type": "address"
      },
      {
        "internalType": "address",
        "name": "token",
        "type": "address"
      },
      {
        "internalType": "int96",
        "name": "stem",
        "type": "int96"
      }
    ],
    "name": "grownStalkForDeposit",
    "outputs": [
      {
        "internalType": "uint256",
        "name": "grownStalk",
        "type": "uint256"
      }
    ],
    "stateMutability": "view",
    "type": "function"
  },
  {
    "inputs": [],
    "name": "lastSeasonOfPlenty",
    "outputs": [
      {
        "internalType": "uint32",
        "name": "",
        "type": "uint32"
      }
    ],
    "stateMutability": "view",
    "type": "function"
  },
  {
    "inputs": [
      {
        "internalType": "address",
        "name": "account",
        "type": "address"
      }
    ],
    "name": "lastUpdate",
    "outputs": [
      {
        "internalType": "uint32",
        "name": "",
        "type": "uint32"
      }
    ],
    "stateMutability": "view",
    "type": "function"
  },
  {
    "inputs": [
      {
        "internalType": "address[]",
        "name": "tokens",
        "type": "address[]"
      }
    ],
    "name": "stalkEarnedPerSeason",
    "outputs": [
      {
        "internalType": "uint256[]",
        "name": "stalkEarnedPerSeasons",
        "type": "uint256[]"
      }
    ],
    "stateMutability": "view",
    "type": "function"
  },
  {
    "inputs": [
      {
        "internalType": "address",
        "name": "token",
        "type": "address"
      }
    ],
    "name": "stemTipForToken",
    "outputs": [
      {
        "internalType": "int96",
        "name": "_stemTip",
        "type": "int96"
      }
    ],
    "stateMutability": "view",
    "type": "function"
  },
  {
    "inputs": [
      {
        "internalType": "address",
        "name": "token",
        "type": "address"
      }
    ],
    "name": "tokenSettings",
    "outputs": [
      {
        "components": [
          {
            "internalType": "bytes4",
            "name": "selector",
            "type": "bytes4"
          },
          {
            "internalType": "uint40",
            "name": "stalkEarnedPerSeason",
            "type": "uint40"
          },
          {
            "internalType": "uint48",
            "name": "stalkIssuedPerBdv",
            "type": "uint48"
          },
          {
            "internalType": "uint32",
            "name": "milestoneSeason",
            "type": "uint32"
          },
          {
            "internalType": "int96",
            "name": "milestoneStem",
            "type": "int96"
          },
          {
            "internalType": "bytes1",
            "name": "encodeType",
            "type": "bytes1"
          },
          {
            "internalType": "int40",
            "name": "deltaStalkEarnedPerSeason",
            "type": "int40"
          },
          {
            "internalType": "uint128",
            "name": "gaugePoints",
            "type": "uint128"
          },
          {
            "internalType": "uint64",
            "name": "optimalPercentDepositedBdv",
            "type": "uint64"
          },
          {
            "components": [
              {
                "internalType": "address",
                "name": "target",
                "type": "address"
              },
              {
                "internalType": "bytes4",
                "name": "selector",
                "type": "bytes4"
              },
              {
                "internalType": "bytes1",
                "name": "encodeType",
                "type": "bytes1"
              },
              {
                "internalType": "bytes",
                "name": "data",
                "type": "bytes"
              }
            ],
            "internalType": "struct Implementation",
            "name": "gaugePointImplementation",
            "type": "tuple"
          },
          {
            "components": [
              {
                "internalType": "address",
                "name": "target",
                "type": "address"
              },
              {
                "internalType": "bytes4",
                "name": "selector",
                "type": "bytes4"
              },
              {
                "internalType": "bytes1",
                "name": "encodeType",
                "type": "bytes1"
              },
              {
                "internalType": "bytes",
                "name": "data",
                "type": "bytes"
              }
            ],
            "internalType": "struct Implementation",
            "name": "liquidityWeightImplementation",
            "type": "tuple"
          }
        ],
        "internalType": "struct AssetSettings",
        "name": "",
        "type": "tuple"
      }
    ],
    "stateMutability": "view",
    "type": "function"
  },
  {
    "inputs": [],
    "name": "totalEarnedBeans",
    "outputs": [
      {
        "internalType": "uint256",
        "name": "",
        "type": "uint256"
      }
    ],
    "stateMutability": "view",
    "type": "function"
  },
  {
    "inputs": [],
    "name": "totalRainRoots",
    "outputs": [
      {
        "internalType": "uint256",
        "name": "",
        "type": "uint256"
      }
    ],
    "stateMutability": "view",
    "type": "function"
  },
  {
    "inputs": [],
    "name": "totalRoots",
    "outputs": [
      {
        "internalType": "uint256",
        "name": "",
        "type": "uint256"
      }
    ],
    "stateMutability": "view",
    "type": "function"
  },
  {
    "inputs": [],
    "name": "totalStalk",
    "outputs": [
      {
        "internalType": "uint256",
        "name": "",
        "type": "uint256"
      }
    ],
    "stateMutability": "view",
    "type": "function"
  },
  {
    "anonymous": false,
    "inputs": [
      {
        "indexed": true,
        "internalType": "address",
        "name": "account",
        "type": "address"
      },
      {
        "indexed": false,
        "internalType": "int256",
        "name": "delta",
        "type": "int256"
      },
      {
        "indexed": false,
        "internalType": "enum GerminationSide",
        "name": "germ",
        "type": "uint8"
      }
    ],
    "name": "FarmerGerminatingStalkBalanceChanged",
    "type": "event"
  },
  {
    "anonymous": false,
    "inputs": [
      {
        "indexed": true,
        "internalType": "address",
        "name": "account",
        "type": "address"
      },
      {
        "indexed": true,
        "internalType": "address",
        "name": "token",
        "type": "address"
      },
      {
        "indexed": false,
        "internalType": "int96",
        "name": "stem",
        "type": "int96"
      },
      {
        "indexed": false,
        "internalType": "uint256",
        "name": "amount",
        "type": "uint256"
      },
      {
        "indexed": false,
        "internalType": "uint256",
        "name": "bdv",
        "type": "uint256"
      }
    ],
    "name": "RemoveDeposit",
    "type": "event"
  },
  {
    "anonymous": false,
    "inputs": [
      {
        "indexed": true,
        "internalType": "address",
        "name": "account",
        "type": "address"
      },
      {
        "indexed": true,
        "internalType": "address",
        "name": "token",
        "type": "address"
      },
      {
        "indexed": false,
        "internalType": "int96[]",
        "name": "stems",
        "type": "int96[]"
      },
      {
        "indexed": false,
        "internalType": "uint256[]",
        "name": "amounts",
        "type": "uint256[]"
      },
      {
        "indexed": false,
        "internalType": "uint256",
        "name": "amount",
        "type": "uint256"
      },
      {
        "indexed": false,
        "internalType": "uint256[]",
        "name": "bdvs",
        "type": "uint256[]"
      }
    ],
    "name": "RemoveDeposits",
    "type": "event"
  },
  {
    "anonymous": false,
    "inputs": [
      {
        "indexed": true,
        "internalType": "address",
        "name": "account",
        "type": "address"
      },
      {
        "indexed": false,
        "internalType": "int256",
        "name": "delta",
        "type": "int256"
      },
      {
        "indexed": false,
        "internalType": "int256",
        "name": "deltaRoots",
        "type": "int256"
      }
    ],
    "name": "StalkBalanceChanged",
    "type": "event"
  },
  {
    "anonymous": false,
    "inputs": [
      {
        "indexed": false,
        "internalType": "uint256",
        "name": "germinationSeason",
        "type": "uint256"
      },
      {
        "indexed": true,
        "internalType": "address",
        "name": "token",
        "type": "address"
      },
      {
        "indexed": false,
        "internalType": "int256",
        "name": "deltaAmount",
        "type": "int256"
      },
      {
        "indexed": false,
        "internalType": "int256",
        "name": "deltaBdv",
        "type": "int256"
      }
    ],
    "name": "TotalGerminatingBalanceChanged",
    "type": "event"
  },
  {
    "anonymous": false,
    "inputs": [
      {
        "indexed": false,
        "internalType": "uint256",
        "name": "germinationSeason",
        "type": "uint256"
      },
      {
        "indexed": false,
        "internalType": "int256",
        "name": "deltaGerminatingStalk",
        "type": "int256"
      }
    ],
    "name": "TotalGerminatingStalkChanged",
    "type": "event"
  },
  {
    "anonymous": false,
    "inputs": [
      {
        "indexed": true,
        "internalType": "address",
        "name": "operator",
        "type": "address"
      },
      {
        "indexed": true,
        "internalType": "address",
        "name": "from",
        "type": "address"
      },
      {
        "indexed": true,
        "internalType": "address",
        "name": "to",
        "type": "address"
      },
      {
        "indexed": false,
        "internalType": "uint256[]",
        "name": "ids",
        "type": "uint256[]"
      },
      {
        "indexed": false,
        "internalType": "uint256[]",
        "name": "values",
        "type": "uint256[]"
      }
    ],
    "name": "TransferBatch",
    "type": "event"
  },
  {
    "anonymous": false,
    "inputs": [
      {
        "indexed": true,
        "internalType": "address",
        "name": "operator",
        "type": "address"
      },
      {
        "indexed": true,
        "internalType": "address",
        "name": "sender",
        "type": "address"
      },
      {
        "indexed": true,
        "internalType": "address",
        "name": "recipient",
        "type": "address"
      },
      {
        "indexed": false,
        "internalType": "uint256",
        "name": "depositId",
        "type": "uint256"
      },
      {
        "indexed": false,
        "internalType": "uint256",
        "name": "amount",
        "type": "uint256"
      }
    ],
    "name": "TransferSingle",
    "type": "event"
  },
  {
    "inputs": [
      {
        "internalType": "address",
        "name": "token",
        "type": "address"
      },
      {
        "internalType": "uint256",
        "name": "_amount",
        "type": "uint256"
      },
      {
        "internalType": "enum LibTransfer.From",
        "name": "mode",
        "type": "uint8"
      }
    ],
    "name": "deposit",
    "outputs": [
      {
        "internalType": "uint256",
        "name": "amount",
        "type": "uint256"
      },
      {
        "internalType": "uint256",
        "name": "_bdv",
        "type": "uint256"
      },
      {
        "internalType": "int96",
        "name": "stem",
        "type": "int96"
      }
    ],
    "stateMutability": "payable",
    "type": "function"
  },
  {
    "inputs": [
      {
        "internalType": "address",
        "name": "sender",
        "type": "address"
      },
      {
        "internalType": "address",
        "name": "recipient",
        "type": "address"
      },
      {
        "internalType": "uint256[]",
        "name": "depositIds",
        "type": "uint256[]"
      },
      {
        "internalType": "uint256[]",
        "name": "amounts",
        "type": "uint256[]"
      },
      {
        "internalType": "bytes",
        "name": "",
        "type": "bytes"
      }
    ],
    "name": "safeBatchTransferFrom",
    "outputs": [],
    "stateMutability": "nonpayable",
    "type": "function"
  },
  {
    "inputs": [
      {
        "internalType": "address",
        "name": "sender",
        "type": "address"
      },
      {
        "internalType": "address",
        "name": "recipient",
        "type": "address"
      },
      {
        "internalType": "uint256",
        "name": "depositId",
        "type": "uint256"
      },
      {
        "internalType": "uint256",
        "name": "amount",
        "type": "uint256"
      },
      {
        "internalType": "bytes",
        "name": "",
        "type": "bytes"
      }
    ],
    "name": "safeTransferFrom",
    "outputs": [],
    "stateMutability": "nonpayable",
    "type": "function"
  },
  {
    "inputs": [
      {
        "internalType": "address",
        "name": "sender",
        "type": "address"
      },
      {
        "internalType": "address",
        "name": "recipient",
        "type": "address"
      },
      {
        "internalType": "address",
        "name": "token",
        "type": "address"
      },
      {
        "internalType": "int96",
        "name": "stem",
        "type": "int96"
      },
      {
        "internalType": "uint256",
        "name": "amount",
        "type": "uint256"
      }
    ],
    "name": "transferDeposit",
    "outputs": [
      {
        "internalType": "uint256",
        "name": "_bdv",
        "type": "uint256"
      }
    ],
    "stateMutability": "payable",
    "type": "function"
  },
  {
    "inputs": [
      {
        "internalType": "address",
        "name": "sender",
        "type": "address"
      },
      {
        "internalType": "address",
        "name": "recipient",
        "type": "address"
      },
      {
        "internalType": "address",
        "name": "token",
        "type": "address"
      },
      {
        "internalType": "int96[]",
        "name": "stem",
        "type": "int96[]"
      },
      {
        "internalType": "uint256[]",
        "name": "amounts",
        "type": "uint256[]"
      }
    ],
    "name": "transferDeposits",
    "outputs": [
      {
        "internalType": "uint256[]",
        "name": "bdvs",
        "type": "uint256[]"
      }
    ],
    "stateMutability": "payable",
    "type": "function"
  },
  {
    "inputs": [
      {
        "internalType": "address",
        "name": "account",
        "type": "address"
      },
      {
        "internalType": "address",
        "name": "token",
        "type": "address"
      },
      {
        "internalType": "uint256[]",
        "name": "sortedDepositIds",
        "type": "uint256[]"
      }
    ],
    "name": "updateSortedDepositIds",
    "outputs": [],
    "stateMutability": "payable",
    "type": "function"
  },
  {
    "inputs": [
      {
        "internalType": "address",
        "name": "token",
        "type": "address"
      },
      {
        "internalType": "int96",
        "name": "stem",
        "type": "int96"
      },
      {
        "internalType": "uint256",
        "name": "amount",
        "type": "uint256"
      },
      {
        "internalType": "enum LibTransfer.To",
        "name": "mode",
        "type": "uint8"
      }
    ],
    "name": "withdrawDeposit",
    "outputs": [],
    "stateMutability": "payable",
    "type": "function"
  },
  {
    "inputs": [
      {
        "internalType": "address",
        "name": "token",
        "type": "address"
      },
      {
        "internalType": "int96[]",
        "name": "stems",
        "type": "int96[]"
      },
      {
        "internalType": "uint256[]",
        "name": "amounts",
        "type": "uint256[]"
      },
      {
        "internalType": "enum LibTransfer.To",
        "name": "mode",
        "type": "uint8"
      }
    ],
    "name": "withdrawDeposits",
    "outputs": [],
    "stateMutability": "payable",
    "type": "function"
  },
  {
    "anonymous": false,
    "inputs": [
      {
        "indexed": true,
        "internalType": "address",
        "name": "account",
        "type": "address"
      },
      {
        "indexed": false,
        "internalType": "address",
        "name": "fromToken",
        "type": "address"
      },
      {
        "indexed": false,
        "internalType": "address",
        "name": "toToken",
        "type": "address"
      },
      {
        "indexed": false,
        "internalType": "uint256",
        "name": "fromAmount",
        "type": "uint256"
      },
      {
        "indexed": false,
        "internalType": "uint256",
        "name": "toAmount",
        "type": "uint256"
      },
      {
        "indexed": false,
        "internalType": "uint256",
        "name": "fromBdv",
        "type": "uint256"
      },
      {
        "indexed": false,
        "internalType": "uint256",
        "name": "toBdv",
        "type": "uint256"
      }
    ],
    "name": "Convert",
    "type": "event"
  },
  {
    "inputs": [
      {
        "internalType": "address",
        "name": "inputToken",
        "type": "address"
      },
      {
        "internalType": "int96[]",
        "name": "stems",
        "type": "int96[]"
      },
      {
        "internalType": "uint256[]",
        "name": "amounts",
        "type": "uint256[]"
      },
      {
        "internalType": "address",
        "name": "outputToken",
        "type": "address"
      },
      {
        "components": [
          {
            "internalType": "address",
            "name": "target",
            "type": "address"
          },
          {
            "internalType": "bytes",
            "name": "callData",
            "type": "bytes"
          },
          {
            "internalType": "bytes",
            "name": "clipboard",
            "type": "bytes"
          }
        ],
        "internalType": "struct AdvancedPipeCall[]",
        "name": "advancedPipeCalls",
        "type": "tuple[]"
      }
    ],
    "name": "pipelineConvert",
    "outputs": [
      {
        "internalType": "int96",
        "name": "toStem",
        "type": "int96"
      },
      {
        "internalType": "uint256",
        "name": "fromAmount",
        "type": "uint256"
      },
      {
        "internalType": "uint256",
        "name": "toAmount",
        "type": "uint256"
      },
      {
        "internalType": "uint256",
        "name": "fromBdv",
        "type": "uint256"
      },
      {
        "internalType": "uint256",
        "name": "toBdv",
        "type": "uint256"
      }
    ],
    "stateMutability": "payable",
    "type": "function"
  },
  {
    "inputs": [
      {
        "internalType": "address",
        "name": "inputToken",
        "type": "address"
      },
      {
        "internalType": "int96[]",
        "name": "stems",
        "type": "int96[]"
      },
      {
        "internalType": "uint256[]",
        "name": "amounts",
        "type": "uint256[]"
      },
      {
        "internalType": "address",
        "name": "outputToken",
        "type": "address"
      },
      {
        "internalType": "int256",
        "name": "grownStalkSlippage",
        "type": "int256"
      },
      {
        "components": [
          {
            "internalType": "address",
            "name": "target",
            "type": "address"
          },
          {
            "internalType": "bytes",
            "name": "callData",
            "type": "bytes"
          },
          {
            "internalType": "bytes",
            "name": "clipboard",
            "type": "bytes"
          }
        ],
        "internalType": "struct AdvancedPipeCall[]",
        "name": "advancedPipeCalls",
        "type": "tuple[]"
      }
    ],
    "name": "pipelineConvertWithStalkSlippage",
    "outputs": [
      {
        "internalType": "int96",
        "name": "toStem",
        "type": "int96"
      },
      {
        "internalType": "uint256",
        "name": "fromAmount",
        "type": "uint256"
      },
      {
        "internalType": "uint256",
        "name": "toAmount",
        "type": "uint256"
      },
      {
        "internalType": "uint256",
        "name": "fromBdv",
        "type": "uint256"
      },
      {
        "internalType": "uint256",
        "name": "toBdv",
        "type": "uint256"
      }
    ],
    "stateMutability": "payable",
    "type": "function"
  },
  {
    "inputs": [],
    "name": "T",
    "type": "error"
  },
  {
    "inputs": [
      {
        "internalType": "address",
        "name": "well",
        "type": "address"
      },
      {
        "internalType": "uint256[]",
        "name": "reserves",
        "type": "uint256[]"
      },
      {
        "internalType": "uint256",
        "name": "lookback",
        "type": "uint256"
      }
    ],
    "name": "calculateDeltaBFromReserves",
    "outputs": [
      {
        "internalType": "int256",
        "name": "",
        "type": "int256"
      }
    ],
    "stateMutability": "view",
    "type": "function"
  },
  {
    "inputs": [
      {
        "components": [
          {
            "internalType": "int256",
            "name": "beforeInputTokenDeltaB",
            "type": "int256"
          },
          {
            "internalType": "int256",
            "name": "afterInputTokenDeltaB",
            "type": "int256"
          },
          {
            "internalType": "int256",
            "name": "beforeOutputTokenDeltaB",
            "type": "int256"
          },
          {
            "internalType": "int256",
            "name": "afterOutputTokenDeltaB",
            "type": "int256"
          },
          {
            "internalType": "int256",
            "name": "beforeOverallDeltaB",
            "type": "int256"
          },
          {
            "internalType": "int256",
            "name": "afterOverallDeltaB",
            "type": "int256"
          }
        ],
        "internalType": "struct LibConvert.DeltaBStorage",
        "name": "dbs",
        "type": "tuple"
      },
      {
        "internalType": "uint256",
        "name": "bdvConverted",
        "type": "uint256"
      },
      {
        "internalType": "uint256",
        "name": "overallConvertCapacity",
        "type": "uint256"
      },
      {
        "internalType": "address",
        "name": "inputToken",
        "type": "address"
      },
      {
        "internalType": "address",
        "name": "outputToken",
        "type": "address"
      }
    ],
    "name": "calculateStalkPenalty",
    "outputs": [
      {
        "internalType": "uint256",
        "name": "stalkPenaltyBdv",
        "type": "uint256"
      },
      {
        "internalType": "uint256",
        "name": "overallConvertCapacityUsed",
        "type": "uint256"
      },
      {
        "internalType": "uint256",
        "name": "inputTokenAmountUsed",
        "type": "uint256"
      },
      {
        "internalType": "uint256",
        "name": "outputTokenAmountUsed",
        "type": "uint256"
      }
    ],
    "stateMutability": "view",
    "type": "function"
  },
  {
    "inputs": [
      {
        "internalType": "address",
        "name": "well",
        "type": "address"
      }
    ],
    "name": "cappedReservesDeltaB",
    "outputs": [
      {
        "internalType": "int256",
        "name": "deltaB",
        "type": "int256"
      }
    ],
    "stateMutability": "view",
    "type": "function"
  },
  {
    "inputs": [
      {
        "internalType": "address",
        "name": "well",
        "type": "address"
      },
      {
        "internalType": "uint256",
        "name": "bdvToConvert",
        "type": "uint256"
      },
      {
        "internalType": "uint256",
        "name": "grownStalkToConvert",
        "type": "uint256"
      },
      {
        "internalType": "uint256",
        "name": "amountConverted",
        "type": "uint256"
      }
    ],
    "name": "downPenalizedGrownStalk",
    "outputs": [
      {
        "internalType": "uint256",
        "name": "newGrownStalk",
        "type": "uint256"
      },
      {
        "internalType": "uint256",
        "name": "grownStalkLost",
        "type": "uint256"
      }
    ],
    "stateMutability": "view",
    "type": "function"
  },
  {
    "inputs": [
      {
        "internalType": "address",
        "name": "tokenIn",
        "type": "address"
      },
      {
        "internalType": "address",
        "name": "tokenOut",
        "type": "address"
      },
      {
        "internalType": "uint256",
        "name": "amountIn",
        "type": "uint256"
      }
    ],
    "name": "getAmountOut",
    "outputs": [
      {
        "internalType": "uint256",
        "name": "amountOut",
        "type": "uint256"
      }
    ],
    "stateMutability": "view",
    "type": "function"
  },
  {
    "inputs": [],
    "name": "getCalculatedBonusStalkPerBdv",
    "outputs": [
      {
        "internalType": "uint256",
        "name": "",
        "type": "uint256"
      }
    ],
    "stateMutability": "view",
    "type": "function"
  },
  {
    "inputs": [],
    "name": "getConvertStalkPerBdvBonusAndMaximumCapacity",
    "outputs": [
      {
        "internalType": "uint256",
        "name": "",
        "type": "uint256"
      },
      {
        "internalType": "uint256",
        "name": "",
        "type": "uint256"
      }
    ],
    "stateMutability": "view",
    "type": "function"
  },
  {
    "inputs": [],
    "name": "getConvertStalkPerBdvBonusAndRemainingCapacity",
    "outputs": [
      {
        "internalType": "uint256",
        "name": "",
        "type": "uint256"
      },
      {
        "internalType": "uint256",
        "name": "",
        "type": "uint256"
      }
    ],
    "stateMutability": "view",
    "type": "function"
  },
  {
    "inputs": [
      {
        "internalType": "address",
        "name": "tokenIn",
        "type": "address"
      },
      {
        "internalType": "address",
        "name": "tokenOut",
        "type": "address"
      }
    ],
    "name": "getMaxAmountIn",
    "outputs": [
      {
        "internalType": "uint256",
        "name": "amountIn",
        "type": "uint256"
      }
    ],
    "stateMutability": "view",
    "type": "function"
  },
  {
    "inputs": [
      {
        "internalType": "address",
        "name": "tokenIn",
        "type": "address"
      },
      {
        "internalType": "address",
        "name": "tokenOut",
        "type": "address"
      },
      {
        "internalType": "uint256",
        "name": "rate",
        "type": "uint256"
      }
    ],
    "name": "getMaxAmountInAtRate",
    "outputs": [
      {
        "internalType": "uint256",
        "name": "amountIn",
        "type": "uint256"
      }
    ],
    "stateMutability": "view",
    "type": "function"
  },
  {
    "inputs": [],
    "name": "getOverallConvertCapacity",
    "outputs": [
      {
        "internalType": "uint256",
        "name": "",
        "type": "uint256"
      }
    ],
    "stateMutability": "view",
    "type": "function"
  },
  {
    "inputs": [
      {
        "internalType": "address",
        "name": "well",
        "type": "address"
      }
    ],
    "name": "getWellConvertCapacity",
    "outputs": [
      {
        "internalType": "uint256",
        "name": "",
        "type": "uint256"
      }
    ],
    "stateMutability": "view",
    "type": "function"
  },
  {
    "inputs": [],
    "name": "overallCappedDeltaB",
    "outputs": [
      {
        "internalType": "int256",
        "name": "deltaB",
        "type": "int256"
      }
    ],
    "stateMutability": "view",
    "type": "function"
  },
  {
    "inputs": [],
    "name": "overallCurrentDeltaB",
    "outputs": [
      {
        "internalType": "int256",
        "name": "deltaB",
        "type": "int256"
      }
    ],
    "stateMutability": "view",
    "type": "function"
  },
  {
    "inputs": [
      {
        "internalType": "uint256",
        "name": "beforeLpTokenSupply",
        "type": "uint256"
      },
      {
        "internalType": "uint256",
        "name": "afterLpTokenSupply",
        "type": "uint256"
      },
      {
        "internalType": "int256",
        "name": "deltaB",
        "type": "int256"
      }
    ],
    "name": "scaledDeltaB",
    "outputs": [
      {
        "internalType": "int256",
        "name": "",
        "type": "int256"
      }
    ],
    "stateMutability": "pure",
    "type": "function"
  },
  {
    "inputs": [
      {
        "internalType": "uint256",
        "name": "bdvToConvert",
        "type": "uint256"
      },
      {
        "internalType": "uint256",
        "name": "grownStalk",
        "type": "uint256"
      }
    ],
    "name": "stalkBonus",
    "outputs": [
      {
        "internalType": "uint256",
        "name": "bdvCapacityUsed",
        "type": "uint256"
      },
      {
        "internalType": "uint256",
        "name": "grownStalkGained",
        "type": "uint256"
      }
    ],
    "stateMutability": "view",
    "type": "function"
  },
  {
    "inputs": [
      {
        "internalType": "bytes",
        "name": "convertData",
        "type": "bytes"
      },
      {
        "internalType": "int96[]",
        "name": "stems",
        "type": "int96[]"
      },
      {
        "internalType": "uint256[]",
        "name": "amounts",
        "type": "uint256[]"
      }
    ],
    "name": "convert",
    "outputs": [
      {
        "internalType": "int96",
        "name": "toStem",
        "type": "int96"
      },
      {
        "internalType": "uint256",
        "name": "fromAmount",
        "type": "uint256"
      },
      {
        "internalType": "uint256",
        "name": "toAmount",
        "type": "uint256"
      },
      {
        "internalType": "uint256",
        "name": "fromBdv",
        "type": "uint256"
      },
      {
        "internalType": "uint256",
        "name": "toBdv",
        "type": "uint256"
      }
    ],
    "stateMutability": "payable",
    "type": "function"
  },
  {
    "inputs": [
      {
        "internalType": "bytes",
        "name": "convertData",
        "type": "bytes"
      },
      {
        "internalType": "int96[]",
        "name": "stems",
        "type": "int96[]"
      },
      {
        "internalType": "uint256[]",
        "name": "amounts",
        "type": "uint256[]"
      },
      {
        "internalType": "int256",
        "name": "grownStalkSlippage",
        "type": "int256"
      }
    ],
    "name": "convertWithStalkSlippage",
    "outputs": [
      {
        "internalType": "int96",
        "name": "toStem",
        "type": "int96"
      },
      {
        "internalType": "uint256",
        "name": "fromAmount",
        "type": "uint256"
      },
      {
        "internalType": "uint256",
        "name": "toAmount",
        "type": "uint256"
      },
      {
        "internalType": "uint256",
        "name": "fromBdv",
        "type": "uint256"
      },
      {
        "internalType": "uint256",
        "name": "toBdv",
        "type": "uint256"
      }
    ],
    "stateMutability": "payable",
    "type": "function"
  },
  {
    "anonymous": false,
    "inputs": [
      {
        "indexed": true,
        "internalType": "address",
        "name": "account",
        "type": "address"
      },
      {
        "indexed": false,
        "internalType": "address",
        "name": "token",
        "type": "address"
      },
      {
        "indexed": false,
        "internalType": "uint256",
        "name": "plenty",
        "type": "uint256"
      }
    ],
    "name": "ClaimPlenty",
    "type": "event"
  },
  {
    "anonymous": false,
    "inputs": [
      {
        "indexed": true,
        "internalType": "address",
        "name": "account",
        "type": "address"
      },
      {
        "indexed": false,
        "internalType": "uint256",
        "name": "beans",
        "type": "uint256"
      }
    ],
    "name": "Plant",
    "type": "event"
  },
  {
    "inputs": [
      {
        "internalType": "enum LibTransfer.To",
        "name": "toMode",
        "type": "uint8"
      }
    ],
    "name": "claimAllPlenty",
    "outputs": [
      {
        "components": [
          {
            "internalType": "address",
            "name": "token",
            "type": "address"
          },
          {
            "internalType": "uint256",
            "name": "plenty",
            "type": "uint256"
          }
        ],
        "internalType": "struct ClaimFacet.ClaimPlentyData[]",
        "name": "allPlenty",
        "type": "tuple[]"
      }
    ],
    "stateMutability": "payable",
    "type": "function"
  },
  {
    "inputs": [
      {
        "internalType": "address",
        "name": "well",
        "type": "address"
      },
      {
        "internalType": "enum LibTransfer.To",
        "name": "toMode",
        "type": "uint8"
      }
    ],
    "name": "claimPlenty",
    "outputs": [
      {
        "internalType": "uint256",
        "name": "",
        "type": "uint256"
      }
    ],
    "stateMutability": "payable",
    "type": "function"
  },
  {
    "inputs": [
      {
        "internalType": "address",
        "name": "account",
        "type": "address"
      },
      {
        "internalType": "address",
        "name": "token",
        "type": "address"
      }
    ],
    "name": "mow",
    "outputs": [],
    "stateMutability": "payable",
    "type": "function"
  },
  {
    "inputs": [
      {
        "internalType": "address",
        "name": "account",
        "type": "address"
      }
    ],
    "name": "mowAll",
    "outputs": [],
    "stateMutability": "payable",
    "type": "function"
  },
  {
    "inputs": [
      {
        "internalType": "address[]",
        "name": "accounts",
        "type": "address[]"
      }
    ],
    "name": "mowAllMultipleAccounts",
    "outputs": [],
    "stateMutability": "payable",
    "type": "function"
  },
  {
    "inputs": [
      {
        "internalType": "address",
        "name": "account",
        "type": "address"
      },
      {
        "internalType": "address[]",
        "name": "tokens",
        "type": "address[]"
      }
    ],
    "name": "mowMultiple",
    "outputs": [],
    "stateMutability": "payable",
    "type": "function"
  },
  {
    "inputs": [
      {
        "internalType": "address[]",
        "name": "accounts",
        "type": "address[]"
      },
      {
        "internalType": "address[][]",
        "name": "tokens",
        "type": "address[][]"
      }
    ],
    "name": "mowMultipleAccounts",
    "outputs": [],
    "stateMutability": "payable",
    "type": "function"
  },
  {
    "inputs": [],
    "name": "plant",
    "outputs": [
      {
        "internalType": "uint256",
        "name": "beans",
        "type": "uint256"
      },
      {
        "internalType": "int96",
        "name": "stem",
        "type": "int96"
      }
    ],
    "stateMutability": "payable",
    "type": "function"
  },
  {
    "inputs": [
      {
        "internalType": "uint256",
        "name": "amount",
        "type": "uint256"
      }
    ],
    "name": "beanToBDV",
    "outputs": [
      {
        "internalType": "uint256",
        "name": "",
        "type": "uint256"
      }
    ],
    "stateMutability": "pure",
    "type": "function"
  },
  {
    "inputs": [
      {
        "internalType": "address",
        "name": "token",
        "type": "address"
      },
      {
        "internalType": "uint256",
        "name": "amount",
        "type": "uint256"
      }
    ],
    "name": "wellBdv",
    "outputs": [
      {
        "internalType": "uint256",
        "name": "",
        "type": "uint256"
      }
    ],
    "stateMutability": "view",
    "type": "function"
  },
  {
    "anonymous": false,
    "inputs": [
      {
        "indexed": true,
        "internalType": "address",
        "name": "account",
        "type": "address"
      },
      {
        "indexed": true,
        "internalType": "address",
        "name": "operator",
        "type": "address"
      },
      {
        "indexed": false,
        "internalType": "bool",
        "name": "approved",
        "type": "bool"
      }
    ],
    "name": "ApprovalForAll",
    "type": "event"
  },
  {
    "anonymous": false,
    "inputs": [
      {
        "indexed": true,
        "internalType": "address",
        "name": "owner",
        "type": "address"
      },
      {
        "indexed": true,
        "internalType": "address",
        "name": "spender",
        "type": "address"
      },
      {
        "indexed": false,
        "internalType": "address",
        "name": "token",
        "type": "address"
      },
      {
        "indexed": false,
        "internalType": "uint256",
        "name": "amount",
        "type": "uint256"
      }
    ],
    "name": "DepositApproval",
    "type": "event"
  },
  {
    "inputs": [
      {
        "internalType": "address",
        "name": "spender",
        "type": "address"
      },
      {
        "internalType": "address",
        "name": "token",
        "type": "address"
      },
      {
        "internalType": "uint256",
        "name": "amount",
        "type": "uint256"
      }
    ],
    "name": "approveDeposit",
    "outputs": [],
    "stateMutability": "payable",
    "type": "function"
  },
  {
    "inputs": [
      {
        "internalType": "address",
        "name": "spender",
        "type": "address"
      },
      {
        "internalType": "address",
        "name": "token",
        "type": "address"
      },
      {
        "internalType": "uint256",
        "name": "subtractedValue",
        "type": "uint256"
      }
    ],
    "name": "decreaseDepositAllowance",
    "outputs": [
      {
        "internalType": "bool",
        "name": "",
        "type": "bool"
      }
    ],
    "stateMutability": "nonpayable",
    "type": "function"
  },
  {
    "inputs": [
      {
        "internalType": "address",
        "name": "owner",
        "type": "address"
      },
      {
        "internalType": "address",
        "name": "spender",
        "type": "address"
      },
      {
        "internalType": "address",
        "name": "token",
        "type": "address"
      }
    ],
    "name": "depositAllowance",
    "outputs": [
      {
        "internalType": "uint256",
        "name": "",
        "type": "uint256"
      }
    ],
    "stateMutability": "view",
    "type": "function"
  },
  {
    "inputs": [
      {
        "internalType": "address",
        "name": "spender",
        "type": "address"
      },
      {
        "internalType": "address",
        "name": "token",
        "type": "address"
      },
      {
        "internalType": "uint256",
        "name": "addedValue",
        "type": "uint256"
      }
    ],
    "name": "increaseDepositAllowance",
    "outputs": [
      {
        "internalType": "bool",
        "name": "",
        "type": "bool"
      }
    ],
    "stateMutability": "nonpayable",
    "type": "function"
  },
  {
    "inputs": [
      {
        "internalType": "address",
        "name": "_owner",
        "type": "address"
      },
      {
        "internalType": "address",
        "name": "_operator",
        "type": "address"
      }
    ],
    "name": "isApprovedForAll",
    "outputs": [
      {
        "internalType": "bool",
        "name": "",
        "type": "bool"
      }
    ],
    "stateMutability": "view",
    "type": "function"
  },
  {
    "inputs": [
      {
        "internalType": "address",
        "name": "spender",
        "type": "address"
      },
      {
        "internalType": "bool",
        "name": "approved",
        "type": "bool"
      }
    ],
    "name": "setApprovalForAll",
    "outputs": [],
    "stateMutability": "nonpayable",
    "type": "function"
  },
  {
    "anonymous": false,
    "inputs": [
      {
        "indexed": true,
        "internalType": "address",
        "name": "account",
        "type": "address"
      },
      {
        "indexed": false,
        "internalType": "uint256",
        "name": "beans",
        "type": "uint256"
      }
    ],
    "name": "Incentivization",
    "type": "event"
  },
  {
    "inputs": [
      {
        "internalType": "uint256",
        "name": "secondsLate",
        "type": "uint256"
      }
    ],
    "name": "determineReward",
    "outputs": [
      {
        "internalType": "uint256",
        "name": "",
        "type": "uint256"
      }
    ],
    "stateMutability": "view",
    "type": "function"
  },
  {
    "anonymous": false,
    "inputs": [
      {
        "indexed": false,
        "internalType": "int256",
        "name": "deltaStalk",
        "type": "int256"
      },
      {
        "indexed": false,
        "internalType": "int256",
        "name": "deltaRoots",
        "type": "int256"
      }
    ],
    "name": "TotalStalkChangedFromGermination",
    "type": "event"
  },
  {
    "anonymous": false,
    "inputs": [
      {
        "indexed": true,
        "internalType": "uint32",
        "name": "season",
        "type": "uint32"
      },
      {
        "indexed": false,
        "internalType": "address",
        "name": "well",
        "type": "address"
      },
      {
        "indexed": false,
        "internalType": "int256",
        "name": "deltaB",
        "type": "int256"
      },
      {
        "indexed": false,
        "internalType": "bytes",
        "name": "cumulativeReserves",
        "type": "bytes"
      }
    ],
    "name": "WellOracle",
    "type": "event"
  },
  {
    "inputs": [
      {
        "internalType": "address",
        "name": "well",
        "type": "address"
      }
    ],
    "name": "check",
    "outputs": [
      {
        "internalType": "int256",
        "name": "deltaB",
        "type": "int256"
      }
    ],
    "stateMutability": "view",
    "type": "function"
  },
  {
    "anonymous": false,
    "inputs": [
      {
        "indexed": true,
        "internalType": "address",
        "name": "account",
        "type": "address"
      },
      {
        "indexed": true,
        "internalType": "address",
        "name": "token",
        "type": "address"
      },
      {
        "indexed": false,
        "internalType": "int96",
        "name": "stem",
        "type": "int96"
      },
      {
        "indexed": false,
        "internalType": "uint256",
        "name": "amount",
        "type": "uint256"
      },
      {
        "indexed": false,
        "internalType": "uint256",
        "name": "bdv",
        "type": "uint256"
      }
    ],
    "name": "AddDeposit",
    "type": "event"
  },
  {
    "anonymous": false,
    "inputs": [
      {
        "indexed": true,
        "internalType": "uint256",
        "name": "season",
        "type": "uint256"
      },
      {
        "indexed": true,
        "internalType": "address",
        "name": "token",
        "type": "address"
      },
      {
        "indexed": false,
        "internalType": "uint256",
        "name": "gaugePoints",
        "type": "uint256"
      }
    ],
    "name": "GaugePointChange",
    "type": "event"
  },
  {
    "anonymous": false,
    "inputs": [
      {
        "indexed": false,
        "internalType": "uint256",
        "name": "newStalkPerBdvPerSeason",
        "type": "uint256"
      }
    ],
    "name": "UpdateAverageStalkPerBdvPerSeason",
    "type": "event"
  },
  {
    "anonymous": false,
    "inputs": [
      {
        "indexed": false,
        "internalType": "uint256",
        "name": "newMaxTotalGaugePoints",
        "type": "uint256"
      }
    ],
    "name": "UpdateMaxTotalGaugePoints",
    "type": "event"
  },
  {
    "anonymous": false,
    "inputs": [
      {
        "indexed": true,
        "internalType": "enum ShipmentRecipient",
        "name": "recipient",
        "type": "uint8"
      },
      {
        "indexed": false,
        "internalType": "uint256",
        "name": "receivedAmount",
        "type": "uint256"
      },
      {
        "indexed": false,
        "internalType": "bytes",
        "name": "data",
        "type": "bytes"
      }
    ],
    "name": "Receipt",
    "type": "event"
  },
  {
    "anonymous": false,
    "inputs": [
      {
        "indexed": true,
        "internalType": "uint32",
        "name": "season",
        "type": "uint32"
      },
      {
        "indexed": false,
        "internalType": "uint256",
        "name": "shipmentAmount",
        "type": "uint256"
      }
    ],
    "name": "Shipped",
    "type": "event"
  },
  {
    "inputs": [
      {
        "internalType": "uint256[]",
        "name": "shipmentAmounts",
        "type": "uint256[]"
      },
      {
        "components": [
          {
            "internalType": "uint256",
            "name": "points",
            "type": "uint256"
          },
          {
            "internalType": "uint256",
            "name": "cap",
            "type": "uint256"
          }
        ],
        "internalType": "struct ShipmentPlan[]",
        "name": "shipmentPlans",
        "type": "tuple[]"
      },
      {
        "internalType": "uint256",
        "name": "totalPoints",
        "type": "uint256"
      },
      {
        "internalType": "uint256",
        "name": "beansToShip",
        "type": "uint256"
      }
    ],
    "name": "getBeansFromPoints",
    "outputs": [],
    "stateMutability": "pure",
    "type": "function"
  },
  {
    "inputs": [
      {
        "components": [
          {
            "internalType": "address",
            "name": "planContract",
            "type": "address"
          },
          {
            "internalType": "bytes4",
            "name": "planSelector",
            "type": "bytes4"
          },
          {
            "internalType": "enum ShipmentRecipient",
            "name": "recipient",
            "type": "ShipmentRecipient"
          },
          {
            "internalType": "bytes",
            "name": "data",
            "type": "bytes"
          }
        ],
        "internalType": "struct ShipmentRoute[]",
        "name": "shipmentRoutes",
        "type": "tuple[]"
      }
    ],
    "name": "getShipmentPlans",
    "outputs": [
      {
        "components": [
          {
            "internalType": "uint256",
            "name": "points",
            "type": "uint256"
          },
          {
            "internalType": "uint256",
            "name": "cap",
            "type": "uint256"
          }
        ],
        "internalType": "struct ShipmentPlan[]",
        "name": "shipmentPlans",
        "type": "tuple[]"
      },
      {
        "internalType": "uint256",
        "name": "totalPoints",
        "type": "uint256"
      }
    ],
    "stateMutability": "view",
    "type": "function"
  },
  {
    "anonymous": false,
    "inputs": [
      {
        "indexed": true,
        "internalType": "uint256",
        "name": "season",
        "type": "uint256"
      },
      {
        "indexed": false,
        "internalType": "uint256",
        "name": "deltaPodDemand",
        "type": "uint256"
      },
      {
        "indexed": false,
        "internalType": "uint256",
        "name": "lpToSupplyRatio",
        "type": "uint256"
      },
      {
        "indexed": false,
        "internalType": "uint256",
        "name": "podRate",
        "type": "uint256"
      },
      {
        "indexed": false,
        "internalType": "uint256",
        "name": "thisSowTime",
        "type": "uint256"
      },
      {
        "indexed": false,
        "internalType": "uint256",
        "name": "lastSowTime",
        "type": "uint256"
      }
    ],
    "name": "SeasonMetrics",
    "type": "event"
  },
  {
    "anonymous": false,
    "inputs": [
      {
        "indexed": true,
        "internalType": "uint256",
        "name": "season",
        "type": "uint256"
      },
      {
        "indexed": false,
        "internalType": "uint256",
        "name": "caseId",
        "type": "uint256"
      },
      {
        "indexed": false,
        "internalType": "int80",
        "name": "absChange",
        "type": "int80"
      }
    ],
    "name": "BeanToMaxLpGpPerBdvRatioChange",
    "type": "event"
  },
  {
    "anonymous": false,
    "inputs": [
      {
        "indexed": true,
        "internalType": "uint256",
        "name": "season",
        "type": "uint256"
      },
      {
        "indexed": false,
        "internalType": "bool",
        "name": "raining",
        "type": "bool"
      }
    ],
    "name": "RainStatus",
    "type": "event"
  },
  {
    "anonymous": false,
    "inputs": [
      {
        "indexed": false,
        "internalType": "uint256",
        "name": "toField",
        "type": "uint256"
      }
    ],
    "name": "SeasonOfPlentyField",
    "type": "event"
  },
  {
    "anonymous": false,
    "inputs": [
      {
        "indexed": true,
        "internalType": "uint256",
        "name": "season",
        "type": "uint256"
      },
      {
        "indexed": false,
        "internalType": "address",
        "name": "well",
        "type": "address"
      },
      {
        "indexed": false,
        "internalType": "address",
        "name": "token",
        "type": "address"
      },
      {
        "indexed": false,
        "internalType": "uint256",
        "name": "amount",
        "type": "uint256"
      },
      {
        "indexed": false,
        "internalType": "uint256",
        "name": "beans",
        "type": "uint256"
      }
    ],
    "name": "SeasonOfPlentyWell",
    "type": "event"
  },
  {
    "anonymous": false,
    "inputs": [
      {
        "indexed": false,
        "internalType": "enum GaugeId",
        "name": "gaugeId",
        "type": "uint8"
      },
      {
        "components": [
          {
            "internalType": "bytes",
            "name": "value",
            "type": "bytes"
          },
          {
            "internalType": "address",
            "name": "target",
            "type": "address"
          },
          {
            "internalType": "bytes4",
            "name": "selector",
            "type": "bytes4"
          },
          {
            "internalType": "bytes",
            "name": "data",
            "type": "bytes"
          }
        ],
        "indexed": false,
        "internalType": "struct Gauge",
        "name": "gauge",
        "type": "tuple"
      }
    ],
    "name": "AddedGauge",
    "type": "event"
  },
  {
    "anonymous": false,
    "inputs": [
      {
        "indexed": false,
        "internalType": "enum GaugeId",
        "name": "gaugeId",
        "type": "uint8"
      },
      {
        "indexed": false,
        "internalType": "bytes",
        "name": "value",
        "type": "bytes"
      }
    ],
    "name": "Engaged",
    "type": "event"
  },
  {
    "anonymous": false,
    "inputs": [
      {
        "indexed": false,
        "internalType": "enum GaugeId",
        "name": "gaugeId",
        "type": "uint8"
      },
      {
        "indexed": false,
        "internalType": "bytes",
        "name": "data",
        "type": "bytes"
      }
    ],
    "name": "EngagedData",
    "type": "event"
  },
  {
    "anonymous": false,
    "inputs": [
      {
        "indexed": false,
        "internalType": "enum GaugeId",
        "name": "gaugeId",
        "type": "uint8"
      }
    ],
    "name": "RemovedGauge",
    "type": "event"
  },
  {
    "anonymous": false,
    "inputs": [
      {
        "indexed": false,
        "internalType": "enum GaugeId",
        "name": "gaugeId",
        "type": "uint8"
      },
      {
        "components": [
          {
            "internalType": "bytes",
            "name": "value",
            "type": "bytes"
          },
          {
            "internalType": "address",
            "name": "target",
            "type": "address"
          },
          {
            "internalType": "bytes4",
            "name": "selector",
            "type": "bytes4"
          },
          {
            "internalType": "bytes",
            "name": "data",
            "type": "bytes"
          }
        ],
        "indexed": false,
        "internalType": "struct Gauge",
        "name": "gauge",
        "type": "tuple"
      }
    ],
    "name": "UpdatedGauge",
    "type": "event"
  },
  {
    "anonymous": false,
    "inputs": [
      {
        "indexed": false,
        "internalType": "enum GaugeId",
        "name": "gaugeId",
        "type": "uint8"
      },
      {
        "indexed": false,
        "internalType": "bytes",
        "name": "data",
        "type": "bytes"
      }
    ],
    "name": "UpdatedGaugeData",
    "type": "event"
  },
  {
    "anonymous": false,
    "inputs": [
      {
        "indexed": false,
        "internalType": "enum GaugeId",
        "name": "gaugeId",
        "type": "uint8"
      },
      {
        "indexed": false,
        "internalType": "bytes",
        "name": "value",
        "type": "bytes"
      }
    ],
    "name": "UpdatedGaugeValue",
    "type": "event"
  },
  {
<<<<<<< HEAD
    "anonymous": false,
    "inputs": [
      {
        "indexed": true,
        "internalType": "uint256",
        "name": "season",
        "type": "uint256"
      },
      {
        "indexed": false,
        "internalType": "uint256",
        "name": "caseId",
        "type": "uint256"
      },
      {
        "indexed": false,
        "internalType": "int32",
        "name": "absChange",
        "type": "int32"
      },
      {
        "indexed": false,
        "internalType": "uint256",
        "name": "fieldId",
        "type": "uint256"
      }
    ],
    "name": "TemperatureChange",
    "type": "event"
  },
  {
=======
>>>>>>> e08a5ea1
    "inputs": [],
    "name": "abovePeg",
    "outputs": [
      {
        "internalType": "bool",
        "name": "",
        "type": "bool"
      }
    ],
    "stateMutability": "view",
    "type": "function"
  },
  {
    "inputs": [
      {
        "internalType": "address[]",
        "name": "pools",
        "type": "address[]"
      }
    ],
    "name": "cumulativeCurrentDeltaB",
    "outputs": [
      {
        "internalType": "int256",
        "name": "deltaB",
        "type": "int256"
      }
    ],
    "stateMutability": "view",
    "type": "function"
  },
  {
    "inputs": [
      {
        "internalType": "uint256",
        "name": "caseId",
        "type": "uint256"
      }
    ],
    "name": "getAbsBeanToMaxLpRatioChangeFromCaseId",
    "outputs": [
      {
        "internalType": "uint80",
        "name": "ml",
        "type": "uint80"
      }
    ],
    "stateMutability": "view",
    "type": "function"
  },
  {
    "inputs": [
      {
        "internalType": "uint256",
        "name": "caseId",
        "type": "uint256"
      }
    ],
    "name": "getAbsTemperatureChangeFromCaseId",
    "outputs": [
      {
        "internalType": "int32",
        "name": "t",
        "type": "int32"
      }
    ],
    "stateMutability": "view",
    "type": "function"
  },
  {
    "inputs": [
      {
        "internalType": "uint256",
        "name": "caseId",
        "type": "uint256"
      }
    ],
    "name": "getCaseData",
    "outputs": [
      {
        "internalType": "bytes32",
        "name": "casesData",
        "type": "bytes32"
      }
    ],
    "stateMutability": "view",
    "type": "function"
  },
  {
    "inputs": [],
    "name": "getCases",
    "outputs": [
      {
        "internalType": "bytes32[144]",
        "name": "cases",
        "type": "bytes32[144]"
      }
    ],
    "stateMutability": "view",
    "type": "function"
  },
  {
    "inputs": [
      {
        "internalType": "uint256",
        "name": "caseId",
        "type": "uint256"
      }
    ],
    "name": "getChangeFromCaseId",
    "outputs": [
      {
        "internalType": "uint32",
        "name": "",
        "type": "uint32"
      },
      {
        "internalType": "int32",
        "name": "",
        "type": "int32"
      },
      {
        "internalType": "uint80",
        "name": "",
        "type": "uint80"
      },
      {
        "internalType": "int80",
        "name": "",
        "type": "int80"
      }
    ],
    "stateMutability": "view",
    "type": "function"
  },
  {
    "inputs": [],
    "name": "getDeltaPodDemandLowerBound",
    "outputs": [
      {
        "internalType": "uint256",
        "name": "",
        "type": "uint256"
      }
    ],
    "stateMutability": "view",
    "type": "function"
  },
  {
    "inputs": [],
    "name": "getDeltaPodDemandUpperBound",
    "outputs": [
      {
        "internalType": "uint256",
        "name": "",
        "type": "uint256"
      }
    ],
    "stateMutability": "view",
    "type": "function"
  },
  {
    "inputs": [],
    "name": "getEvaluationParameters",
    "outputs": [
      {
        "components": [
          {
            "internalType": "uint256",
            "name": "maxBeanMaxLpGpPerBdvRatio",
            "type": "uint256"
          },
          {
            "internalType": "uint256",
            "name": "minBeanMaxLpGpPerBdvRatio",
            "type": "uint256"
          },
          {
            "internalType": "uint256",
            "name": "targetSeasonsToCatchUp",
            "type": "uint256"
          },
          {
            "internalType": "uint256",
            "name": "podRateLowerBound",
            "type": "uint256"
          },
          {
            "internalType": "uint256",
            "name": "podRateOptimal",
            "type": "uint256"
          },
          {
            "internalType": "uint256",
            "name": "podRateUpperBound",
            "type": "uint256"
          },
          {
            "internalType": "uint256",
            "name": "deltaPodDemandLowerBound",
            "type": "uint256"
          },
          {
            "internalType": "uint256",
            "name": "deltaPodDemandUpperBound",
            "type": "uint256"
          },
          {
            "internalType": "uint256",
            "name": "lpToSupplyRatioUpperBound",
            "type": "uint256"
          },
          {
            "internalType": "uint256",
            "name": "lpToSupplyRatioOptimal",
            "type": "uint256"
          },
          {
            "internalType": "uint256",
            "name": "lpToSupplyRatioLowerBound",
            "type": "uint256"
          },
          {
            "internalType": "uint256",
            "name": "excessivePriceThreshold",
            "type": "uint256"
          },
          {
            "internalType": "uint256",
            "name": "soilCoefficientHigh",
            "type": "uint256"
          },
          {
            "internalType": "uint256",
            "name": "soilCoefficientLow",
            "type": "uint256"
          },
          {
            "internalType": "uint256",
            "name": "baseReward",
            "type": "uint256"
          },
          {
            "internalType": "uint128",
            "name": "minAvgGsPerBdv",
            "type": "uint128"
          },
          {
            "internalType": "uint128",
            "name": "rainingMinBeanMaxLpGpPerBdvRatio",
            "type": "uint128"
          }
        ],
        "internalType": "struct EvaluationParameters",
        "name": "",
        "type": "tuple"
      }
    ],
    "stateMutability": "view",
    "type": "function"
  },
  {
    "inputs": [],
    "name": "getExcessivePriceThreshold",
    "outputs": [
      {
        "internalType": "uint256",
        "name": "",
        "type": "uint256"
      }
    ],
    "stateMutability": "view",
    "type": "function"
  },
  {
    "inputs": [],
    "name": "getExtEvaluationParameters",
    "outputs": [
      {
        "components": [
          {
            "internalType": "uint256",
            "name": "belowPegSoilL2SRScalar",
            "type": "uint256"
          },
          {
            "internalType": "uint256",
            "name": "soilCoefficientRelativelyHigh",
            "type": "uint256"
          },
          {
            "internalType": "uint256",
            "name": "soilCoefficientRelativelyLow",
            "type": "uint256"
          },
          {
            "internalType": "uint256",
            "name": "abovePegDeltaBSoilScalar",
            "type": "uint256"
          },
          {
            "internalType": "uint256",
            "name": "soilDistributionPeriod",
            "type": "uint256"
          },
          {
            "internalType": "uint256",
            "name": "minSoilIssuance",
            "type": "uint256"
          },
          {
            "internalType": "bytes32[61]",
            "name": "buffer",
            "type": "bytes32[61]"
          }
        ],
        "internalType": "struct ExtEvaluationParameters",
        "name": "",
        "type": "tuple"
      }
    ],
    "stateMutability": "view",
    "type": "function"
  },
  {
    "inputs": [],
    "name": "getLargestLiqWell",
    "outputs": [
      {
        "internalType": "address",
        "name": "",
        "type": "address"
      }
    ],
    "stateMutability": "view",
    "type": "function"
  },
  {
    "inputs": [],
    "name": "getLpToSupplyRatioLowerBound",
    "outputs": [
      {
        "internalType": "uint256",
        "name": "",
        "type": "uint256"
      }
    ],
    "stateMutability": "view",
    "type": "function"
  },
  {
    "inputs": [],
    "name": "getLpToSupplyRatioOptimal",
    "outputs": [
      {
        "internalType": "uint256",
        "name": "",
        "type": "uint256"
      }
    ],
    "stateMutability": "view",
    "type": "function"
  },
  {
    "inputs": [],
    "name": "getLpToSupplyRatioUpperBound",
    "outputs": [
      {
        "internalType": "uint256",
        "name": "",
        "type": "uint256"
      }
    ],
    "stateMutability": "view",
    "type": "function"
  },
  {
    "inputs": [],
    "name": "getMaxBeanMaxLpGpPerBdvRatio",
    "outputs": [
      {
        "internalType": "uint256",
        "name": "",
        "type": "uint256"
      }
    ],
    "stateMutability": "view",
    "type": "function"
  },
  {
    "inputs": [],
    "name": "getMinBeanMaxLpGpPerBdvRatio",
    "outputs": [
      {
        "internalType": "uint256",
        "name": "",
        "type": "uint256"
      }
    ],
    "stateMutability": "view",
    "type": "function"
  },
  {
    "inputs": [],
    "name": "getOrderLockedBeans",
    "outputs": [
      {
        "internalType": "uint256",
        "name": "",
        "type": "uint256"
      }
    ],
    "stateMutability": "view",
    "type": "function"
  },
  {
    "inputs": [],
    "name": "getPodRateLowerBound",
    "outputs": [
      {
        "internalType": "uint256",
        "name": "",
        "type": "uint256"
      }
    ],
    "stateMutability": "view",
    "type": "function"
  },
  {
    "inputs": [],
    "name": "getPodRateOptimal",
    "outputs": [
      {
        "internalType": "uint256",
        "name": "",
        "type": "uint256"
      }
    ],
    "stateMutability": "view",
    "type": "function"
  },
  {
    "inputs": [],
    "name": "getPodRateUpperBound",
    "outputs": [
      {
        "internalType": "uint256",
        "name": "",
        "type": "uint256"
      }
    ],
    "stateMutability": "view",
    "type": "function"
  },
  {
    "inputs": [
      {
        "internalType": "uint256",
        "name": "caseId",
        "type": "uint256"
      }
    ],
    "name": "getRelBeanToMaxLpRatioChangeFromCaseId",
    "outputs": [
      {
        "internalType": "int80",
        "name": "l",
        "type": "int80"
      }
    ],
    "stateMutability": "view",
    "type": "function"
  },
  {
    "inputs": [
      {
        "internalType": "uint256",
        "name": "caseId",
        "type": "uint256"
      }
    ],
    "name": "getRelTemperatureChangeFromCaseId",
    "outputs": [
      {
        "internalType": "uint32",
        "name": "mt",
        "type": "uint32"
      }
    ],
    "stateMutability": "view",
    "type": "function"
  },
  {
    "inputs": [],
    "name": "getSeasonStruct",
    "outputs": [
      {
        "components": [
          {
            "internalType": "uint32",
            "name": "current",
            "type": "uint32"
          },
          {
            "internalType": "uint32",
            "name": "lastSop",
            "type": "uint32"
          },
          {
            "internalType": "uint32",
            "name": "lastSopSeason",
            "type": "uint32"
          },
          {
            "internalType": "uint32",
            "name": "rainStart",
            "type": "uint32"
          },
          {
            "internalType": "bool",
            "name": "raining",
            "type": "bool"
          },
          {
            "internalType": "uint64",
            "name": "sunriseBlock",
            "type": "uint64"
          },
          {
            "internalType": "bool",
            "name": "abovePeg",
            "type": "bool"
          },
          {
            "internalType": "uint256",
            "name": "start",
            "type": "uint256"
          },
          {
            "internalType": "uint256",
            "name": "period",
            "type": "uint256"
          },
          {
            "internalType": "uint256",
            "name": "timestamp",
            "type": "uint256"
          },
          {
            "internalType": "uint256",
            "name": "standardMintedBeans",
            "type": "uint256"
          },
          {
            "internalType": "bytes32[8]",
            "name": "_buffer",
            "type": "bytes32[8]"
          }
        ],
        "internalType": "struct Season",
        "name": "",
        "type": "tuple"
      }
    ],
    "stateMutability": "view",
    "type": "function"
  },
  {
    "inputs": [],
    "name": "getSeasonTimestamp",
    "outputs": [
      {
        "internalType": "uint256",
        "name": "",
        "type": "uint256"
      }
    ],
    "stateMutability": "view",
    "type": "function"
  },
  {
    "inputs": [],
    "name": "getTargetSeasonsToCatchUp",
    "outputs": [
      {
        "internalType": "uint256",
        "name": "",
        "type": "uint256"
      }
    ],
    "stateMutability": "view",
    "type": "function"
  },
  {
    "inputs": [],
    "name": "getTotalUsdLiquidity",
    "outputs": [
      {
        "internalType": "uint256",
        "name": "totalLiquidity",
        "type": "uint256"
      }
    ],
    "stateMutability": "view",
    "type": "function"
  },
  {
    "inputs": [],
    "name": "getTotalWeightedUsdLiquidity",
    "outputs": [
      {
        "internalType": "uint256",
        "name": "totalWeightedLiquidity",
        "type": "uint256"
      }
    ],
    "stateMutability": "view",
    "type": "function"
  },
  {
    "inputs": [
      {
        "internalType": "address",
        "name": "well",
        "type": "address"
      }
    ],
    "name": "getTwaLiquidityForWell",
    "outputs": [
      {
        "internalType": "uint256",
        "name": "",
        "type": "uint256"
      }
    ],
    "stateMutability": "view",
    "type": "function"
  },
  {
    "inputs": [
      {
        "internalType": "address",
        "name": "well",
        "type": "address"
      }
    ],
    "name": "getWeightedTwaLiquidityForWell",
    "outputs": [
      {
        "internalType": "uint256",
        "name": "",
        "type": "uint256"
      }
    ],
    "stateMutability": "view",
    "type": "function"
  },
  {
    "inputs": [],
    "name": "getWellsByDeltaB",
    "outputs": [
      {
        "components": [
          {
            "internalType": "address",
            "name": "well",
            "type": "address"
          },
          {
            "internalType": "int256",
            "name": "deltaB",
            "type": "int256"
          }
        ],
        "internalType": "struct LibFlood.WellDeltaB[]",
        "name": "wellDeltaBs",
        "type": "tuple[]"
      },
      {
        "internalType": "uint256",
        "name": "totalPositiveDeltaB",
        "type": "uint256"
      },
      {
        "internalType": "uint256",
        "name": "totalNegativeDeltaB",
        "type": "uint256"
      },
      {
        "internalType": "uint256",
        "name": "positiveDeltaBCount",
        "type": "uint256"
      }
    ],
    "stateMutability": "view",
    "type": "function"
  },
  {
    "inputs": [],
    "name": "paused",
    "outputs": [
      {
        "internalType": "bool",
        "name": "",
        "type": "bool"
      }
    ],
    "stateMutability": "view",
    "type": "function"
  },
  {
    "inputs": [
      {
        "internalType": "uint32",
        "name": "_season",
        "type": "uint32"
      },
      {
        "internalType": "address",
        "name": "well",
        "type": "address"
      }
    ],
    "name": "plentyPerRoot",
    "outputs": [
      {
        "internalType": "uint256",
        "name": "",
        "type": "uint256"
      }
    ],
    "stateMutability": "view",
    "type": "function"
  },
  {
    "inputs": [
      {
        "internalType": "address",
        "name": "pool",
        "type": "address"
      }
    ],
    "name": "poolCurrentDeltaB",
    "outputs": [
      {
        "internalType": "int256",
        "name": "deltaB",
        "type": "int256"
      }
    ],
    "stateMutability": "view",
    "type": "function"
  },
  {
    "inputs": [
      {
        "internalType": "address",
        "name": "pool",
        "type": "address"
      }
    ],
    "name": "poolDeltaB",
    "outputs": [
      {
        "internalType": "int256",
        "name": "",
        "type": "int256"
      }
    ],
    "stateMutability": "view",
    "type": "function"
  },
  {
    "inputs": [
      {
        "internalType": "address",
        "name": "pool",
        "type": "address"
      }
    ],
    "name": "poolDeltaBNoCap",
    "outputs": [
      {
        "internalType": "int256",
        "name": "",
        "type": "int256"
      }
    ],
    "stateMutability": "view",
    "type": "function"
  },
  {
    "inputs": [],
    "name": "rain",
    "outputs": [
      {
        "components": [
          {
            "internalType": "uint256",
            "name": "pods",
            "type": "uint256"
          },
          {
            "internalType": "uint256",
            "name": "roots",
            "type": "uint256"
          },
          {
            "internalType": "uint128",
            "name": "floodHarvestablePods",
            "type": "uint128"
          },
          {
            "internalType": "bytes32[3]",
            "name": "_buffer",
            "type": "bytes32[3]"
          }
        ],
        "internalType": "struct Rain",
        "name": "",
        "type": "tuple"
      }
    ],
    "stateMutability": "view",
    "type": "function"
  },
  {
    "inputs": [],
    "name": "season",
    "outputs": [
      {
        "internalType": "uint32",
        "name": "",
        "type": "uint32"
      }
    ],
    "stateMutability": "view",
    "type": "function"
  },
  {
    "inputs": [],
    "name": "sunriseBlock",
    "outputs": [
      {
        "internalType": "uint64",
        "name": "",
        "type": "uint64"
      }
    ],
    "stateMutability": "view",
    "type": "function"
  },
  {
    "inputs": [],
    "name": "time",
    "outputs": [
      {
        "components": [
          {
            "internalType": "uint32",
            "name": "current",
            "type": "uint32"
          },
          {
            "internalType": "uint32",
            "name": "lastSop",
            "type": "uint32"
          },
          {
            "internalType": "uint32",
            "name": "lastSopSeason",
            "type": "uint32"
          },
          {
            "internalType": "uint32",
            "name": "rainStart",
            "type": "uint32"
          },
          {
            "internalType": "bool",
            "name": "raining",
            "type": "bool"
          },
          {
            "internalType": "uint64",
            "name": "sunriseBlock",
            "type": "uint64"
          },
          {
            "internalType": "bool",
            "name": "abovePeg",
            "type": "bool"
          },
          {
            "internalType": "uint256",
            "name": "start",
            "type": "uint256"
          },
          {
            "internalType": "uint256",
            "name": "period",
            "type": "uint256"
          },
          {
            "internalType": "uint256",
            "name": "timestamp",
            "type": "uint256"
          },
          {
            "internalType": "uint256",
            "name": "standardMintedBeans",
            "type": "uint256"
          },
          {
            "internalType": "bytes32[8]",
            "name": "_buffer",
            "type": "bytes32[8]"
          }
        ],
        "internalType": "struct Season",
        "name": "",
        "type": "tuple"
      }
    ],
    "stateMutability": "view",
    "type": "function"
  },
  {
    "inputs": [],
    "name": "totalDeltaB",
    "outputs": [
      {
        "internalType": "int256",
        "name": "deltaB",
        "type": "int256"
      }
    ],
    "stateMutability": "view",
    "type": "function"
  },
  {
    "inputs": [],
    "name": "totalDeltaBNoCap",
    "outputs": [
      {
        "internalType": "int256",
        "name": "deltaB",
        "type": "int256"
      }
    ],
    "stateMutability": "view",
    "type": "function"
  },
  {
    "inputs": [],
    "name": "totalInstantaneousDeltaB",
    "outputs": [
      {
        "internalType": "int256",
        "name": "",
        "type": "int256"
      }
    ],
    "stateMutability": "view",
    "type": "function"
  },
  {
    "inputs": [],
    "name": "weather",
    "outputs": [
      {
        "components": [
          {
            "internalType": "uint128",
            "name": "lastDeltaSoil",
            "type": "uint128"
          },
          {
            "internalType": "uint32",
            "name": "lastSowTime",
            "type": "uint32"
          },
          {
            "internalType": "uint32",
            "name": "thisSowTime",
            "type": "uint32"
          },
          {
            "internalType": "uint64",
            "name": "temp",
            "type": "uint64"
          },
          {
            "internalType": "uint128",
            "name": "morningControl",
            "type": "uint128"
          },
          {
            "internalType": "uint16",
            "name": "morningDuration",
            "type": "uint16"
          },
          {
            "internalType": "bytes32[3]",
            "name": "_buffer",
            "type": "bytes32[3]"
          }
        ],
        "internalType": "struct Weather",
        "name": "",
        "type": "tuple"
      }
    ],
    "stateMutability": "view",
    "type": "function"
  },
  {
    "inputs": [
      {
        "internalType": "address",
        "name": "well",
        "type": "address"
      }
    ],
    "name": "wellOracleSnapshot",
    "outputs": [
      {
        "internalType": "bytes",
        "name": "snapshot",
        "type": "bytes"
      }
    ],
    "stateMutability": "view",
    "type": "function"
  },
  {
    "inputs": [],
    "name": "MathOverflowedMulDiv",
    "type": "error"
  },
  {
    "anonymous": false,
    "inputs": [
      {
        "components": [
          {
            "internalType": "address",
            "name": "planContract",
            "type": "address"
          },
          {
            "internalType": "bytes4",
            "name": "planSelector",
            "type": "bytes4"
          },
          {
            "internalType": "enum ShipmentRecipient",
            "name": "recipient",
            "type": "uint8"
          },
          {
            "internalType": "bytes",
            "name": "data",
            "type": "bytes"
          }
        ],
        "indexed": false,
        "internalType": "struct ShipmentRoute[]",
        "name": "newShipmentRoutes",
        "type": "tuple[]"
      }
    ],
    "name": "ShipmentRoutesSet",
    "type": "event"
  },
  {
    "anonymous": false,
    "inputs": [
      {
        "indexed": true,
        "internalType": "uint32",
        "name": "season",
        "type": "uint32"
      },
      {
        "indexed": false,
        "internalType": "uint256",
        "name": "soil",
        "type": "uint256"
      }
    ],
    "name": "Soil",
    "type": "event"
  },
  {
    "anonymous": false,
    "inputs": [
      {
        "indexed": true,
        "internalType": "uint256",
        "name": "season",
        "type": "uint256"
      }
    ],
    "name": "Sunrise",
    "type": "event"
  },
  {
    "inputs": [],
    "name": "getShipmentRoutes",
    "outputs": [
      {
        "components": [
          {
            "internalType": "address",
            "name": "planContract",
            "type": "address"
          },
          {
            "internalType": "bytes4",
            "name": "planSelector",
            "type": "bytes4"
          },
          {
            "internalType": "enum ShipmentRecipient",
            "name": "recipient",
            "type": "uint8"
          },
          {
            "internalType": "bytes",
            "name": "data",
            "type": "bytes"
          }
        ],
        "internalType": "struct ShipmentRoute[]",
        "name": "",
        "type": "tuple[]"
      }
    ],
    "stateMutability": "view",
    "type": "function"
  },
  {
    "inputs": [
      {
        "internalType": "address",
        "name": "account",
        "type": "address"
      },
      {
        "internalType": "enum LibTransfer.To",
        "name": "mode",
        "type": "uint8"
      }
    ],
    "name": "gm",
    "outputs": [
      {
        "internalType": "uint256",
        "name": "",
        "type": "uint256"
      }
    ],
    "stateMutability": "payable",
    "type": "function"
  },
  {
    "inputs": [],
    "name": "seasonTime",
    "outputs": [
      {
        "internalType": "uint32",
        "name": "",
        "type": "uint32"
      }
    ],
    "stateMutability": "view",
    "type": "function"
  },
  {
    "inputs": [
      {
        "components": [
          {
            "internalType": "address",
            "name": "planContract",
            "type": "address"
          },
          {
            "internalType": "bytes4",
            "name": "planSelector",
            "type": "bytes4"
          },
          {
            "internalType": "enum ShipmentRecipient",
            "name": "recipient",
            "type": "uint8"
          },
          {
            "internalType": "bytes",
            "name": "data",
            "type": "bytes"
          }
        ],
        "internalType": "struct ShipmentRoute[]",
        "name": "shipmentRoutes",
        "type": "tuple[]"
      }
    ],
    "name": "setShipmentRoutes",
    "outputs": [],
    "stateMutability": "nonpayable",
    "type": "function"
  },
  {
    "inputs": [],
    "name": "sunrise",
    "outputs": [
      {
        "internalType": "uint256",
        "name": "",
        "type": "uint256"
      }
    ],
    "stateMutability": "payable",
    "type": "function"
  },
  {
    "inputs": [
      {
        "internalType": "address",
        "name": "token",
        "type": "address"
      },
      {
        "internalType": "uint256",
        "name": "lookback",
        "type": "uint256"
      }
    ],
    "name": "getMillionUsdPrice",
    "outputs": [
      {
        "internalType": "uint256",
        "name": "",
        "type": "uint256"
      }
    ],
    "stateMutability": "view",
    "type": "function"
  },
  {
    "inputs": [
      {
        "internalType": "contract IERC20[]",
        "name": "tokens",
        "type": "address[]"
      },
      {
        "internalType": "uint256",
        "name": "lookback",
        "type": "uint256"
      }
    ],
    "name": "getRatiosAndBeanIndex",
    "outputs": [
      {
        "internalType": "uint256[]",
        "name": "ratios",
        "type": "uint256[]"
      },
      {
        "internalType": "uint256",
        "name": "beanIndex",
        "type": "uint256"
      },
      {
        "internalType": "bool",
        "name": "success",
        "type": "bool"
      }
    ],
    "stateMutability": "view",
    "type": "function"
  },
  {
    "inputs": [
      {
        "internalType": "address",
        "name": "token",
        "type": "address"
      }
    ],
    "name": "getTokenUsdPrice",
    "outputs": [
      {
        "internalType": "uint256",
        "name": "",
        "type": "uint256"
      }
    ],
    "stateMutability": "view",
    "type": "function"
  },
  {
    "inputs": [
      {
        "internalType": "address",
        "name": "token",
        "type": "address"
      },
      {
        "internalType": "uint256",
        "name": "lookback",
        "type": "uint256"
      }
    ],
    "name": "getTokenUsdPriceFromExternal",
    "outputs": [
      {
        "internalType": "uint256",
        "name": "tokenUsd",
        "type": "uint256"
      }
    ],
    "stateMutability": "view",
    "type": "function"
  },
  {
    "inputs": [
      {
        "internalType": "address",
        "name": "token",
        "type": "address"
      },
      {
        "internalType": "uint256",
        "name": "lookback",
        "type": "uint256"
      }
    ],
    "name": "getTokenUsdTwap",
    "outputs": [
      {
        "internalType": "uint256",
        "name": "",
        "type": "uint256"
      }
    ],
    "stateMutability": "view",
    "type": "function"
  },
  {
    "inputs": [
      {
        "internalType": "address",
        "name": "token",
        "type": "address"
      }
    ],
    "name": "getUsdTokenPrice",
    "outputs": [
      {
        "internalType": "uint256",
        "name": "",
        "type": "uint256"
      }
    ],
    "stateMutability": "view",
    "type": "function"
  },
  {
    "inputs": [
      {
        "internalType": "address",
        "name": "token",
        "type": "address"
      },
      {
        "internalType": "uint256",
        "name": "lookback",
        "type": "uint256"
      }
    ],
    "name": "getUsdTokenPriceFromExternal",
    "outputs": [
      {
        "internalType": "uint256",
        "name": "usdToken",
        "type": "uint256"
      }
    ],
    "stateMutability": "view",
    "type": "function"
  },
  {
    "inputs": [
      {
        "internalType": "address",
        "name": "token",
        "type": "address"
      },
      {
        "internalType": "uint256",
        "name": "lookback",
        "type": "uint256"
      }
    ],
    "name": "getUsdTokenTwap",
    "outputs": [
      {
        "internalType": "uint256",
        "name": "",
        "type": "uint256"
      }
    ],
    "stateMutability": "view",
    "type": "function"
  },
  {
    "inputs": [
      {
        "internalType": "bytes",
        "name": "",
        "type": "bytes"
      }
    ],
    "name": "maxWeight",
    "outputs": [
      {
        "internalType": "uint256",
        "name": "",
        "type": "uint256"
      }
    ],
    "stateMutability": "pure",
    "type": "function"
  },
  {
    "inputs": [
      {
        "internalType": "bytes",
        "name": "",
        "type": "bytes"
      }
    ],
    "name": "noWeight",
    "outputs": [
      {
        "internalType": "uint256",
        "name": "",
        "type": "uint256"
      }
    ],
    "stateMutability": "pure",
    "type": "function"
  },
  {
    "inputs": [
      {
        "internalType": "address",
        "name": "token",
        "type": "address"
      },
      {
        "internalType": "uint256",
        "name": "percentOfDepositedBdv",
        "type": "uint256"
      }
    ],
    "name": "calcGaugePointsWithParams",
    "outputs": [
      {
        "internalType": "uint256",
        "name": "",
        "type": "uint256"
      }
    ],
    "stateMutability": "view",
    "type": "function"
  },
  {
    "inputs": [],
    "name": "getAverageGrownStalkPerBdv",
    "outputs": [
      {
        "internalType": "uint256",
        "name": "",
        "type": "uint256"
      }
    ],
    "stateMutability": "view",
    "type": "function"
  },
  {
    "inputs": [],
    "name": "getAverageGrownStalkPerBdvPerSeason",
    "outputs": [
      {
        "internalType": "uint128",
        "name": "",
        "type": "uint128"
      }
    ],
    "stateMutability": "view",
    "type": "function"
  },
  {
    "inputs": [],
    "name": "getBeanGaugePointsPerBdv",
    "outputs": [
      {
        "internalType": "uint256",
        "name": "",
        "type": "uint256"
      }
    ],
    "stateMutability": "view",
    "type": "function"
  },
  {
    "inputs": [],
    "name": "getBeanToMaxLpGpPerBdvRatio",
    "outputs": [
      {
        "internalType": "uint256",
        "name": "",
        "type": "uint256"
      }
    ],
    "stateMutability": "view",
    "type": "function"
  },
  {
    "inputs": [],
    "name": "getBeanToMaxLpGpPerBdvRatioScaled",
    "outputs": [
      {
        "internalType": "uint256",
        "name": "",
        "type": "uint256"
      }
    ],
    "stateMutability": "view",
    "type": "function"
  },
  {
    "inputs": [],
    "name": "getDeltaPodDemand",
    "outputs": [
      {
        "internalType": "uint256",
        "name": "",
        "type": "uint256"
      }
    ],
    "stateMutability": "view",
    "type": "function"
  },
  {
    "inputs": [
      {
        "internalType": "address",
        "name": "token",
        "type": "address"
      }
    ],
    "name": "getGaugePoints",
    "outputs": [
      {
        "internalType": "uint256",
        "name": "",
        "type": "uint256"
      }
    ],
    "stateMutability": "view",
    "type": "function"
  },
  {
    "inputs": [
      {
        "internalType": "address",
        "name": "token",
        "type": "address"
      }
    ],
    "name": "getGaugePointsPerBdvForToken",
    "outputs": [
      {
        "internalType": "uint256",
        "name": "",
        "type": "uint256"
      }
    ],
    "stateMutability": "view",
    "type": "function"
  },
  {
    "inputs": [
      {
        "internalType": "address",
        "name": "well",
        "type": "address"
      }
    ],
    "name": "getGaugePointsPerBdvForWell",
    "outputs": [
      {
        "internalType": "uint256",
        "name": "",
        "type": "uint256"
      }
    ],
    "stateMutability": "view",
    "type": "function"
  },
  {
    "inputs": [
      {
        "internalType": "address",
        "name": "token",
        "type": "address"
      }
    ],
    "name": "getGaugePointsWithParams",
    "outputs": [
      {
        "internalType": "uint256",
        "name": "",
        "type": "uint256"
      }
    ],
    "stateMutability": "view",
    "type": "function"
  },
  {
    "inputs": [],
    "name": "getGrownStalkIssuedPerGp",
    "outputs": [
      {
        "internalType": "uint256",
        "name": "",
        "type": "uint256"
      }
    ],
    "stateMutability": "view",
    "type": "function"
  },
  {
    "inputs": [],
    "name": "getGrownStalkIssuedPerSeason",
    "outputs": [
      {
        "internalType": "uint256",
        "name": "",
        "type": "uint256"
      }
    ],
    "stateMutability": "view",
    "type": "function"
  },
  {
    "inputs": [],
    "name": "getLargestGpPerBdv",
    "outputs": [
      {
        "internalType": "uint256",
        "name": "",
        "type": "uint256"
      }
    ],
    "stateMutability": "view",
    "type": "function"
  },
  {
    "inputs": [],
    "name": "getLiquidityToSupplyRatio",
    "outputs": [
      {
        "internalType": "uint256",
        "name": "",
        "type": "uint256"
      }
    ],
    "stateMutability": "view",
    "type": "function"
  },
  {
    "inputs": [],
    "name": "getMaxTotalGaugePoints",
    "outputs": [
      {
        "internalType": "uint256",
        "name": "",
        "type": "uint256"
      }
    ],
    "stateMutability": "view",
    "type": "function"
  },
  {
    "inputs": [
      {
        "internalType": "uint256",
        "name": "fieldId",
        "type": "uint256"
      }
    ],
    "name": "getPodRate",
    "outputs": [
      {
        "internalType": "uint256",
        "name": "",
        "type": "uint256"
      }
    ],
    "stateMutability": "view",
    "type": "function"
  },
  {
    "inputs": [],
    "name": "getSeedGauge",
    "outputs": [
      {
        "components": [
          {
            "internalType": "uint128",
            "name": "averageGrownStalkPerBdvPerSeason",
            "type": "uint128"
          },
          {
            "internalType": "uint128",
            "name": "beanToMaxLpGpPerBdvRatio",
            "type": "uint128"
          },
          {
            "internalType": "bool",
            "name": "avgGsPerBdvFlag",
            "type": "bool"
          },
          {
            "internalType": "uint128",
            "name": "maxTotalGaugePoints",
            "type": "uint128"
          },
          {
            "internalType": "bytes32[4]",
            "name": "_buffer",
            "type": "bytes32[4]"
          }
        ],
        "internalType": "struct SeedGauge",
        "name": "",
        "type": "tuple"
      }
    ],
    "stateMutability": "view",
    "type": "function"
  },
  {
    "inputs": [],
    "name": "getTotalBdv",
    "outputs": [
      {
        "internalType": "uint256",
        "name": "totalBdv",
        "type": "uint256"
      }
    ],
    "stateMutability": "view",
    "type": "function"
  },
  {
    "inputs": [
      {
        "internalType": "bytes",
        "name": "value",
        "type": "bytes"
      },
      {
        "internalType": "bytes",
        "name": "systemData",
        "type": "bytes"
      },
      {
        "internalType": "bytes",
        "name": "gaugeData",
        "type": "bytes"
      }
    ],
    "name": "convertDownPenaltyGauge",
    "outputs": [
      {
        "internalType": "bytes",
        "name": "",
        "type": "bytes"
      },
      {
        "internalType": "bytes",
        "name": "",
        "type": "bytes"
      }
    ],
    "stateMutability": "view",
    "type": "function"
  },
  {
    "inputs": [
      {
        "internalType": "bytes",
        "name": "value",
        "type": "bytes"
      },
      {
        "internalType": "bytes",
        "name": "systemData",
        "type": "bytes"
      },
      {
        "internalType": "bytes",
        "name": "gaugeData",
        "type": "bytes"
      }
    ],
    "name": "convertUpBonusGauge",
    "outputs": [
      {
        "internalType": "bytes",
        "name": "",
        "type": "bytes"
      },
      {
        "internalType": "bytes",
        "name": "",
        "type": "bytes"
      }
    ],
    "stateMutability": "view",
    "type": "function"
  },
  {
    "inputs": [
      {
        "internalType": "bytes",
        "name": "value",
        "type": "bytes"
      },
      {
        "internalType": "bytes",
        "name": "systemData",
        "type": "bytes"
      },
      {
        "internalType": "bytes",
        "name": "gaugeData",
        "type": "bytes"
      }
    ],
    "name": "cultivationFactor",
    "outputs": [
      {
        "internalType": "bytes",
        "name": "",
        "type": "bytes"
      },
      {
        "internalType": "bytes",
        "name": "",
        "type": "bytes"
      }
    ],
    "stateMutability": "view",
    "type": "function"
  },
  {
    "inputs": [
      {
        "internalType": "uint256",
        "name": "currentGaugePoints",
        "type": "uint256"
      },
      {
        "internalType": "uint256",
        "name": "optimalPercentDepositedBdv",
        "type": "uint256"
      },
      {
        "internalType": "uint256",
        "name": "percentOfDepositedBdv",
        "type": "uint256"
      },
      {
        "internalType": "bytes",
        "name": "",
        "type": "bytes"
      }
    ],
    "name": "defaultGaugePoints",
    "outputs": [
      {
        "internalType": "uint256",
        "name": "newGaugePoints",
        "type": "uint256"
      }
    ],
    "stateMutability": "pure",
    "type": "function"
  },
  {
    "inputs": [
      {
        "internalType": "uint256",
        "name": "optimalPercentBdv",
        "type": "uint256"
      }
    ],
    "name": "getExtremelyFarAbove",
    "outputs": [
      {
        "internalType": "uint256",
        "name": "",
        "type": "uint256"
      }
    ],
    "stateMutability": "pure",
    "type": "function"
  },
  {
    "inputs": [
      {
        "internalType": "uint256",
        "name": "optimalPercentBdv",
        "type": "uint256"
      }
    ],
    "name": "getExtremelyFarBelow",
    "outputs": [
      {
        "internalType": "uint256",
        "name": "",
        "type": "uint256"
      }
    ],
    "stateMutability": "pure",
    "type": "function"
  },
  {
    "inputs": [
      {
        "internalType": "enum GaugeId",
        "name": "gaugeId",
        "type": "uint8"
      }
    ],
    "name": "getGauge",
    "outputs": [
      {
        "components": [
          {
            "internalType": "bytes",
            "name": "value",
            "type": "bytes"
          },
          {
            "internalType": "address",
            "name": "target",
            "type": "address"
          },
          {
            "internalType": "bytes4",
            "name": "selector",
            "type": "bytes4"
          },
          {
            "internalType": "bytes",
            "name": "data",
            "type": "bytes"
          }
        ],
        "internalType": "struct Gauge",
        "name": "",
        "type": "tuple"
      }
    ],
    "stateMutability": "view",
    "type": "function"
  },
  {
    "inputs": [
      {
        "internalType": "enum GaugeId",
        "name": "gaugeId",
        "type": "uint8"
      }
    ],
    "name": "getGaugeData",
    "outputs": [
      {
        "internalType": "bytes",
        "name": "",
        "type": "bytes"
      }
    ],
    "stateMutability": "view",
    "type": "function"
  },
  {
    "inputs": [
      {
        "internalType": "enum GaugeId",
        "name": "gaugeId",
        "type": "uint8"
      },
      {
        "internalType": "bytes",
        "name": "systemData",
        "type": "bytes"
      }
    ],
    "name": "getGaugeIdResult",
    "outputs": [
      {
        "internalType": "bytes",
        "name": "",
        "type": "bytes"
      },
      {
        "internalType": "bytes",
        "name": "",
        "type": "bytes"
      }
    ],
    "stateMutability": "view",
    "type": "function"
  },
  {
    "inputs": [
      {
        "components": [
          {
            "internalType": "bytes",
            "name": "value",
            "type": "bytes"
          },
          {
            "internalType": "address",
            "name": "target",
            "type": "address"
          },
          {
            "internalType": "bytes4",
            "name": "selector",
            "type": "bytes4"
          },
          {
            "internalType": "bytes",
            "name": "data",
            "type": "bytes"
          }
        ],
        "internalType": "struct Gauge",
        "name": "gauge",
        "type": "tuple"
      },
      {
        "internalType": "bytes",
        "name": "systemData",
        "type": "bytes"
      }
    ],
    "name": "getGaugeResult",
    "outputs": [
      {
        "internalType": "bytes",
        "name": "",
        "type": "bytes"
      },
      {
        "internalType": "bytes",
        "name": "",
        "type": "bytes"
      }
    ],
    "stateMutability": "view",
    "type": "function"
  },
  {
    "inputs": [
      {
        "internalType": "enum GaugeId",
        "name": "gaugeId",
        "type": "uint8"
      }
    ],
    "name": "getGaugeValue",
    "outputs": [
      {
        "internalType": "bytes",
        "name": "",
        "type": "bytes"
      }
    ],
    "stateMutability": "view",
    "type": "function"
  },
  {
    "inputs": [
      {
        "internalType": "uint256",
        "name": "optimalPercentBdv",
        "type": "uint256"
      }
    ],
    "name": "getRelativelyCloseAbove",
    "outputs": [
      {
        "internalType": "uint256",
        "name": "",
        "type": "uint256"
      }
    ],
    "stateMutability": "pure",
    "type": "function"
  },
  {
    "inputs": [
      {
        "internalType": "uint256",
        "name": "optimalPercentBdv",
        "type": "uint256"
      }
    ],
    "name": "getRelativelyCloseBelow",
    "outputs": [
      {
        "internalType": "uint256",
        "name": "",
        "type": "uint256"
      }
    ],
    "stateMutability": "pure",
    "type": "function"
  },
  {
    "inputs": [
      {
        "internalType": "uint256",
        "name": "optimalPercentBdv",
        "type": "uint256"
      }
    ],
    "name": "getRelativelyFarAbove",
    "outputs": [
      {
        "internalType": "uint256",
        "name": "",
        "type": "uint256"
      }
    ],
    "stateMutability": "pure",
    "type": "function"
  },
  {
    "inputs": [
      {
        "internalType": "uint256",
        "name": "optimalPercentBdv",
        "type": "uint256"
      }
    ],
    "name": "getRelativelyFarBelow",
    "outputs": [
      {
        "internalType": "uint256",
        "name": "",
        "type": "uint256"
      }
    ],
    "stateMutability": "pure",
    "type": "function"
  },
  {
    "inputs": [
      {
        "internalType": "uint256",
        "name": "value",
        "type": "uint256"
      },
      {
        "internalType": "uint256",
        "name": "length",
        "type": "uint256"
      }
    ],
    "name": "StringsInsufficientHexLength",
    "type": "error"
  },
  {
    "anonymous": false,
    "inputs": [
      {
        "indexed": false,
        "internalType": "string",
        "name": "_uri",
        "type": "string"
      },
      {
        "indexed": true,
        "internalType": "uint256",
        "name": "_id",
        "type": "uint256"
      }
    ],
    "name": "URI",
    "type": "event"
  },
  {
    "inputs": [
      {
        "internalType": "address",
        "name": "token",
        "type": "address"
      },
      {
        "internalType": "int96",
        "name": "stem",
        "type": "int96"
      }
    ],
    "name": "imageURI",
    "outputs": [
      {
        "internalType": "string",
        "name": "",
        "type": "string"
      }
    ],
    "stateMutability": "view",
    "type": "function"
  },
  {
    "inputs": [],
    "name": "name",
    "outputs": [
      {
        "internalType": "string",
        "name": "",
        "type": "string"
      }
    ],
    "stateMutability": "pure",
    "type": "function"
  },
  {
    "inputs": [],
    "name": "symbol",
    "outputs": [
      {
        "internalType": "string",
        "name": "",
        "type": "string"
      }
    ],
    "stateMutability": "pure",
    "type": "function"
  },
  {
    "inputs": [
      {
        "internalType": "uint256",
        "name": "depositId",
        "type": "uint256"
      }
    ],
    "name": "uri",
    "outputs": [
      {
        "internalType": "string",
        "name": "",
        "type": "string"
      }
    ],
    "stateMutability": "view",
    "type": "function"
  },
  {
    "inputs": [],
    "name": "forceSunrise",
    "outputs": [],
    "stateMutability": "nonpayable",
    "type": "function"
  },
  {
    "inputs": [
      {
        "internalType": "address",
        "name": "to",
        "type": "address"
      },
      {
        "internalType": "uint256",
        "name": "amount",
        "type": "uint256"
      }
    ],
    "name": "mintBeans",
    "outputs": [],
    "stateMutability": "nonpayable",
    "type": "function"
  },
  {
    "inputs": [
      {
        "internalType": "uint256",
        "name": "amount",
        "type": "uint256"
      }
    ],
    "name": "rewardSilo",
    "outputs": [],
    "stateMutability": "nonpayable",
    "type": "function"
  },
  {
    "inputs": [
      {
        "internalType": "uint256",
        "name": "amount",
        "type": "uint256"
      }
    ],
    "name": "rewardSunrise",
    "outputs": [],
    "stateMutability": "nonpayable",
    "type": "function"
  },
  {
    "inputs": [
      {
        "internalType": "uint256",
        "name": "amount",
        "type": "uint256"
      }
    ],
    "name": "ripen",
    "outputs": [],
    "stateMutability": "nonpayable",
    "type": "function"
  },
  {
    "inputs": [],
    "name": "updateStems",
    "outputs": [],
    "stateMutability": "nonpayable",
    "type": "function"
  },
  {
    "inputs": [],
    "name": "exploitPodOrderBeans",
    "outputs": [],
    "stateMutability": "nonpayable",
    "type": "function"
  },
  {
    "inputs": [],
    "name": "exploitSop",
    "outputs": [],
    "stateMutability": "nonpayable",
    "type": "function"
  },
  {
    "inputs": [],
    "name": "exploitUserInternalTokenBalance",
    "outputs": [],
    "stateMutability": "nonpayable",
    "type": "function"
  },
  {
    "inputs": [],
    "name": "exploitUserSendTokenInternal",
    "outputs": [],
    "stateMutability": "nonpayable",
    "type": "function"
  },
  {
    "inputs": [],
    "name": "revert_netFlow",
    "outputs": [],
    "stateMutability": "nonpayable",
    "type": "function"
  },
  {
    "inputs": [],
    "name": "revert_oneOutFlow",
    "outputs": [],
    "stateMutability": "nonpayable",
    "type": "function"
  },
  {
    "inputs": [],
    "name": "revert_outFlow",
    "outputs": [],
    "stateMutability": "nonpayable",
    "type": "function"
  },
  {
    "inputs": [],
    "name": "revert_supplyChange",
    "outputs": [],
    "stateMutability": "nonpayable",
    "type": "function"
  },
  {
    "inputs": [],
    "name": "revert_supplyIncrease",
    "outputs": [],
    "stateMutability": "nonpayable",
    "type": "function"
  },
  {
    "inputs": [
      {
        "internalType": "uint256",
        "name": "amount",
        "type": "uint256"
      }
    ],
    "name": "stealBeans",
    "outputs": [],
    "stateMutability": "nonpayable",
    "type": "function"
  },
  {
    "anonymous": false,
    "inputs": [
      {
        "indexed": false,
        "internalType": "uint256",
        "name": "stalkRemoved",
        "type": "uint256"
      },
      {
        "indexed": false,
        "internalType": "uint256",
        "name": "bdvRemoved",
        "type": "uint256"
      }
    ],
    "name": "MockConvert",
    "type": "event"
  },
  {
    "inputs": [
      {
        "internalType": "address",
        "name": "tokenIn",
        "type": "address"
      },
      {
        "internalType": "uint256",
        "name": "amountIn",
        "type": "uint256"
      },
      {
        "internalType": "bytes",
        "name": "convertData",
        "type": "bytes"
      }
    ],
    "name": "convertInternalE",
    "outputs": [
      {
        "internalType": "address",
        "name": "toToken",
        "type": "address"
      },
      {
        "internalType": "address",
        "name": "fromToken",
        "type": "address"
      },
      {
        "internalType": "uint256",
        "name": "toAmount",
        "type": "uint256"
      },
      {
        "internalType": "uint256",
        "name": "fromAmount",
        "type": "uint256"
      },
      {
        "internalType": "address",
        "name": "account",
        "type": "address"
      },
      {
        "internalType": "bool",
        "name": "decreaseBDV",
        "type": "bool"
      }
    ],
    "stateMutability": "nonpayable",
    "type": "function"
  },
  {
    "inputs": [
      {
        "internalType": "address",
        "name": "token",
        "type": "address"
      },
      {
        "internalType": "uint256",
        "name": "amount",
        "type": "uint256"
      },
      {
        "internalType": "uint256",
        "name": "bdv",
        "type": "uint256"
      },
      {
        "internalType": "uint256",
        "name": "grownStalk",
        "type": "uint256"
      },
      {
        "internalType": "uint256",
        "name": "deltaRainRoots",
        "type": "uint256"
      }
    ],
    "name": "depositForConvertE",
    "outputs": [],
    "stateMutability": "nonpayable",
    "type": "function"
  },
  {
    "inputs": [
      {
        "internalType": "uint256",
<<<<<<< HEAD
        "name": "bdvConverted",
        "type": "uint256"
      }
    ],
    "name": "mockUpdateBdvConverted",
=======
        "name": "beanMintedThreshold",
        "type": "uint256"
      }
    ],
    "name": "setBeanMintedThreshold",
>>>>>>> e08a5ea1
    "outputs": [],
    "stateMutability": "nonpayable",
    "type": "function"
  },
  {
    "inputs": [
      {
        "internalType": "uint256",
<<<<<<< HEAD
        "name": "newBdvCapacity",
        "type": "uint256"
      }
    ],
    "name": "mockUpdateBonusBdvCapacity",
=======
        "name": "beansMintedAbovePeg",
        "type": "uint256"
      }
    ],
    "name": "setBeansMintedAbovePeg",
>>>>>>> e08a5ea1
    "outputs": [],
    "stateMutability": "nonpayable",
    "type": "function"
  },
  {
    "inputs": [
      {
        "internalType": "uint256",
<<<<<<< HEAD
        "name": "newLastConvertBonusTaken",
        "type": "uint256"
      }
    ],
    "name": "mockUpdateLastConvertBonusTaken",
=======
        "name": "rate",
        "type": "uint256"
      }
    ],
    "name": "setConvertDownPenaltyRate",
>>>>>>> e08a5ea1
    "outputs": [],
    "stateMutability": "nonpayable",
    "type": "function"
  },
  {
    "inputs": [
      {
        "internalType": "uint256",
<<<<<<< HEAD
        "name": "newStalkPerBdvBonus",
        "type": "uint256"
      }
    ],
    "name": "mockUpdateStalkPerBdvBonus",
=======
        "name": "penaltyRatio",
        "type": "uint256"
      }
    ],
    "name": "setPenaltyRatio",
    "outputs": [],
    "stateMutability": "nonpayable",
    "type": "function"
  },
  {
    "inputs": [
      {
        "internalType": "uint256",
        "name": "runningThreshold",
        "type": "uint256"
      }
    ],
    "name": "setRunningThreshold",
    "outputs": [],
    "stateMutability": "nonpayable",
    "type": "function"
  },
  {
    "inputs": [
      {
        "internalType": "bool",
        "name": "thresholdSet",
        "type": "bool"
      }
    ],
    "name": "setThresholdSet",
>>>>>>> e08a5ea1
    "outputs": [],
    "stateMutability": "nonpayable",
    "type": "function"
  },
  {
    "inputs": [
      {
        "internalType": "address",
        "name": "token",
        "type": "address"
      },
      {
        "internalType": "int96[]",
        "name": "stems",
        "type": "int96[]"
      },
      {
        "internalType": "uint256[]",
        "name": "amounts",
        "type": "uint256[]"
      },
      {
        "internalType": "uint256",
        "name": "maxTokens",
        "type": "uint256"
      }
    ],
    "name": "withdrawForConvertE",
    "outputs": [],
    "stateMutability": "nonpayable",
    "type": "function"
  },
  {
    "inputs": [
      {
        "internalType": "uint256",
        "name": "fieldId",
        "type": "uint256"
      },
      {
        "internalType": "uint256",
        "name": "amount",
        "type": "uint256"
      }
    ],
    "name": "incrementTotalHarvestableE",
    "outputs": [],
    "stateMutability": "nonpayable",
    "type": "function"
  },
  {
    "inputs": [
      {
        "internalType": "uint256",
        "name": "fieldId",
        "type": "uint256"
      },
      {
        "internalType": "uint256",
        "name": "amount",
        "type": "uint256"
      }
    ],
    "name": "incrementTotalPodsE",
    "outputs": [],
    "stateMutability": "nonpayable",
    "type": "function"
  },
  {
    "inputs": [
      {
        "internalType": "uint128",
        "name": "amount",
        "type": "uint128"
      }
    ],
    "name": "incrementTotalSoilE",
    "outputs": [],
    "stateMutability": "nonpayable",
    "type": "function"
  },
  {
    "inputs": [
      {
        "internalType": "uint256",
        "name": "initalTemp",
        "type": "uint256"
      },
      {
        "internalType": "uint256",
        "name": "delta",
        "type": "uint256"
      }
    ],
    "name": "mockGetMorningTemp",
    "outputs": [
      {
        "internalType": "uint256",
        "name": "scaledTemperature",
        "type": "uint256"
      }
    ],
    "stateMutability": "pure",
    "type": "function"
  },
  {
    "inputs": [
      {
        "internalType": "uint256",
        "name": "beans",
        "type": "uint256"
      },
      {
        "internalType": "uint256",
        "name": "_morningTemperature",
        "type": "uint256"
      },
      {
        "internalType": "uint32",
        "name": "maxTemperature",
        "type": "uint32"
      },
      {
        "internalType": "bool",
        "name": "abovePeg",
        "type": "bool"
      }
    ],
    "name": "mockSow",
    "outputs": [
      {
        "internalType": "uint256",
        "name": "pods",
        "type": "uint256"
      }
    ],
    "stateMutability": "nonpayable",
    "type": "function"
  },
  {
    "inputs": [
      {
        "internalType": "uint256",
        "name": "cultivationFactor",
        "type": "uint256"
      }
    ],
    "name": "setCultivationFactor",
    "outputs": [],
    "stateMutability": "nonpayable",
    "type": "function"
  },
  {
    "inputs": [
      {
        "internalType": "uint32",
        "name": "t",
        "type": "uint32"
      }
    ],
    "name": "setMaxTemp",
    "outputs": [],
    "stateMutability": "nonpayable",
    "type": "function"
  },
  {
    "inputs": [
      {
        "internalType": "uint256",
        "name": "prevSeasonTemp",
        "type": "uint256"
      },
      {
        "internalType": "uint256",
        "name": "cultivationTemp",
        "type": "uint256"
      }
    ],
    "name": "setPrevSeasonAndCultivationTemp",
    "outputs": [],
    "stateMutability": "nonpayable",
    "type": "function"
  },
  {
    "inputs": [
      {
        "internalType": "uint256",
        "name": "amount",
        "type": "uint256"
      }
    ],
    "name": "setUnharvestable",
    "outputs": [],
    "stateMutability": "nonpayable",
    "type": "function"
  },
  {
    "inputs": [],
    "name": "totalRealSoil",
    "outputs": [
      {
        "internalType": "uint256",
        "name": "",
        "type": "uint256"
      }
    ],
    "stateMutability": "view",
    "type": "function"
  },
  {
    "inputs": [
      {
        "internalType": "uint256",
        "name": "morningTemperature",
        "type": "uint256"
      }
    ],
    "name": "totalSoilAtMorningTemp",
    "outputs": [
      {
        "internalType": "uint256",
        "name": "totalSoil",
        "type": "uint256"
      }
    ],
    "stateMutability": "view",
    "type": "function"
  },
  {
    "inputs": [
      {
        "internalType": "uint256",
        "name": "overallCappedDeltaB",
        "type": "uint256"
      },
      {
        "internalType": "uint256",
        "name": "overallAmountInDirectionOfPeg",
        "type": "uint256"
      },
      {
        "internalType": "address",
        "name": "inputToken",
        "type": "address"
      },
      {
        "internalType": "uint256",
        "name": "inputTokenAmountInDirectionOfPeg",
        "type": "uint256"
      },
      {
        "internalType": "address",
        "name": "outputToken",
        "type": "address"
      },
      {
        "internalType": "uint256",
        "name": "outputTokenAmountInDirectionOfPeg",
        "type": "uint256"
      }
    ],
    "name": "calculateConvertCapacityPenaltyE",
    "outputs": [
      {
        "internalType": "uint256",
        "name": "cumulativePenalty",
        "type": "uint256"
      },
      {
        "components": [
          {
            "internalType": "uint256",
            "name": "inputToken",
            "type": "uint256"
          },
          {
            "internalType": "uint256",
            "name": "outputToken",
            "type": "uint256"
          },
          {
            "internalType": "uint256",
            "name": "overall",
            "type": "uint256"
          }
        ],
        "internalType": "struct LibConvert.PenaltyData",
        "name": "pdCapacity",
        "type": "tuple"
      }
    ],
    "stateMutability": "view",
    "type": "function"
  },
  {
    "anonymous": false,
    "inputs": [
      {
        "indexed": false,
        "internalType": "int256",
        "name": "deltaB",
        "type": "int256"
      }
    ],
    "name": "DeltaB",
    "type": "event"
  },
  {
    "inputs": [
      {
        "internalType": "int256",
        "name": "deltaB",
        "type": "int256"
      },
      {
        "internalType": "uint128",
        "name": "endSoil",
        "type": "uint128"
      }
    ],
    "name": "calcCaseIdE",
    "outputs": [],
    "stateMutability": "nonpayable",
    "type": "function"
  },
  {
    "inputs": [
      {
        "internalType": "uint256",
        "name": "pods",
        "type": "uint256"
      },
      {
        "internalType": "uint256",
        "name": "_lastDeltaSoil",
        "type": "uint256"
      },
      {
        "internalType": "uint128",
        "name": "beanSown",
        "type": "uint128"
      },
      {
        "internalType": "uint128",
        "name": "endSoil",
        "type": "uint128"
      },
      {
        "internalType": "int256",
        "name": "deltaB",
        "type": "int256"
      },
      {
        "internalType": "bool",
        "name": "raining",
        "type": "bool"
      },
      {
        "internalType": "bool",
        "name": "rainRoots",
        "type": "bool"
      },
      {
        "internalType": "bool",
        "name": "aboveQ",
        "type": "bool"
      },
      {
        "internalType": "uint256",
        "name": "L2SRState",
        "type": "uint256"
      }
    ],
    "name": "calcCaseIdWithParams",
    "outputs": [],
    "stateMutability": "nonpayable",
    "type": "function"
  },
  {
    "inputs": [
      {
        "components": [
          {
            "components": [
              {
                "internalType": "uint256",
                "name": "value",
                "type": "uint256"
              }
            ],
            "internalType": "struct Decimal.D256",
            "name": "deltaPodDemand",
            "type": "tuple"
          },
          {
            "components": [
              {
                "internalType": "uint256",
                "name": "value",
                "type": "uint256"
              }
            ],
            "internalType": "struct Decimal.D256",
            "name": "lpToSupplyRatio",
            "type": "tuple"
          },
          {
            "components": [
              {
                "internalType": "uint256",
                "name": "value",
                "type": "uint256"
              }
            ],
            "internalType": "struct Decimal.D256",
            "name": "podRate",
            "type": "tuple"
          },
          {
            "internalType": "address",
            "name": "largestLiqWell",
            "type": "address"
          },
          {
            "internalType": "bool",
            "name": "oracleFailure",
            "type": "bool"
          },
          {
            "internalType": "uint256",
            "name": "largestLiquidWellTwapBeanPrice",
            "type": "uint256"
          },
          {
            "internalType": "int256",
            "name": "twaDeltaB",
            "type": "int256"
          },
          {
            "internalType": "uint256",
            "name": "caseId",
            "type": "uint256"
          }
        ],
        "internalType": "struct LibEvaluate.BeanstalkState",
        "name": "bs",
        "type": "tuple"
      }
    ],
    "name": "calculateCultivationFactorDeltaE",
    "outputs": [
      {
        "internalType": "uint256",
        "name": "",
        "type": "uint256"
      }
    ],
    "stateMutability": "view",
    "type": "function"
  },
  {
    "inputs": [],
    "name": "captureE",
    "outputs": [
      {
        "internalType": "int256",
        "name": "deltaB",
        "type": "int256"
      }
    ],
    "stateMutability": "nonpayable",
    "type": "function"
  },
  {
    "inputs": [
      {
        "internalType": "address",
        "name": "well",
        "type": "address"
      }
    ],
    "name": "captureWellE",
    "outputs": [
      {
        "internalType": "int256",
        "name": "deltaB",
        "type": "int256"
      }
    ],
    "stateMutability": "nonpayable",
    "type": "function"
  },
  {
    "inputs": [
      {
        "internalType": "address",
        "name": "well",
        "type": "address"
      }
    ],
    "name": "captureWellEInstantaneous",
    "outputs": [
      {
        "internalType": "int256",
        "name": "instDeltaB",
        "type": "int256"
      }
    ],
    "stateMutability": "nonpayable",
    "type": "function"
  },
  {
    "inputs": [
      {
        "internalType": "uint256",
        "name": "amount",
        "type": "uint256"
      }
    ],
    "name": "droughtSiloSunrise",
    "outputs": [],
    "stateMutability": "nonpayable",
    "type": "function"
  },
  {
    "inputs": [],
    "name": "droughtSunrise",
    "outputs": [],
    "stateMutability": "nonpayable",
    "type": "function"
  },
  {
    "inputs": [],
    "name": "farmSunrise",
    "outputs": [],
    "stateMutability": "nonpayable",
    "type": "function"
  },
  {
    "inputs": [
      {
        "internalType": "uint256",
        "name": "number",
        "type": "uint256"
      }
    ],
    "name": "farmSunrises",
    "outputs": [],
    "stateMutability": "nonpayable",
    "type": "function"
  },
  {
    "inputs": [
      {
        "internalType": "uint32",
        "name": "_s",
        "type": "uint32"
      }
    ],
    "name": "fastForward",
    "outputs": [],
    "stateMutability": "nonpayable",
    "type": "function"
  },
  {
    "inputs": [
      {
        "internalType": "uint256",
        "name": "currentGaugePoints",
        "type": "uint256"
      },
      {
        "internalType": "uint256",
        "name": "",
        "type": "uint256"
      },
      {
        "internalType": "uint256",
        "name": "",
        "type": "uint256"
      }
    ],
    "name": "gaugePointsNoChange",
    "outputs": [
      {
        "internalType": "uint256",
        "name": "",
        "type": "uint256"
      }
    ],
    "stateMutability": "pure",
    "type": "function"
  },
  {
    "inputs": [],
    "name": "getNextSeasonStart",
    "outputs": [
      {
        "internalType": "uint256",
        "name": "",
        "type": "uint256"
      }
    ],
    "stateMutability": "view",
    "type": "function"
  },
  {
    "inputs": [
      {
        "internalType": "address",
        "name": "well",
        "type": "address"
      }
    ],
    "name": "getPoolDeltaBWithoutCap",
    "outputs": [
      {
        "internalType": "int256",
        "name": "deltaB",
        "type": "int256"
      }
    ],
    "stateMutability": "view",
    "type": "function"
  },
  {
    "inputs": [],
    "name": "getSeasonStart",
    "outputs": [
      {
        "internalType": "uint256",
        "name": "",
        "type": "uint256"
      }
    ],
    "stateMutability": "view",
    "type": "function"
  },
  {
    "inputs": [],
    "name": "getT",
    "outputs": [
      {
        "internalType": "uint256",
        "name": "",
        "type": "uint256"
      }
    ],
    "stateMutability": "view",
    "type": "function"
  },
  {
    "inputs": [],
    "name": "initOracleForAllWhitelistedWells",
    "outputs": [],
    "stateMutability": "nonpayable",
    "type": "function"
  },
  {
    "inputs": [],
    "name": "lastDeltaSoil",
    "outputs": [
      {
        "internalType": "uint256",
        "name": "",
        "type": "uint256"
      }
    ],
    "stateMutability": "view",
    "type": "function"
  },
  {
    "inputs": [],
    "name": "lastSowTime",
    "outputs": [
      {
        "internalType": "uint256",
        "name": "",
        "type": "uint256"
      }
    ],
    "stateMutability": "view",
    "type": "function"
  },
  {
    "inputs": [],
    "name": "lightSunrise",
    "outputs": [],
    "stateMutability": "nonpayable",
    "type": "function"
  },
  {
    "inputs": [
      {
        "internalType": "address",
        "name": "token",
        "type": "address"
      }
    ],
    "name": "mockEndTotalGerminationForToken",
    "outputs": [],
    "stateMutability": "nonpayable",
    "type": "function"
  },
  {
    "inputs": [
      {
        "internalType": "address",
        "name": "",
        "type": "address"
      },
      {
        "internalType": "address",
        "name": "token",
        "type": "address"
      },
      {
        "internalType": "uint128",
        "name": "amount",
        "type": "uint128"
      },
      {
        "internalType": "uint128",
        "name": "bdv",
        "type": "uint128"
      },
      {
        "internalType": "enum GerminationSide",
        "name": "side",
        "type": "uint8"
      }
    ],
    "name": "mockIncrementGermination",
    "outputs": [],
    "stateMutability": "nonpayable",
    "type": "function"
  },
  {
    "inputs": [
      {
        "internalType": "uint128",
        "name": "_averageGrownStalkPerBdvPerSeason",
        "type": "uint128"
      }
    ],
    "name": "mockSetAverageGrownStalkPerBdvPerSeason",
    "outputs": [],
    "stateMutability": "nonpayable",
    "type": "function"
  },
  {
    "inputs": [
      {
        "internalType": "address",
        "name": "token",
        "type": "address"
      },
      {
        "internalType": "uint32",
        "name": "season",
        "type": "uint32"
      }
    ],
    "name": "mockSetMilestoneSeason",
    "outputs": [],
    "stateMutability": "nonpayable",
    "type": "function"
  },
  {
    "inputs": [
      {
        "internalType": "address",
        "name": "token",
        "type": "address"
      },
      {
        "internalType": "int96",
        "name": "stem",
        "type": "int96"
      }
    ],
    "name": "mockSetMilestoneStem",
    "outputs": [],
    "stateMutability": "nonpayable",
    "type": "function"
  },
  {
    "inputs": [],
    "name": "mockStepGauge",
    "outputs": [],
    "stateMutability": "nonpayable",
    "type": "function"
  },
  {
    "inputs": [
      {
        "components": [
          {
            "components": [
              {
                "internalType": "uint256",
                "name": "value",
                "type": "uint256"
              }
            ],
            "internalType": "struct Decimal.D256",
            "name": "deltaPodDemand",
            "type": "tuple"
          },
          {
            "components": [
              {
                "internalType": "uint256",
                "name": "value",
                "type": "uint256"
              }
            ],
            "internalType": "struct Decimal.D256",
            "name": "lpToSupplyRatio",
            "type": "tuple"
          },
          {
            "components": [
              {
                "internalType": "uint256",
                "name": "value",
                "type": "uint256"
              }
            ],
            "internalType": "struct Decimal.D256",
            "name": "podRate",
            "type": "tuple"
          },
          {
            "internalType": "address",
            "name": "largestLiqWell",
            "type": "address"
          },
          {
            "internalType": "bool",
            "name": "oracleFailure",
            "type": "bool"
          },
          {
            "internalType": "uint256",
            "name": "largestLiquidWellTwapBeanPrice",
            "type": "uint256"
          },
          {
            "internalType": "int256",
            "name": "twaDeltaB",
            "type": "int256"
          },
          {
            "internalType": "uint256",
            "name": "caseId",
            "type": "uint256"
          }
        ],
        "internalType": "struct LibEvaluate.BeanstalkState",
        "name": "bs",
        "type": "tuple"
      }
    ],
    "name": "mockStepGauges",
    "outputs": [],
    "stateMutability": "nonpayable",
    "type": "function"
  },
  {
    "inputs": [],
    "name": "mockStepSeason",
    "outputs": [
      {
        "internalType": "uint32",
        "name": "season",
        "type": "uint32"
      }
    ],
    "stateMutability": "nonpayable",
    "type": "function"
  },
  {
    "inputs": [
      {
        "internalType": "uint256",
        "name": "amount",
        "type": "uint256"
      }
    ],
    "name": "mockStepSilo",
    "outputs": [],
    "stateMutability": "nonpayable",
    "type": "function"
  },
  {
    "inputs": [],
    "name": "mockUpdateAverageGrownStalkPerBdvPerSeason",
    "outputs": [],
    "stateMutability": "nonpayable",
    "type": "function"
  },
  {
    "inputs": [],
    "name": "mockUpdateAverageStalkPerBdvPerSeason",
    "outputs": [],
    "stateMutability": "nonpayable",
    "type": "function"
  },
  {
    "inputs": [
      {
        "internalType": "int256",
        "name": "deltaB",
        "type": "int256"
      }
    ],
    "name": "mockcalcCaseIdAndHandleRain",
    "outputs": [
      {
        "components": [
          {
            "components": [
              {
                "internalType": "uint256",
                "name": "value",
                "type": "uint256"
              }
            ],
            "internalType": "struct Decimal.D256",
            "name": "deltaPodDemand",
            "type": "tuple"
          },
          {
            "components": [
              {
                "internalType": "uint256",
                "name": "value",
                "type": "uint256"
              }
            ],
            "internalType": "struct Decimal.D256",
            "name": "lpToSupplyRatio",
            "type": "tuple"
          },
          {
            "components": [
              {
                "internalType": "uint256",
                "name": "value",
                "type": "uint256"
              }
            ],
            "internalType": "struct Decimal.D256",
            "name": "podRate",
            "type": "tuple"
          },
          {
            "internalType": "address",
            "name": "largestLiqWell",
            "type": "address"
          },
          {
            "internalType": "bool",
            "name": "oracleFailure",
            "type": "bool"
          },
          {
            "internalType": "uint256",
            "name": "largestLiquidWellTwapBeanPrice",
            "type": "uint256"
          },
          {
            "internalType": "int256",
            "name": "twaDeltaB",
            "type": "int256"
          },
          {
            "internalType": "uint256",
            "name": "caseId",
            "type": "uint256"
          }
        ],
        "internalType": "struct LibEvaluate.BeanstalkState",
        "name": "bs",
        "type": "tuple"
      }
    ],
    "stateMutability": "nonpayable",
    "type": "function"
  },
  {
    "inputs": [
      {
        "internalType": "address",
        "name": "token",
        "type": "address"
      },
      {
        "internalType": "bytes4",
        "name": "gaugePointSelector",
        "type": "bytes4"
      },
      {
        "internalType": "bytes4",
        "name": "liquidityWeightSelector",
        "type": "bytes4"
      },
      {
        "internalType": "uint96",
        "name": "",
        "type": "uint96"
      },
      {
        "internalType": "uint64",
        "name": "optimalPercentDepositedBdv",
        "type": "uint64"
      }
    ],
    "name": "mockinitializeGaugeForToken",
    "outputs": [],
    "stateMutability": "nonpayable",
    "type": "function"
  },
  {
    "inputs": [
      {
        "internalType": "uint256",
        "name": "amount",
        "type": "uint256"
      }
    ],
    "name": "rainSiloSunrise",
    "outputs": [],
    "stateMutability": "nonpayable",
    "type": "function"
  },
  {
    "inputs": [],
    "name": "rainSunrise",
    "outputs": [],
    "stateMutability": "nonpayable",
    "type": "function"
  },
  {
    "inputs": [
      {
        "internalType": "uint256",
        "name": "amount",
        "type": "uint256"
      }
    ],
    "name": "rainSunrises",
    "outputs": [],
    "stateMutability": "nonpayable",
    "type": "function"
  },
  {
    "inputs": [],
    "name": "reentrancyGuardTest",
    "outputs": [],
    "stateMutability": "nonpayable",
    "type": "function"
  },
  {
    "inputs": [
      {
        "internalType": "address[]",
        "name": "pools",
        "type": "address[]"
      }
    ],
    "name": "resetPools",
    "outputs": [],
    "stateMutability": "nonpayable",
    "type": "function"
  },
  {
    "inputs": [
      {
        "internalType": "uint256",
        "name": "amount",
        "type": "uint256"
      }
    ],
    "name": "resetSeasonStart",
    "outputs": [],
    "stateMutability": "nonpayable",
    "type": "function"
  },
  {
    "inputs": [],
    "name": "resetState",
    "outputs": [],
    "stateMutability": "nonpayable",
    "type": "function"
  },
  {
    "inputs": [
      {
        "internalType": "int256",
        "name": "deltaB",
        "type": "int256"
      },
      {
        "internalType": "uint256",
        "name": "caseId",
        "type": "uint256"
      },
      {
        "internalType": "bool",
        "name": "oracleFailure",
        "type": "bool"
      }
    ],
    "name": "seedGaugeSunSunrise",
    "outputs": [],
    "stateMutability": "nonpayable",
    "type": "function"
  },
  {
    "inputs": [
      {
        "internalType": "bool",
        "name": "peg",
        "type": "bool"
      }
    ],
    "name": "setAbovePegE",
    "outputs": [],
    "stateMutability": "nonpayable",
    "type": "function"
  },
  {
    "inputs": [
      {
        "internalType": "uint128",
        "name": "percent",
        "type": "uint128"
      }
    ],
    "name": "setBeanToMaxLpGpPerBdvRatio",
    "outputs": [],
    "stateMutability": "nonpayable",
    "type": "function"
  },
  {
    "inputs": [
      {
        "internalType": "uint128",
        "name": "amount",
        "type": "uint128"
      }
    ],
    "name": "setBeansSownE",
    "outputs": [],
    "stateMutability": "nonpayable",
    "type": "function"
  },
  {
    "inputs": [
      {
        "internalType": "uint256",
        "name": "price",
        "type": "uint256"
      },
      {
        "internalType": "uint256",
        "name": "podRate",
        "type": "uint256"
      },
      {
        "internalType": "uint256",
        "name": "changeInSoilDemand",
        "type": "uint256"
      },
      {
        "internalType": "uint256",
        "name": "liquidityToSupplyRatio",
        "type": "uint256"
      },
      {
        "internalType": "address",
        "name": "targetWell",
        "type": "address"
      }
    ],
    "name": "setBeanstalkState",
    "outputs": [
      {
        "internalType": "int256",
        "name": "deltaB",
        "type": "int256"
      }
    ],
    "stateMutability": "nonpayable",
    "type": "function"
  },
  {
    "inputs": [
      {
        "internalType": "uint256",
        "name": "changeInSoilDemand",
        "type": "uint256"
      }
    ],
    "name": "setChangeInSoilDemand",
    "outputs": [],
    "stateMutability": "nonpayable",
    "type": "function"
  },
  {
    "inputs": [
      {
        "internalType": "uint32",
        "name": "_season",
        "type": "uint32"
      }
    ],
    "name": "setCurrentSeasonE",
    "outputs": [],
    "stateMutability": "nonpayable",
    "type": "function"
  },
  {
    "inputs": [
      {
        "internalType": "uint256",
        "name": "liquidityToSupplyRatio",
        "type": "uint256"
      },
      {
        "internalType": "address",
        "name": "targetWell",
        "type": "address"
      }
    ],
    "name": "setL2SR",
    "outputs": [],
    "stateMutability": "nonpayable",
    "type": "function"
  },
  {
    "inputs": [
      {
        "internalType": "uint128",
        "name": "number",
        "type": "uint128"
      }
    ],
    "name": "setLastDSoilE",
    "outputs": [],
    "stateMutability": "nonpayable",
    "type": "function"
  },
  {
    "inputs": [
      {
        "internalType": "uint128",
        "name": "lastSeasonBeanSown",
        "type": "uint128"
      },
      {
        "internalType": "uint128",
        "name": "thisSeasonBeanSown",
        "type": "uint128"
      }
    ],
    "name": "setLastSeasonAndThisSeasonBeanSown",
    "outputs": [],
    "stateMutability": "nonpayable",
    "type": "function"
  },
  {
    "inputs": [
      {
        "internalType": "uint32",
        "name": "number",
        "type": "uint32"
      }
    ],
    "name": "setLastSowTimeE",
    "outputs": [],
    "stateMutability": "nonpayable",
    "type": "function"
  },
  {
    "inputs": [
      {
        "internalType": "uint32",
        "name": "number",
        "type": "uint32"
      }
    ],
    "name": "setMaxTempE",
    "outputs": [],
    "stateMutability": "nonpayable",
    "type": "function"
  },
  {
    "inputs": [
      {
        "internalType": "uint32",
        "name": "_time",
        "type": "uint32"
      }
    ],
    "name": "setNextSowTimeE",
    "outputs": [],
    "stateMutability": "nonpayable",
    "type": "function"
  },
  {
    "inputs": [
      {
        "internalType": "uint256",
        "name": "capacity",
        "type": "uint256"
      }
    ],
    "name": "setOverallConvertCapacityUsedForBlock",
    "outputs": [],
    "stateMutability": "nonpayable",
    "type": "function"
  },
  {
    "inputs": [
      {
        "internalType": "uint256",
        "name": "podRate",
        "type": "uint256"
      }
    ],
    "name": "setPodRate",
    "outputs": [],
    "stateMutability": "nonpayable",
    "type": "function"
  },
  {
    "inputs": [
      {
        "internalType": "uint256",
        "name": "price",
        "type": "uint256"
      },
      {
        "internalType": "address",
        "name": "targetWell",
        "type": "address"
      }
    ],
    "name": "setPrice",
    "outputs": [
      {
        "internalType": "int256",
        "name": "deltaB",
        "type": "int256"
      }
    ],
    "stateMutability": "nonpayable",
    "type": "function"
  },
  {
    "inputs": [
      {
        "internalType": "bool",
        "name": "abovePeg",
        "type": "bool"
      }
    ],
    "name": "setSeasonAbovePeg",
    "outputs": [],
    "stateMutability": "nonpayable",
    "type": "function"
  },
  {
    "inputs": [
      {
        "internalType": "uint256",
        "name": "amount",
        "type": "uint256"
      }
    ],
    "name": "setSoilE",
    "outputs": [],
    "stateMutability": "nonpayable",
    "type": "function"
  },
  {
    "inputs": [
      {
        "internalType": "uint256",
        "name": "_block",
        "type": "uint256"
      }
    ],
    "name": "setSunriseBlock",
    "outputs": [],
    "stateMutability": "nonpayable",
    "type": "function"
  },
  {
    "inputs": [
      {
        "internalType": "uint256",
        "name": "amount",
        "type": "uint256"
      }
    ],
    "name": "setTotalStalkE",
    "outputs": [],
    "stateMutability": "nonpayable",
    "type": "function"
  },
  {
    "inputs": [
      {
        "internalType": "uint256",
        "name": "price",
        "type": "uint256"
      }
    ],
    "name": "setUsdEthPrice",
    "outputs": [],
    "stateMutability": "nonpayable",
    "type": "function"
  },
  {
    "inputs": [
      {
        "internalType": "uint256",
        "name": "t",
        "type": "uint256"
      }
    ],
    "name": "setYieldE",
    "outputs": [],
    "stateMutability": "nonpayable",
    "type": "function"
  },
  {
    "inputs": [
      {
        "internalType": "uint256",
        "name": "amount",
        "type": "uint256"
      }
    ],
    "name": "siloSunrise",
    "outputs": [],
    "stateMutability": "nonpayable",
    "type": "function"
  },
  {
    "inputs": [],
    "name": "stepGauge",
    "outputs": [],
    "stateMutability": "nonpayable",
    "type": "function"
  },
  {
    "inputs": [
      {
        "internalType": "int256",
        "name": "deltaB",
        "type": "int256"
      },
      {
        "internalType": "uint256",
        "name": "",
        "type": "uint256"
      },
      {
        "components": [
          {
            "components": [
              {
                "internalType": "uint256",
                "name": "value",
                "type": "uint256"
              }
            ],
            "internalType": "struct Decimal.D256",
            "name": "deltaPodDemand",
            "type": "tuple"
          },
          {
            "components": [
              {
                "internalType": "uint256",
                "name": "value",
                "type": "uint256"
              }
            ],
            "internalType": "struct Decimal.D256",
            "name": "lpToSupplyRatio",
            "type": "tuple"
          },
          {
            "components": [
              {
                "internalType": "uint256",
                "name": "value",
                "type": "uint256"
              }
            ],
            "internalType": "struct Decimal.D256",
            "name": "podRate",
            "type": "tuple"
          },
          {
            "internalType": "address",
            "name": "largestLiqWell",
            "type": "address"
          },
          {
            "internalType": "bool",
            "name": "oracleFailure",
            "type": "bool"
          },
          {
            "internalType": "uint256",
            "name": "largestLiquidWellTwapBeanPrice",
            "type": "uint256"
          },
          {
            "internalType": "int256",
            "name": "twaDeltaB",
            "type": "int256"
          },
          {
            "internalType": "uint256",
            "name": "caseId",
            "type": "uint256"
          }
        ],
        "internalType": "struct LibEvaluate.BeanstalkState",
        "name": "bs",
        "type": "tuple"
      }
    ],
    "name": "sunSunrise",
    "outputs": [],
    "stateMutability": "nonpayable",
    "type": "function"
  },
  {
    "inputs": [
      {
        "internalType": "int256",
        "name": "deltaB",
        "type": "int256"
      },
      {
        "internalType": "uint256",
        "name": "",
        "type": "uint256"
      }
    ],
    "name": "sunSunriseWithL2srScaling",
    "outputs": [],
    "stateMutability": "nonpayable",
    "type": "function"
  },
  {
    "inputs": [
      {
        "internalType": "int256",
        "name": "deltaB",
        "type": "int256"
      },
      {
        "internalType": "uint256",
        "name": "",
        "type": "uint256"
      },
      {
        "internalType": "uint32",
        "name": "t",
        "type": "uint32"
      }
    ],
    "name": "sunTemperatureSunrise",
    "outputs": [],
    "stateMutability": "nonpayable",
    "type": "function"
  },
  {
    "inputs": [
      {
        "internalType": "uint32",
        "name": "_s",
        "type": "uint32"
      }
    ],
    "name": "teleportSunrise",
    "outputs": [],
    "stateMutability": "nonpayable",
    "type": "function"
  },
  {
    "inputs": [],
    "name": "thisSowTime",
    "outputs": [
      {
        "internalType": "uint256",
        "name": "",
        "type": "uint256"
      }
    ],
    "stateMutability": "view",
    "type": "function"
  },
  {
    "inputs": [],
    "name": "mockInitState",
    "outputs": [],
    "stateMutability": "nonpayable",
    "type": "function"
  },
  {
    "inputs": [
      {
        "internalType": "address",
        "name": "pool",
        "type": "address"
      }
    ],
    "name": "poolCurrentDeltaBMock",
    "outputs": [
      {
        "internalType": "int256",
        "name": "deltaB",
        "type": "int256"
      }
    ],
    "stateMutability": "view",
    "type": "function"
  },
  {
    "inputs": [
      {
        "internalType": "address",
        "name": "token",
        "type": "address"
      },
      {
        "internalType": "bytes4",
        "name": "selector",
        "type": "bytes4"
      }
    ],
    "name": "addWhitelistSelector",
    "outputs": [],
    "stateMutability": "nonpayable",
    "type": "function"
  },
  {
    "inputs": [
      {
        "internalType": "uint256",
        "name": "amount",
        "type": "uint256"
      }
    ],
    "name": "mockBDV",
    "outputs": [
      {
        "internalType": "uint256",
        "name": "",
        "type": "uint256"
      }
    ],
    "stateMutability": "pure",
    "type": "function"
  },
  {
    "inputs": [
      {
        "internalType": "uint256",
        "name": "amount",
        "type": "uint256"
      }
    ],
    "name": "mockBDVDecrease",
    "outputs": [
      {
        "internalType": "uint256",
        "name": "",
        "type": "uint256"
      }
    ],
    "stateMutability": "pure",
    "type": "function"
  },
  {
    "inputs": [
      {
        "internalType": "uint256",
        "name": "amount",
        "type": "uint256"
      }
    ],
    "name": "mockBDVIncrease",
    "outputs": [
      {
        "internalType": "uint256",
        "name": "",
        "type": "uint256"
      }
    ],
    "stateMutability": "pure",
    "type": "function"
  },
  {
    "inputs": [
      {
        "internalType": "address",
        "name": "token",
        "type": "address"
      },
      {
        "internalType": "bytes4",
        "name": "selector",
        "type": "bytes4"
      }
    ],
    "name": "mockChangeBDVSelector",
    "outputs": [],
    "stateMutability": "nonpayable",
    "type": "function"
  },
  {
    "inputs": [],
    "name": "mockLiquidityWeight",
    "outputs": [
      {
        "internalType": "uint256",
        "name": "",
        "type": "uint256"
      }
    ],
    "stateMutability": "pure",
    "type": "function"
  },
  {
    "inputs": [
      {
        "internalType": "address",
        "name": "token",
        "type": "address"
      },
      {
        "internalType": "address",
        "name": "newLiquidityWeightImplementation",
        "type": "address"
      },
      {
        "internalType": "bytes1",
        "name": "encodeType",
        "type": "bytes1"
      },
      {
        "internalType": "bytes4",
        "name": "selector",
        "type": "bytes4"
      },
      {
        "internalType": "bytes",
        "name": "data",
        "type": "bytes"
      }
    ],
    "name": "mockUpdateLiquidityWeight",
    "outputs": [],
    "stateMutability": "nonpayable",
    "type": "function"
  },
  {
    "inputs": [
      {
        "internalType": "address",
        "name": "token",
        "type": "address"
      },
      {
        "internalType": "bytes4",
        "name": "selector",
        "type": "bytes4"
      },
      {
        "internalType": "uint48",
        "name": "stalkIssuedPerBdv",
        "type": "uint48"
      },
      {
        "internalType": "uint40",
        "name": "stalkEarnedPerSeason",
        "type": "uint40"
      }
    ],
    "name": "mockWhitelistToken",
    "outputs": [],
    "stateMutability": "nonpayable",
    "type": "function"
  },
  {
    "inputs": [
      {
        "internalType": "address",
        "name": "token",
        "type": "address"
      },
      {
        "internalType": "bytes4",
        "name": "selector",
        "type": "bytes4"
      },
      {
        "internalType": "uint16",
        "name": "stalkIssuedPerBdv",
        "type": "uint16"
      },
      {
        "internalType": "uint24",
        "name": "stalkEarnedPerSeason",
        "type": "uint24"
      },
      {
        "internalType": "bytes1",
        "name": "encodeType",
        "type": "bytes1"
      },
      {
        "internalType": "bytes4",
        "name": "gaugePointSelector",
        "type": "bytes4"
      },
      {
        "internalType": "bytes4",
        "name": "liquidityWeightSelector",
        "type": "bytes4"
      },
      {
        "internalType": "uint128",
        "name": "gaugePoints",
        "type": "uint128"
      },
      {
        "internalType": "uint64",
        "name": "optimalPercentDepositedBdv",
        "type": "uint64"
      }
    ],
    "name": "mockWhitelistTokenWithGauge",
    "outputs": [],
    "stateMutability": "nonpayable",
    "type": "function"
  },
  {
    "inputs": [],
    "name": "newMockBDV",
    "outputs": [
      {
        "internalType": "uint256",
        "name": "",
        "type": "uint256"
      }
    ],
    "stateMutability": "pure",
    "type": "function"
  },
  {
    "inputs": [],
    "name": "newMockBDVDecrease",
    "outputs": [
      {
        "internalType": "uint256",
        "name": "",
        "type": "uint256"
      }
    ],
    "stateMutability": "pure",
    "type": "function"
  },
  {
    "inputs": [],
    "name": "newMockBDVIncrease",
    "outputs": [
      {
        "internalType": "uint256",
        "name": "",
        "type": "uint256"
      }
    ],
    "stateMutability": "pure",
    "type": "function"
  },
  {
    "inputs": [
      {
        "internalType": "address",
        "name": "account",
        "type": "address"
      },
      {
        "internalType": "uint256",
        "name": "rainRoots",
        "type": "uint256"
      }
    ],
    "name": "reduceAccountRainRoots",
    "outputs": [],
    "stateMutability": "nonpayable",
    "type": "function"
  },
  {
    "inputs": [
      {
        "internalType": "address",
        "name": "token",
        "type": "address"
      }
    ],
    "name": "removeWhitelistSelector",
    "outputs": [],
    "stateMutability": "nonpayable",
    "type": "function"
  },
  {
    "inputs": [
      {
        "internalType": "address",
        "name": "account",
        "type": "address"
      },
      {
        "internalType": "uint128",
        "name": "stalk",
        "type": "uint128"
      },
      {
        "internalType": "uint256",
        "name": "roots",
        "type": "uint256"
      }
    ],
    "name": "setStalkAndRoots",
    "outputs": [],
    "stateMutability": "nonpayable",
    "type": "function"
  },
  {
    "inputs": [],
    "name": "woohoo",
    "outputs": [
      {
        "internalType": "uint256",
        "name": "",
        "type": "uint256"
      }
    ],
    "stateMutability": "pure",
    "type": "function"
  },
  {
    "inputs": [
      {
        "internalType": "address",
        "name": "token",
        "type": "address"
      },
      {
        "internalType": "bool",
        "name": "isWhitelisted",
        "type": "bool"
      },
      {
        "internalType": "bool",
        "name": "isWhitelistedLp",
        "type": "bool"
      },
      {
        "internalType": "bool",
        "name": "isWhitelistedWell",
        "type": "bool"
      },
      {
        "internalType": "bool",
        "name": "isSoppable",
        "type": "bool"
      }
    ],
    "name": "addWhitelistStatus",
    "outputs": [],
    "stateMutability": "nonpayable",
    "type": "function"
  },
  {
    "inputs": [
      {
        "internalType": "address",
        "name": "token",
        "type": "address"
      },
      {
        "internalType": "uint40",
        "name": "stalkEarnedPerSeason",
        "type": "uint40"
      }
    ],
    "name": "mockUpdateStalkPerBdvPerSeasonForToken",
    "outputs": [],
    "stateMutability": "nonpayable",
    "type": "function"
  },
  {
    "inputs": [
      {
        "internalType": "address",
        "name": "token",
        "type": "address"
      },
      {
        "internalType": "bool",
        "name": "isWhitelisted",
        "type": "bool"
      },
      {
        "internalType": "bool",
        "name": "isWhitelistedLp",
        "type": "bool"
      },
      {
        "internalType": "bool",
        "name": "isWhitelistedWell",
        "type": "bool"
      },
      {
        "internalType": "bool",
        "name": "isSoppable",
        "type": "bool"
      }
    ],
    "name": "updateWhitelistStatus",
    "outputs": [],
    "stateMutability": "nonpayable",
    "type": "function"
  }
]<|MERGE_RESOLUTION|>--- conflicted
+++ resolved
@@ -8360,7 +8360,6 @@
     "type": "event"
   },
   {
-<<<<<<< HEAD
     "anonymous": false,
     "inputs": [
       {
@@ -8392,8 +8391,44 @@
     "type": "event"
   },
   {
-=======
->>>>>>> e08a5ea1
+    "anonymous": false,
+    "inputs": [
+      {
+        "indexed": false,
+        "internalType": "enum GaugeId",
+        "name": "gaugeId",
+        "type": "uint8"
+      },
+      {
+        "indexed": false,
+        "internalType": "bytes",
+        "name": "data",
+        "type": "bytes"
+      }
+    ],
+    "name": "UpdatedGaugeData",
+    "type": "event"
+  },
+  {
+    "anonymous": false,
+    "inputs": [
+      {
+        "indexed": false,
+        "internalType": "enum GaugeId",
+        "name": "gaugeId",
+        "type": "uint8"
+      },
+      {
+        "indexed": false,
+        "internalType": "bytes",
+        "name": "value",
+        "type": "bytes"
+      }
+    ],
+    "name": "UpdatedGaugeValue",
+    "type": "event"
+  },
+  {
     "inputs": [],
     "name": "abovePeg",
     "outputs": [
@@ -10936,19 +10971,63 @@
     "inputs": [
       {
         "internalType": "uint256",
-<<<<<<< HEAD
         "name": "bdvConverted",
         "type": "uint256"
       }
     ],
     "name": "mockUpdateBdvConverted",
-=======
+    "outputs": [],
+    "stateMutability": "nonpayable",
+    "type": "function"
+  },
+  {
+    "inputs": [
+      {
+        "internalType": "uint256",
+        "name": "newBdvCapacity",
+        "type": "uint256"
+      }
+    ],
+    "name": "mockUpdateBonusBdvCapacity",
+    "outputs": [],
+    "stateMutability": "nonpayable",
+    "type": "function"
+  },
+  {
+    "inputs": [
+      {
+        "internalType": "uint256",
+        "name": "newLastConvertBonusTaken",
+        "type": "uint256"
+      }
+    ],
+    "name": "mockUpdateLastConvertBonusTaken",
+    "outputs": [],
+    "stateMutability": "nonpayable",
+    "type": "function"
+  },
+  {
+    "inputs": [
+      {
+        "internalType": "uint256",
+        "name": "newStalkPerBdvBonus",
+        "type": "uint256"
+      }
+    ],
+    "name": "mockUpdateStalkPerBdvBonus",
+    "outputs": [],
+    "stateMutability": "nonpayable",
+    "type": "function"
+  },
+  {
+    "inputs": [
+      {
+        "internalType": "uint256",
         "name": "beanMintedThreshold",
         "type": "uint256"
       }
     ],
     "name": "setBeanMintedThreshold",
->>>>>>> e08a5ea1
     "outputs": [],
     "stateMutability": "nonpayable",
     "type": "function"
@@ -10957,19 +11036,11 @@
     "inputs": [
       {
         "internalType": "uint256",
-<<<<<<< HEAD
-        "name": "newBdvCapacity",
-        "type": "uint256"
-      }
-    ],
-    "name": "mockUpdateBonusBdvCapacity",
-=======
         "name": "beansMintedAbovePeg",
         "type": "uint256"
       }
     ],
     "name": "setBeansMintedAbovePeg",
->>>>>>> e08a5ea1
     "outputs": [],
     "stateMutability": "nonpayable",
     "type": "function"
@@ -10978,19 +11049,11 @@
     "inputs": [
       {
         "internalType": "uint256",
-<<<<<<< HEAD
-        "name": "newLastConvertBonusTaken",
-        "type": "uint256"
-      }
-    ],
-    "name": "mockUpdateLastConvertBonusTaken",
-=======
         "name": "rate",
         "type": "uint256"
       }
     ],
     "name": "setConvertDownPenaltyRate",
->>>>>>> e08a5ea1
     "outputs": [],
     "stateMutability": "nonpayable",
     "type": "function"
@@ -10999,13 +11062,6 @@
     "inputs": [
       {
         "internalType": "uint256",
-<<<<<<< HEAD
-        "name": "newStalkPerBdvBonus",
-        "type": "uint256"
-      }
-    ],
-    "name": "mockUpdateStalkPerBdvBonus",
-=======
         "name": "penaltyRatio",
         "type": "uint256"
       }
@@ -11037,7 +11093,6 @@
       }
     ],
     "name": "setThresholdSet",
->>>>>>> e08a5ea1
     "outputs": [],
     "stateMutability": "nonpayable",
     "type": "function"
