[
  {
    "anonymous": false,
    "inputs": [
      {
        "indexed": false,
        "internalType": "uint256",
        "name": "timestamp",
        "type": "uint256"
      }
    ],
    "name": "Pause",
    "type": "event"
  },
  {
    "anonymous": false,
    "inputs": [
      {
        "indexed": false,
        "internalType": "uint256",
        "name": "timestamp",
        "type": "uint256"
      },
      {
        "indexed": false,
        "internalType": "uint256",
        "name": "timePassed",
        "type": "uint256"
      }
    ],
    "name": "Unpause",
    "type": "event"
  },
  {
    "inputs": [],
    "name": "pause",
    "outputs": [],
    "stateMutability": "payable",
    "type": "function"
  },
  {
    "inputs": [],
    "name": "unpause",
    "outputs": [],
    "stateMutability": "payable",
    "type": "function"
  },
  {
    "anonymous": false,
    "inputs": [
      {
        "indexed": true,
        "internalType": "address",
        "name": "previousOwner",
        "type": "address"
      },
      {
        "indexed": true,
        "internalType": "address",
        "name": "newOwner",
        "type": "address"
      }
    ],
    "name": "OwnershipTransferred",
    "type": "event"
  },
  {
    "inputs": [],
    "name": "claimOwnership",
    "outputs": [],
    "stateMutability": "nonpayable",
    "type": "function"
  },
  {
    "inputs": [],
    "name": "owner",
    "outputs": [
      {
        "internalType": "address",
        "name": "owner_",
        "type": "address"
      }
    ],
    "stateMutability": "view",
    "type": "function"
  },
  {
    "inputs": [],
    "name": "ownerCandidate",
    "outputs": [
      {
        "internalType": "address",
        "name": "ownerCandidate_",
        "type": "address"
      }
    ],
    "stateMutability": "view",
    "type": "function"
  },
  {
    "inputs": [
      {
        "internalType": "address",
        "name": "_newOwner",
        "type": "address"
      }
    ],
    "name": "transferOwnership",
    "outputs": [],
    "stateMutability": "nonpayable",
    "type": "function"
  },
  {
    "inputs": [
      {
        "internalType": "bytes4",
        "name": "_functionSelector",
        "type": "bytes4"
      }
    ],
    "name": "facetAddress",
    "outputs": [
      {
        "internalType": "address",
        "name": "facetAddress_",
        "type": "address"
      }
    ],
    "stateMutability": "view",
    "type": "function"
  },
  {
    "inputs": [],
    "name": "facetAddresses",
    "outputs": [
      {
        "internalType": "address[]",
        "name": "facetAddresses_",
        "type": "address[]"
      }
    ],
    "stateMutability": "view",
    "type": "function"
  },
  {
    "inputs": [
      {
        "internalType": "address",
        "name": "_facet",
        "type": "address"
      }
    ],
    "name": "facetFunctionSelectors",
    "outputs": [
      {
        "internalType": "bytes4[]",
        "name": "facetFunctionSelectors_",
        "type": "bytes4[]"
      }
    ],
    "stateMutability": "view",
    "type": "function"
  },
  {
    "inputs": [],
    "name": "facets",
    "outputs": [
      {
        "components": [
          {
            "internalType": "address",
            "name": "facetAddress",
            "type": "address"
          },
          {
            "internalType": "bytes4[]",
            "name": "functionSelectors",
            "type": "bytes4[]"
          }
        ],
        "internalType": "struct IDiamondLoupe.Facet[]",
        "name": "facets_",
        "type": "tuple[]"
      }
    ],
    "stateMutability": "view",
    "type": "function"
  },
  {
    "inputs": [
      {
        "internalType": "bytes4",
        "name": "_interfaceId",
        "type": "bytes4"
      }
    ],
    "name": "supportsInterface",
    "outputs": [
      {
        "internalType": "bool",
        "name": "",
        "type": "bool"
      }
    ],
    "stateMutability": "view",
    "type": "function"
  },
  {
    "anonymous": false,
    "inputs": [
      {
        "components": [
          {
            "internalType": "address",
            "name": "facetAddress",
            "type": "address"
          },
          {
            "internalType": "enum IDiamondCut.FacetCutAction",
            "name": "action",
            "type": "uint8"
          },
          {
            "internalType": "bytes4[]",
            "name": "functionSelectors",
            "type": "bytes4[]"
          }
        ],
        "indexed": false,
        "internalType": "struct IDiamondCut.FacetCut[]",
        "name": "_diamondCut",
        "type": "tuple[]"
      },
      {
        "indexed": false,
        "internalType": "address",
        "name": "_init",
        "type": "address"
      },
      {
        "indexed": false,
        "internalType": "bytes",
        "name": "_calldata",
        "type": "bytes"
      }
    ],
    "name": "DiamondCut",
    "type": "event"
  },
  {
    "inputs": [
      {
        "components": [
          {
            "internalType": "address",
            "name": "facetAddress",
            "type": "address"
          },
          {
            "internalType": "enum IDiamondCut.FacetCutAction",
            "name": "action",
            "type": "uint8"
          },
          {
            "internalType": "bytes4[]",
            "name": "functionSelectors",
            "type": "bytes4[]"
          }
        ],
        "internalType": "struct IDiamondCut.FacetCut[]",
        "name": "_diamondCut",
        "type": "tuple[]"
      },
      {
        "internalType": "address",
        "name": "_init",
        "type": "address"
      },
      {
        "internalType": "bytes",
        "name": "_calldata",
        "type": "bytes"
      }
    ],
    "name": "diamondCut",
    "outputs": [],
    "stateMutability": "nonpayable",
    "type": "function"
  },
  {
    "inputs": [
      {
        "internalType": "address",
        "name": "target",
        "type": "address"
      }
    ],
    "name": "AddressEmptyCode",
    "type": "error"
  },
  {
    "inputs": [
      {
        "internalType": "address",
        "name": "account",
        "type": "address"
      }
    ],
    "name": "AddressInsufficientBalance",
    "type": "error"
  },
  {
    "inputs": [],
    "name": "ECDSAInvalidSignature",
    "type": "error"
  },
  {
    "inputs": [
      {
        "internalType": "uint256",
        "name": "length",
        "type": "uint256"
      }
    ],
    "name": "ECDSAInvalidSignatureLength",
    "type": "error"
  },
  {
    "inputs": [
      {
        "internalType": "bytes32",
        "name": "s",
        "type": "bytes32"
      }
    ],
    "name": "ECDSAInvalidSignatureS",
    "type": "error"
  },
  {
    "inputs": [],
    "name": "FailedInnerCall",
    "type": "error"
  },
  {
    "inputs": [
      {
        "internalType": "uint256",
        "name": "value",
        "type": "uint256"
      }
    ],
    "name": "SafeCastOverflowedUintToInt",
    "type": "error"
  },
  {
    "inputs": [
      {
        "internalType": "address",
        "name": "token",
        "type": "address"
      }
    ],
    "name": "SafeERC20FailedOperation",
    "type": "error"
  },
  {
    "anonymous": false,
    "inputs": [
      {
        "indexed": false,
        "internalType": "bytes32",
        "name": "blueprintHash",
        "type": "bytes32"
      }
    ],
    "name": "CancelBlueprint",
    "type": "event"
  },
  {
    "anonymous": false,
    "inputs": [
      {
        "indexed": true,
        "internalType": "address",
        "name": "account",
        "type": "address"
      },
      {
        "indexed": true,
        "internalType": "contract IERC20",
        "name": "token",
        "type": "address"
      },
      {
        "indexed": false,
        "internalType": "int256",
        "name": "delta",
        "type": "int256"
      }
    ],
    "name": "InternalBalanceChanged",
    "type": "event"
  },
  {
    "anonymous": false,
    "inputs": [
      {
        "components": [
          {
            "components": [
              {
                "internalType": "address",
                "name": "publisher",
                "type": "address"
              },
              {
                "internalType": "bytes",
                "name": "data",
                "type": "bytes"
              },
              {
                "internalType": "bytes32[]",
                "name": "operatorPasteInstrs",
                "type": "bytes32[]"
              },
              {
                "internalType": "uint256",
                "name": "maxNonce",
                "type": "uint256"
              },
              {
                "internalType": "uint256",
                "name": "startTime",
                "type": "uint256"
              },
              {
                "internalType": "uint256",
                "name": "endTime",
                "type": "uint256"
              }
            ],
            "internalType": "struct LibTractor.Blueprint",
            "name": "blueprint",
            "type": "tuple"
          },
          {
            "internalType": "bytes32",
            "name": "blueprintHash",
            "type": "bytes32"
          },
          {
            "internalType": "bytes",
            "name": "signature",
            "type": "bytes"
          }
        ],
        "indexed": false,
        "internalType": "struct LibTractor.Requisition",
        "name": "requisition",
        "type": "tuple"
      }
    ],
    "name": "PublishRequisition",
    "type": "event"
  },
  {
    "anonymous": false,
    "inputs": [
      {
        "indexed": true,
        "internalType": "address",
        "name": "token",
        "type": "address"
      },
      {
        "indexed": true,
        "internalType": "address",
        "name": "sender",
        "type": "address"
      },
      {
        "indexed": true,
        "internalType": "address",
        "name": "recipient",
        "type": "address"
      },
      {
        "indexed": false,
        "internalType": "uint256",
        "name": "amount",
        "type": "uint256"
      },
      {
        "indexed": false,
        "internalType": "enum LibTransfer.From",
        "name": "fromMode",
        "type": "uint8"
      },
      {
        "indexed": false,
        "internalType": "enum LibTransfer.To",
        "name": "toMode",
        "type": "uint8"
      }
    ],
    "name": "TokenTransferred",
    "type": "event"
  },
  {
    "anonymous": false,
    "inputs": [
      {
        "indexed": true,
        "internalType": "address",
        "name": "operator",
        "type": "address"
      },
      {
        "indexed": true,
        "internalType": "address",
        "name": "publisher",
        "type": "address"
      },
      {
        "indexed": false,
        "internalType": "bytes32",
        "name": "blueprintHash",
        "type": "bytes32"
      }
    ],
    "name": "Tractor",
    "type": "event"
  },
  {
    "anonymous": false,
    "inputs": [
      {
        "indexed": false,
        "internalType": "string",
        "name": "version",
        "type": "string"
      }
    ],
    "name": "TractorVersionSet",
    "type": "event"
  },
  {
    "inputs": [
      {
        "components": [
          {
            "components": [
              {
                "internalType": "address",
                "name": "publisher",
                "type": "address"
              },
              {
                "internalType": "bytes",
                "name": "data",
                "type": "bytes"
              },
              {
                "internalType": "bytes32[]",
                "name": "operatorPasteInstrs",
                "type": "bytes32[]"
              },
              {
                "internalType": "uint256",
                "name": "maxNonce",
                "type": "uint256"
              },
              {
                "internalType": "uint256",
                "name": "startTime",
                "type": "uint256"
              },
              {
                "internalType": "uint256",
                "name": "endTime",
                "type": "uint256"
              }
            ],
            "internalType": "struct LibTractor.Blueprint",
            "name": "blueprint",
            "type": "tuple"
          },
          {
            "internalType": "bytes32",
            "name": "blueprintHash",
            "type": "bytes32"
          },
          {
            "internalType": "bytes",
            "name": "signature",
            "type": "bytes"
          }
        ],
        "internalType": "struct LibTractor.Requisition",
        "name": "requisition",
        "type": "tuple"
      }
    ],
    "name": "cancelBlueprint",
    "outputs": [],
    "stateMutability": "nonpayable",
    "type": "function"
  },
  {
    "inputs": [
      {
        "components": [
          {
            "internalType": "address",
            "name": "publisher",
            "type": "address"
          },
          {
            "internalType": "bytes",
            "name": "data",
            "type": "bytes"
          },
          {
            "internalType": "bytes32[]",
            "name": "operatorPasteInstrs",
            "type": "bytes32[]"
          },
          {
            "internalType": "uint256",
            "name": "maxNonce",
            "type": "uint256"
          },
          {
            "internalType": "uint256",
            "name": "startTime",
            "type": "uint256"
          },
          {
            "internalType": "uint256",
            "name": "endTime",
            "type": "uint256"
          }
        ],
        "internalType": "struct LibTractor.Blueprint",
        "name": "blueprint",
        "type": "tuple"
      }
    ],
    "name": "getBlueprintHash",
    "outputs": [
      {
        "internalType": "bytes32",
        "name": "",
        "type": "bytes32"
      }
    ],
    "stateMutability": "view",
    "type": "function"
  },
  {
    "inputs": [
      {
        "internalType": "bytes32",
        "name": "blueprintHash",
        "type": "bytes32"
      }
    ],
    "name": "getBlueprintNonce",
    "outputs": [
      {
        "internalType": "uint256",
        "name": "",
        "type": "uint256"
      }
    ],
    "stateMutability": "view",
    "type": "function"
  },
  {
    "inputs": [
      {
        "internalType": "address",
        "name": "account",
        "type": "address"
      },
      {
        "internalType": "bytes32",
        "name": "counterId",
        "type": "bytes32"
      }
    ],
    "name": "getCounter",
    "outputs": [
      {
        "internalType": "uint256",
        "name": "count",
        "type": "uint256"
      }
    ],
    "stateMutability": "view",
    "type": "function"
  },
  {
    "inputs": [],
    "name": "getCurrentBlueprintHash",
    "outputs": [
      {
        "internalType": "bytes32",
        "name": "",
        "type": "bytes32"
      }
    ],
    "stateMutability": "view",
    "type": "function"
  },
  {
    "inputs": [
      {
        "internalType": "bytes32",
        "name": "counterId",
        "type": "bytes32"
      }
    ],
    "name": "getPublisherCounter",
    "outputs": [
      {
        "internalType": "uint256",
        "name": "count",
        "type": "uint256"
      }
    ],
    "stateMutability": "view",
    "type": "function"
  },
  {
    "inputs": [],
    "name": "getTractorVersion",
    "outputs": [
      {
        "internalType": "string",
        "name": "",
        "type": "string"
      }
    ],
    "stateMutability": "view",
    "type": "function"
  },
  {
    "inputs": [],
    "name": "operator",
    "outputs": [
      {
        "internalType": "address",
        "name": "",
        "type": "address"
      }
    ],
    "stateMutability": "view",
    "type": "function"
  },
  {
    "inputs": [
      {
        "components": [
          {
            "components": [
              {
                "internalType": "address",
                "name": "publisher",
                "type": "address"
              },
              {
                "internalType": "bytes",
                "name": "data",
                "type": "bytes"
              },
              {
                "internalType": "bytes32[]",
                "name": "operatorPasteInstrs",
                "type": "bytes32[]"
              },
              {
                "internalType": "uint256",
                "name": "maxNonce",
                "type": "uint256"
              },
              {
                "internalType": "uint256",
                "name": "startTime",
                "type": "uint256"
              },
              {
                "internalType": "uint256",
                "name": "endTime",
                "type": "uint256"
              }
            ],
            "internalType": "struct LibTractor.Blueprint",
            "name": "blueprint",
            "type": "tuple"
          },
          {
            "internalType": "bytes32",
            "name": "blueprintHash",
            "type": "bytes32"
          },
          {
            "internalType": "bytes",
            "name": "signature",
            "type": "bytes"
          }
        ],
        "internalType": "struct LibTractor.Requisition",
        "name": "requisition",
        "type": "tuple"
      }
    ],
    "name": "publishRequisition",
    "outputs": [],
    "stateMutability": "nonpayable",
    "type": "function"
  },
  {
    "inputs": [
      {
        "internalType": "contract IERC20",
        "name": "token",
        "type": "address"
      },
      {
        "internalType": "address",
        "name": "recipient",
        "type": "address"
      },
      {
        "internalType": "uint256",
        "name": "amount",
        "type": "uint256"
      }
    ],
    "name": "sendTokenToInternalBalance",
    "outputs": [],
    "stateMutability": "payable",
    "type": "function"
  },
  {
    "inputs": [
      {
        "components": [
          {
            "components": [
              {
                "internalType": "address",
                "name": "publisher",
                "type": "address"
              },
              {
                "internalType": "bytes",
                "name": "data",
                "type": "bytes"
              },
              {
                "internalType": "bytes32[]",
                "name": "operatorPasteInstrs",
                "type": "bytes32[]"
              },
              {
                "internalType": "uint256",
                "name": "maxNonce",
                "type": "uint256"
              },
              {
                "internalType": "uint256",
                "name": "startTime",
                "type": "uint256"
              },
              {
                "internalType": "uint256",
                "name": "endTime",
                "type": "uint256"
              }
            ],
            "internalType": "struct LibTractor.Blueprint",
            "name": "blueprint",
            "type": "tuple"
          },
          {
            "internalType": "bytes32",
            "name": "blueprintHash",
            "type": "bytes32"
          },
          {
            "internalType": "bytes",
            "name": "signature",
            "type": "bytes"
          }
        ],
        "internalType": "struct LibTractor.Requisition",
        "name": "requisition",
        "type": "tuple"
      },
      {
        "internalType": "bytes",
        "name": "operatorData",
        "type": "bytes"
      }
    ],
    "name": "tractor",
    "outputs": [
      {
        "internalType": "bytes[]",
        "name": "results",
        "type": "bytes[]"
      }
    ],
    "stateMutability": "payable",
    "type": "function"
  },
  {
    "inputs": [],
    "name": "tractorUser",
    "outputs": [
      {
        "internalType": "address payable",
        "name": "",
        "type": "address"
      }
    ],
    "stateMutability": "view",
    "type": "function"
  },
  {
    "inputs": [
      {
        "internalType": "bytes32",
        "name": "counterId",
        "type": "bytes32"
      },
      {
        "internalType": "enum LibTractor.CounterUpdateType",
        "name": "updateType",
        "type": "uint8"
      },
      {
        "internalType": "uint256",
        "name": "amount",
        "type": "uint256"
      }
    ],
    "name": "updatePublisherCounter",
    "outputs": [
      {
        "internalType": "uint256",
        "name": "count",
        "type": "uint256"
      }
    ],
    "stateMutability": "nonpayable",
    "type": "function"
  },
  {
    "inputs": [
      {
        "internalType": "string",
        "name": "version",
        "type": "string"
      }
    ],
    "name": "updateTractorVersion",
    "outputs": [],
    "stateMutability": "nonpayable",
    "type": "function"
  },
  {
    "inputs": [
      {
        "internalType": "contract IERC1155",
        "name": "token",
        "type": "address"
      },
      {
        "internalType": "address",
        "name": "to",
        "type": "address"
      },
      {
        "internalType": "uint256[]",
        "name": "ids",
        "type": "uint256[]"
      },
      {
        "internalType": "uint256[]",
        "name": "values",
        "type": "uint256[]"
      }
    ],
    "name": "batchTransferERC1155",
    "outputs": [],
    "stateMutability": "payable",
    "type": "function"
  },
  {
    "inputs": [
      {
        "internalType": "contract IERC1155",
        "name": "token",
        "type": "address"
      },
      {
        "internalType": "address",
        "name": "to",
        "type": "address"
      },
      {
        "internalType": "uint256",
        "name": "id",
        "type": "uint256"
      },
      {
        "internalType": "uint256",
        "name": "value",
        "type": "uint256"
      }
    ],
    "name": "transferERC1155",
    "outputs": [],
    "stateMutability": "payable",
    "type": "function"
  },
  {
    "inputs": [
      {
        "internalType": "contract IERC721",
        "name": "token",
        "type": "address"
      },
      {
        "internalType": "address",
        "name": "to",
        "type": "address"
      },
      {
        "internalType": "uint256",
        "name": "id",
        "type": "uint256"
      }
    ],
    "name": "transferERC721",
    "outputs": [],
    "stateMutability": "payable",
    "type": "function"
  },
  {
    "anonymous": false,
    "inputs": [
      {
        "indexed": true,
        "internalType": "address",
        "name": "owner",
<<<<<<< HEAD
        "type": "address"
      },
      {
        "indexed": true,
        "internalType": "address",
        "name": "spender",
        "type": "address"
      },
      {
        "indexed": false,
        "internalType": "contract IERC20",
        "name": "token",
        "type": "address"
      },
      {
        "indexed": false,
        "internalType": "uint256",
        "name": "amount",
        "type": "uint256"
      }
    ],
    "name": "TokenApproval",
    "type": "event"
  },
  {
    "inputs": [
=======
        "type": "address"
      },
>>>>>>> 640d4ec3
      {
        "internalType": "address",
        "name": "spender",
        "type": "address"
      },
      {
<<<<<<< HEAD
=======
        "indexed": false,
>>>>>>> 640d4ec3
        "internalType": "contract IERC20",
        "name": "token",
        "type": "address"
      },
      {
<<<<<<< HEAD
=======
        "indexed": false,
>>>>>>> 640d4ec3
        "internalType": "uint256",
        "name": "amount",
        "type": "uint256"
      }
    ],
<<<<<<< HEAD
=======
    "name": "TokenApproval",
    "type": "event"
  },
  {
    "inputs": [
      {
        "internalType": "address",
        "name": "spender",
        "type": "address"
      },
      {
        "internalType": "contract IERC20",
        "name": "token",
        "type": "address"
      },
      {
        "internalType": "uint256",
        "name": "amount",
        "type": "uint256"
      }
    ],
>>>>>>> 640d4ec3
    "name": "approveToken",
    "outputs": [],
    "stateMutability": "payable",
    "type": "function"
  },
  {
    "inputs": [
      {
        "internalType": "address",
        "name": "spender",
        "type": "address"
      },
      {
        "internalType": "contract IERC20",
        "name": "token",
        "type": "address"
      },
      {
        "internalType": "uint256",
        "name": "subtractedValue",
        "type": "uint256"
      }
    ],
    "name": "decreaseTokenAllowance",
    "outputs": [
      {
        "internalType": "bool",
        "name": "",
        "type": "bool"
      }
    ],
    "stateMutability": "nonpayable",
    "type": "function"
  },
  {
    "inputs": [
      {
        "internalType": "address",
        "name": "account",
        "type": "address"
      },
      {
        "internalType": "contract IERC20",
        "name": "token",
        "type": "address"
      }
    ],
    "name": "getAllBalance",
    "outputs": [
      {
        "components": [
          {
            "internalType": "uint256",
            "name": "internalBalance",
            "type": "uint256"
          },
          {
            "internalType": "uint256",
            "name": "externalBalance",
            "type": "uint256"
          },
          {
            "internalType": "uint256",
            "name": "totalBalance",
            "type": "uint256"
          }
        ],
        "internalType": "struct TokenFacet.Balance",
        "name": "b",
        "type": "tuple"
      }
    ],
    "stateMutability": "view",
    "type": "function"
  },
  {
    "inputs": [
      {
        "internalType": "address",
        "name": "account",
        "type": "address"
      },
      {
        "internalType": "contract IERC20[]",
        "name": "tokens",
        "type": "address[]"
      }
    ],
    "name": "getAllBalances",
    "outputs": [
      {
        "components": [
          {
            "internalType": "uint256",
            "name": "internalBalance",
            "type": "uint256"
          },
          {
            "internalType": "uint256",
            "name": "externalBalance",
            "type": "uint256"
          },
          {
            "internalType": "uint256",
            "name": "totalBalance",
            "type": "uint256"
          }
        ],
        "internalType": "struct TokenFacet.Balance[]",
        "name": "balances",
        "type": "tuple[]"
      }
    ],
    "stateMutability": "view",
    "type": "function"
  },
  {
    "inputs": [
      {
        "internalType": "address",
        "name": "account",
        "type": "address"
      },
      {
        "internalType": "contract IERC20",
        "name": "token",
        "type": "address"
      }
    ],
    "name": "getBalance",
    "outputs": [
      {
        "internalType": "uint256",
        "name": "balance",
        "type": "uint256"
      }
    ],
    "stateMutability": "view",
    "type": "function"
  },
  {
    "inputs": [
      {
        "internalType": "address",
        "name": "account",
        "type": "address"
      },
      {
        "internalType": "contract IERC20[]",
        "name": "tokens",
        "type": "address[]"
      }
    ],
    "name": "getBalances",
    "outputs": [
      {
        "internalType": "uint256[]",
        "name": "balances",
        "type": "uint256[]"
      }
    ],
    "stateMutability": "view",
    "type": "function"
  },
  {
    "inputs": [
      {
        "internalType": "address",
        "name": "account",
        "type": "address"
      },
      {
        "internalType": "contract IERC20",
        "name": "token",
        "type": "address"
      }
    ],
    "name": "getExternalBalance",
    "outputs": [
      {
        "internalType": "uint256",
        "name": "balance",
        "type": "uint256"
      }
    ],
    "stateMutability": "view",
    "type": "function"
  },
  {
    "inputs": [
      {
        "internalType": "address",
        "name": "account",
        "type": "address"
      },
      {
        "internalType": "contract IERC20[]",
        "name": "tokens",
        "type": "address[]"
      }
    ],
    "name": "getExternalBalances",
    "outputs": [
      {
        "internalType": "uint256[]",
        "name": "balances",
        "type": "uint256[]"
      }
    ],
    "stateMutability": "view",
    "type": "function"
  },
  {
    "inputs": [
      {
        "internalType": "address",
        "name": "account",
        "type": "address"
      },
      {
        "internalType": "contract IERC20",
        "name": "token",
        "type": "address"
      }
    ],
    "name": "getInternalBalance",
    "outputs": [
      {
        "internalType": "uint256",
        "name": "balance",
        "type": "uint256"
      }
    ],
    "stateMutability": "view",
    "type": "function"
  },
  {
    "inputs": [
      {
        "internalType": "address",
        "name": "account",
        "type": "address"
      },
      {
        "internalType": "contract IERC20[]",
        "name": "tokens",
        "type": "address[]"
      }
    ],
    "name": "getInternalBalances",
    "outputs": [
      {
        "internalType": "uint256[]",
        "name": "balances",
        "type": "uint256[]"
      }
    ],
    "stateMutability": "view",
    "type": "function"
  },
  {
    "inputs": [
      {
        "internalType": "address",
        "name": "spender",
        "type": "address"
      },
      {
        "internalType": "contract IERC20",
        "name": "token",
        "type": "address"
      },
      {
        "internalType": "uint256",
        "name": "addedValue",
        "type": "uint256"
      }
    ],
    "name": "increaseTokenAllowance",
    "outputs": [
      {
        "internalType": "bool",
        "name": "",
        "type": "bool"
      }
    ],
    "stateMutability": "nonpayable",
    "type": "function"
  },
  {
    "inputs": [
      {
        "internalType": "address",
        "name": "",
        "type": "address"
      },
      {
        "internalType": "address",
        "name": "",
        "type": "address"
      },
      {
        "internalType": "uint256[]",
        "name": "",
        "type": "uint256[]"
      },
      {
        "internalType": "uint256[]",
        "name": "",
        "type": "uint256[]"
      },
      {
        "internalType": "bytes",
        "name": "",
        "type": "bytes"
      }
    ],
    "name": "onERC1155BatchReceived",
    "outputs": [
      {
        "internalType": "bytes4",
        "name": "",
        "type": "bytes4"
      }
    ],
    "stateMutability": "pure",
    "type": "function"
  },
  {
    "inputs": [
      {
        "internalType": "address",
        "name": "",
        "type": "address"
      },
      {
        "internalType": "address",
        "name": "",
        "type": "address"
      },
      {
        "internalType": "uint256",
        "name": "",
        "type": "uint256"
      },
      {
        "internalType": "uint256",
        "name": "",
        "type": "uint256"
      },
      {
        "internalType": "bytes",
        "name": "",
        "type": "bytes"
      }
    ],
    "name": "onERC1155Received",
    "outputs": [
      {
        "internalType": "bytes4",
        "name": "",
        "type": "bytes4"
      }
    ],
    "stateMutability": "pure",
    "type": "function"
  },
  {
    "inputs": [
      {
        "internalType": "address",
        "name": "account",
        "type": "address"
      },
      {
        "internalType": "address",
        "name": "spender",
        "type": "address"
      },
      {
        "internalType": "contract IERC20",
        "name": "token",
        "type": "address"
      }
    ],
    "name": "tokenAllowance",
    "outputs": [
      {
        "internalType": "uint256",
        "name": "",
        "type": "uint256"
      }
    ],
    "stateMutability": "view",
    "type": "function"
  },
  {
    "inputs": [
      {
        "internalType": "contract IERC20",
        "name": "token",
        "type": "address"
      },
      {
        "internalType": "address",
        "name": "sender",
        "type": "address"
      },
      {
        "internalType": "address",
        "name": "recipient",
        "type": "address"
      },
      {
        "internalType": "uint256",
        "name": "amount",
        "type": "uint256"
      },
      {
        "internalType": "enum LibTransfer.To",
        "name": "toMode",
        "type": "uint8"
      }
    ],
    "name": "transferInternalTokenFrom",
    "outputs": [],
    "stateMutability": "payable",
    "type": "function"
  },
  {
    "inputs": [
      {
        "internalType": "contract IERC20",
        "name": "token",
        "type": "address"
      },
      {
        "internalType": "address",
        "name": "recipient",
        "type": "address"
      },
      {
        "internalType": "uint256",
        "name": "amount",
        "type": "uint256"
      },
      {
        "internalType": "enum LibTransfer.From",
        "name": "fromMode",
        "type": "uint8"
      },
      {
        "internalType": "enum LibTransfer.To",
        "name": "toMode",
        "type": "uint8"
      }
    ],
    "name": "transferToken",
    "outputs": [],
    "stateMutability": "payable",
    "type": "function"
  },
  {
    "inputs": [
      {
        "internalType": "uint256",
        "name": "amount",
        "type": "uint256"
      },
      {
        "internalType": "enum LibTransfer.From",
        "name": "mode",
        "type": "uint8"
      }
    ],
    "name": "unwrapEth",
    "outputs": [],
    "stateMutability": "payable",
    "type": "function"
  },
  {
    "inputs": [
      {
        "internalType": "uint256",
        "name": "amount",
        "type": "uint256"
      },
      {
        "internalType": "enum LibTransfer.To",
        "name": "mode",
        "type": "uint8"
      }
    ],
    "name": "wrapEth",
    "outputs": [],
    "stateMutability": "payable",
    "type": "function"
  },
  {
    "inputs": [
      {
        "components": [
          {
            "internalType": "bytes",
            "name": "callData",
            "type": "bytes"
          },
          {
            "internalType": "bytes",
            "name": "clipboard",
            "type": "bytes"
          }
        ],
        "internalType": "struct AdvancedFarmCall[]",
        "name": "data",
        "type": "tuple[]"
      }
    ],
    "name": "advancedFarm",
    "outputs": [
      {
        "internalType": "bytes[]",
        "name": "results",
        "type": "bytes[]"
      }
    ],
    "stateMutability": "payable",
    "type": "function"
  },
  {
    "inputs": [
      {
        "internalType": "bytes[]",
        "name": "data",
        "type": "bytes[]"
      }
    ],
    "name": "farm",
    "outputs": [
      {
        "internalType": "bytes[]",
        "name": "results",
        "type": "bytes[]"
      }
    ],
    "stateMutability": "payable",
    "type": "function"
  },
  {
    "inputs": [
      {
        "components": [
          {
            "internalType": "address",
            "name": "target",
            "type": "address"
          },
          {
            "internalType": "bytes",
            "name": "callData",
            "type": "bytes"
          },
          {
            "internalType": "bytes",
            "name": "clipboard",
            "type": "bytes"
          }
        ],
        "internalType": "struct AdvancedPipeCall[]",
        "name": "pipes",
        "type": "tuple[]"
      },
      {
        "internalType": "uint256",
        "name": "value",
        "type": "uint256"
      }
    ],
    "name": "advancedPipe",
    "outputs": [
      {
        "internalType": "bytes[]",
        "name": "results",
        "type": "bytes[]"
      }
    ],
    "stateMutability": "payable",
    "type": "function"
  },
  {
    "inputs": [
      {
        "components": [
          {
            "internalType": "address",
            "name": "target",
            "type": "address"
          },
          {
            "internalType": "bytes",
            "name": "data",
            "type": "bytes"
          }
        ],
        "internalType": "struct PipeCall",
        "name": "p",
        "type": "tuple"
      },
      {
        "internalType": "uint256",
        "name": "value",
        "type": "uint256"
      }
    ],
    "name": "etherPipe",
    "outputs": [
      {
        "internalType": "bytes",
        "name": "result",
        "type": "bytes"
      }
    ],
    "stateMutability": "payable",
    "type": "function"
  },
  {
    "inputs": [
      {
        "components": [
          {
            "internalType": "address",
            "name": "target",
            "type": "address"
          },
          {
            "internalType": "bytes",
            "name": "data",
            "type": "bytes"
          }
        ],
        "internalType": "struct PipeCall[]",
        "name": "pipes",
        "type": "tuple[]"
      }
    ],
    "name": "multiPipe",
    "outputs": [
      {
        "internalType": "bytes[]",
        "name": "results",
        "type": "bytes[]"
      }
    ],
    "stateMutability": "payable",
    "type": "function"
  },
  {
    "inputs": [
      {
        "components": [
          {
            "internalType": "address",
            "name": "target",
            "type": "address"
          },
          {
            "internalType": "bytes",
            "name": "data",
            "type": "bytes"
          }
        ],
        "internalType": "struct PipeCall",
        "name": "p",
        "type": "tuple"
      }
    ],
    "name": "pipe",
    "outputs": [
      {
        "internalType": "bytes",
        "name": "result",
        "type": "bytes"
      }
    ],
    "stateMutability": "payable",
    "type": "function"
  },
  {
    "inputs": [
      {
        "components": [
          {
            "internalType": "address",
            "name": "target",
            "type": "address"
          },
          {
            "internalType": "bytes",
            "name": "data",
            "type": "bytes"
          }
        ],
        "internalType": "struct PipeCall",
        "name": "p",
        "type": "tuple"
      }
    ],
    "name": "readPipe",
    "outputs": [
      {
        "internalType": "bytes",
        "name": "result",
        "type": "bytes"
      }
    ],
    "stateMutability": "view",
    "type": "function"
  },
  {
    "inputs": [
      {
        "internalType": "uint256",
        "name": "prod1",
        "type": "uint256"
      },
      {
        "internalType": "uint256",
        "name": "denominator",
        "type": "uint256"
      }
    ],
    "name": "PRBMath__MulDivOverflow",
    "type": "error"
  },
  {
    "inputs": [
      {
        "internalType": "uint8",
        "name": "bits",
        "type": "uint8"
      },
      {
        "internalType": "uint256",
        "name": "value",
        "type": "uint256"
      }
    ],
    "name": "SafeCastOverflowedUintDowncast",
    "type": "error"
  },
  {
    "anonymous": false,
    "inputs": [
      {
        "indexed": false,
        "internalType": "uint256",
        "name": "fieldId",
        "type": "uint256"
      }
    ],
    "name": "ActiveFieldSet",
    "type": "event"
  },
  {
    "anonymous": false,
    "inputs": [
      {
        "indexed": false,
        "internalType": "uint256",
        "name": "fieldId",
        "type": "uint256"
      }
    ],
    "name": "FieldAdded",
    "type": "event"
  },
  {
    "anonymous": false,
    "inputs": [
      {
        "indexed": true,
        "internalType": "address",
        "name": "account",
        "type": "address"
      },
      {
        "indexed": false,
        "internalType": "uint256",
        "name": "fieldId",
        "type": "uint256"
      },
      {
        "indexed": false,
        "internalType": "uint256[]",
        "name": "plots",
        "type": "uint256[]"
      },
      {
        "indexed": false,
        "internalType": "uint256",
        "name": "beans",
        "type": "uint256"
      }
    ],
    "name": "Harvest",
    "type": "event"
  },
  {
    "anonymous": false,
    "inputs": [
      {
        "indexed": true,
        "internalType": "address",
        "name": "lister",
        "type": "address"
      },
      {
        "indexed": false,
        "internalType": "uint256",
        "name": "fieldId",
        "type": "uint256"
      },
      {
        "indexed": false,
        "internalType": "uint256",
        "name": "index",
        "type": "uint256"
      }
    ],
    "name": "PodListingCancelled",
    "type": "event"
  },
  {
    "anonymous": false,
    "inputs": [
      {
        "indexed": true,
        "internalType": "address",
        "name": "account",
        "type": "address"
      },
      {
        "indexed": false,
        "internalType": "uint256",
        "name": "fieldId",
        "type": "uint256"
      },
      {
        "indexed": false,
        "internalType": "uint256",
        "name": "index",
        "type": "uint256"
      },
      {
        "indexed": false,
        "internalType": "uint256",
        "name": "beans",
        "type": "uint256"
      },
      {
        "indexed": false,
        "internalType": "uint256",
        "name": "pods",
        "type": "uint256"
      }
    ],
    "name": "Sow",
    "type": "event"
  },
  {
    "inputs": [],
    "name": "activeField",
    "outputs": [
      {
        "internalType": "uint256",
        "name": "",
        "type": "uint256"
      }
    ],
    "stateMutability": "view",
    "type": "function"
  },
  {
    "inputs": [],
    "name": "addField",
    "outputs": [],
    "stateMutability": "nonpayable",
    "type": "function"
  },
  {
    "inputs": [
      {
        "internalType": "address",
        "name": "account",
        "type": "address"
      },
      {
        "internalType": "uint256",
        "name": "fieldId",
        "type": "uint256"
      }
    ],
    "name": "balanceOfPods",
    "outputs": [
      {
        "internalType": "uint256",
        "name": "pods",
        "type": "uint256"
      }
    ],
    "stateMutability": "view",
    "type": "function"
  },
  {
    "inputs": [],
    "name": "fieldCount",
    "outputs": [
      {
        "internalType": "uint256",
        "name": "",
        "type": "uint256"
      }
    ],
    "stateMutability": "view",
    "type": "function"
  },
  {
    "inputs": [],
    "name": "floodHarvestablePods",
    "outputs": [
      {
        "internalType": "uint256",
        "name": "",
        "type": "uint256"
      }
    ],
    "stateMutability": "view",
    "type": "function"
  },
  {
    "inputs": [
      {
        "internalType": "address",
        "name": "account",
        "type": "address"
      },
      {
        "internalType": "uint256",
        "name": "fieldId",
        "type": "uint256"
      }
    ],
    "name": "getPlotIndexesFromAccount",
    "outputs": [
      {
        "internalType": "uint256[]",
        "name": "plotIndexes",
        "type": "uint256[]"
      }
    ],
    "stateMutability": "view",
    "type": "function"
  },
  {
    "inputs": [
      {
        "internalType": "address",
        "name": "account",
        "type": "address"
      },
      {
        "internalType": "uint256",
        "name": "fieldId",
        "type": "uint256"
      }
    ],
    "name": "getPlotsFromAccount",
    "outputs": [
      {
        "components": [
          {
            "internalType": "uint256",
            "name": "index",
            "type": "uint256"
          },
          {
            "internalType": "uint256",
            "name": "pods",
            "type": "uint256"
          }
        ],
        "internalType": "struct FieldFacet.Plot[]",
        "name": "plots",
        "type": "tuple[]"
      }
    ],
    "stateMutability": "view",
    "type": "function"
  },
  {
    "inputs": [
      {
        "internalType": "uint256",
        "name": "fieldId",
        "type": "uint256"
      },
      {
        "internalType": "uint256[]",
        "name": "plots",
        "type": "uint256[]"
      },
      {
        "internalType": "enum LibTransfer.To",
        "name": "mode",
        "type": "uint8"
      }
    ],
    "name": "harvest",
    "outputs": [
      {
        "internalType": "uint256",
        "name": "beansHarvested",
        "type": "uint256"
      }
    ],
    "stateMutability": "payable",
    "type": "function"
  },
  {
    "inputs": [
      {
        "internalType": "uint256",
        "name": "fieldId",
        "type": "uint256"
      }
    ],
    "name": "harvestableIndex",
    "outputs": [
      {
        "internalType": "uint256",
        "name": "",
        "type": "uint256"
      }
    ],
    "stateMutability": "view",
    "type": "function"
  },
  {
    "inputs": [],
    "name": "initialSoil",
    "outputs": [
      {
        "internalType": "uint256",
        "name": "",
        "type": "uint256"
      }
    ],
    "stateMutability": "view",
    "type": "function"
  },
  {
    "inputs": [
      {
        "internalType": "uint256",
        "name": "fieldId",
        "type": "uint256"
      }
    ],
    "name": "isHarvesting",
    "outputs": [
      {
        "internalType": "bool",
        "name": "",
        "type": "bool"
      }
    ],
    "stateMutability": "view",
    "type": "function"
  },
  {
    "inputs": [],
    "name": "maxTemperature",
    "outputs": [
      {
        "internalType": "uint256",
        "name": "",
        "type": "uint256"
      }
    ],
    "stateMutability": "view",
    "type": "function"
  },
  {
    "inputs": [
      {
        "internalType": "address",
        "name": "account",
        "type": "address"
      },
      {
        "internalType": "uint256",
        "name": "fieldId",
        "type": "uint256"
      },
      {
        "internalType": "uint256",
        "name": "index",
        "type": "uint256"
      }
    ],
    "name": "plot",
    "outputs": [
      {
        "internalType": "uint256",
        "name": "",
        "type": "uint256"
      }
    ],
    "stateMutability": "view",
    "type": "function"
  },
  {
    "inputs": [
      {
        "internalType": "uint256",
        "name": "fieldId",
        "type": "uint256"
      }
    ],
    "name": "podIndex",
    "outputs": [
      {
        "internalType": "uint256",
        "name": "",
        "type": "uint256"
      }
    ],
    "stateMutability": "view",
    "type": "function"
  },
  {
    "inputs": [],
    "name": "remainingPods",
    "outputs": [
      {
        "internalType": "uint256",
        "name": "",
        "type": "uint256"
      }
    ],
    "stateMutability": "view",
    "type": "function"
  },
  {
    "inputs": [
      {
        "internalType": "uint256",
        "name": "fieldId",
        "type": "uint256"
      },
      {
        "internalType": "uint32",
        "name": "_temperature",
        "type": "uint32"
      }
    ],
    "name": "setActiveField",
    "outputs": [],
    "stateMutability": "nonpayable",
    "type": "function"
  },
  {
    "inputs": [
      {
        "internalType": "uint256",
        "name": "beans",
        "type": "uint256"
      },
      {
        "internalType": "uint256",
        "name": "minTemperature",
        "type": "uint256"
      },
      {
        "internalType": "enum LibTransfer.From",
        "name": "mode",
        "type": "uint8"
      }
    ],
    "name": "sow",
    "outputs": [
      {
        "internalType": "uint256",
        "name": "pods",
        "type": "uint256"
      }
    ],
    "stateMutability": "payable",
    "type": "function"
  },
  {
    "inputs": [
      {
        "internalType": "uint256",
        "name": "beans",
        "type": "uint256"
      },
      {
        "internalType": "uint256",
        "name": "minTemperature",
        "type": "uint256"
      },
      {
        "internalType": "uint256",
        "name": "minSoil",
        "type": "uint256"
      },
      {
        "internalType": "enum LibTransfer.From",
        "name": "mode",
        "type": "uint8"
      }
    ],
    "name": "sowWithMin",
    "outputs": [
      {
        "internalType": "uint256",
        "name": "pods",
        "type": "uint256"
      }
    ],
    "stateMutability": "payable",
    "type": "function"
  },
  {
    "inputs": [],
    "name": "temperature",
    "outputs": [
      {
        "internalType": "uint256",
        "name": "",
        "type": "uint256"
      }
    ],
    "stateMutability": "view",
    "type": "function"
  },
  {
    "inputs": [
      {
        "internalType": "uint256",
        "name": "fieldId",
        "type": "uint256"
      }
    ],
    "name": "totalHarvestable",
    "outputs": [
      {
        "internalType": "uint256",
        "name": "",
        "type": "uint256"
      }
    ],
    "stateMutability": "view",
    "type": "function"
  },
  {
    "inputs": [],
    "name": "totalHarvestableForActiveField",
    "outputs": [
      {
        "internalType": "uint256",
        "name": "",
        "type": "uint256"
      }
    ],
    "stateMutability": "view",
    "type": "function"
  },
  {
    "inputs": [
      {
        "internalType": "uint256",
        "name": "fieldId",
        "type": "uint256"
      }
    ],
    "name": "totalHarvested",
    "outputs": [
      {
        "internalType": "uint256",
        "name": "",
        "type": "uint256"
      }
    ],
    "stateMutability": "view",
    "type": "function"
  },
  {
    "inputs": [
      {
        "internalType": "uint256",
        "name": "fieldId",
        "type": "uint256"
      }
    ],
    "name": "totalPods",
    "outputs": [
      {
        "internalType": "uint256",
        "name": "",
        "type": "uint256"
      }
    ],
    "stateMutability": "view",
    "type": "function"
  },
  {
    "inputs": [],
    "name": "totalSoil",
    "outputs": [
      {
        "internalType": "uint256",
        "name": "",
        "type": "uint256"
      }
    ],
    "stateMutability": "view",
    "type": "function"
  },
  {
    "inputs": [
      {
        "internalType": "uint256",
        "name": "fieldId",
        "type": "uint256"
      }
    ],
    "name": "totalUnharvestable",
    "outputs": [
      {
        "internalType": "uint256",
        "name": "",
        "type": "uint256"
      }
    ],
    "stateMutability": "view",
    "type": "function"
  },
  {
    "inputs": [],
    "name": "totalUnharvestableForActiveField",
    "outputs": [
      {
        "internalType": "uint256",
        "name": "",
        "type": "uint256"
      }
    ],
    "stateMutability": "view",
    "type": "function"
  },
  {
    "anonymous": false,
    "inputs": [
      {
        "indexed": true,
        "internalType": "address",
        "name": "from",
        "type": "address"
      },
      {
        "indexed": true,
        "internalType": "address",
        "name": "to",
        "type": "address"
      },
      {
        "indexed": false,
        "internalType": "uint256",
        "name": "fieldId",
        "type": "uint256"
      },
      {
        "indexed": true,
        "internalType": "uint256",
        "name": "index",
        "type": "uint256"
      },
      {
        "indexed": false,
        "internalType": "uint256",
        "name": "amount",
        "type": "uint256"
      }
    ],
    "name": "PlotTransfer",
    "type": "event"
  },
  {
    "anonymous": false,
    "inputs": [
      {
        "indexed": true,
        "internalType": "address",
        "name": "owner",
        "type": "address"
      },
      {
        "indexed": true,
        "internalType": "address",
        "name": "spender",
        "type": "address"
      },
      {
        "indexed": false,
        "internalType": "uint256",
        "name": "fieldId",
        "type": "uint256"
      },
      {
        "indexed": false,
        "internalType": "uint256",
        "name": "amount",
        "type": "uint256"
      }
    ],
    "name": "PodApproval",
    "type": "event"
  },
  {
    "anonymous": false,
    "inputs": [
      {
        "indexed": true,
        "internalType": "address",
        "name": "lister",
        "type": "address"
      },
      {
        "indexed": false,
        "internalType": "uint256",
        "name": "fieldId",
        "type": "uint256"
      },
      {
        "indexed": false,
        "internalType": "uint256",
        "name": "index",
        "type": "uint256"
      },
      {
        "indexed": false,
        "internalType": "uint256",
        "name": "start",
        "type": "uint256"
      },
      {
        "indexed": false,
        "internalType": "uint256",
        "name": "podAmount",
        "type": "uint256"
      },
      {
        "indexed": false,
        "internalType": "uint24",
        "name": "pricePerPod",
        "type": "uint24"
      },
      {
        "indexed": false,
        "internalType": "uint256",
        "name": "maxHarvestableIndex",
        "type": "uint256"
      },
      {
        "indexed": false,
        "internalType": "uint256",
        "name": "minFillAmount",
        "type": "uint256"
      },
      {
        "indexed": false,
        "internalType": "enum LibTransfer.To",
        "name": "mode",
        "type": "uint8"
      }
    ],
    "name": "PodListingCreated",
    "type": "event"
  },
  {
    "anonymous": false,
    "inputs": [
      {
        "indexed": true,
        "internalType": "address",
        "name": "filler",
        "type": "address"
      },
      {
        "indexed": true,
        "internalType": "address",
        "name": "lister",
        "type": "address"
      },
      {
        "indexed": false,
        "internalType": "uint256",
        "name": "fieldId",
        "type": "uint256"
      },
      {
        "indexed": false,
        "internalType": "uint256",
        "name": "index",
        "type": "uint256"
      },
      {
        "indexed": false,
        "internalType": "uint256",
        "name": "start",
        "type": "uint256"
      },
      {
        "indexed": false,
        "internalType": "uint256",
        "name": "podAmount",
        "type": "uint256"
      },
      {
        "indexed": false,
        "internalType": "uint256",
        "name": "costInBeans",
        "type": "uint256"
      }
    ],
    "name": "PodListingFilled",
    "type": "event"
  },
  {
    "anonymous": false,
    "inputs": [
      {
        "indexed": true,
        "internalType": "address",
        "name": "orderer",
        "type": "address"
      },
      {
        "indexed": false,
        "internalType": "bytes32",
        "name": "id",
        "type": "bytes32"
      }
    ],
    "name": "PodOrderCancelled",
    "type": "event"
  },
  {
    "anonymous": false,
    "inputs": [
      {
        "indexed": true,
        "internalType": "address",
        "name": "orderer",
        "type": "address"
      },
      {
        "indexed": false,
        "internalType": "bytes32",
        "name": "id",
        "type": "bytes32"
      },
      {
        "indexed": false,
        "internalType": "uint256",
        "name": "beanAmount",
        "type": "uint256"
      },
      {
        "indexed": false,
        "internalType": "uint256",
        "name": "fieldId",
        "type": "uint256"
      },
      {
        "indexed": false,
        "internalType": "uint24",
        "name": "pricePerPod",
        "type": "uint24"
      },
      {
        "indexed": false,
        "internalType": "uint256",
        "name": "maxPlaceInLine",
        "type": "uint256"
      },
      {
        "indexed": false,
        "internalType": "uint256",
        "name": "minFillAmount",
        "type": "uint256"
      }
    ],
    "name": "PodOrderCreated",
    "type": "event"
  },
  {
    "anonymous": false,
    "inputs": [
      {
        "indexed": true,
        "internalType": "address",
        "name": "filler",
        "type": "address"
      },
      {
        "indexed": true,
        "internalType": "address",
        "name": "orderer",
        "type": "address"
      },
      {
        "indexed": false,
        "internalType": "bytes32",
        "name": "id",
        "type": "bytes32"
      },
      {
        "indexed": false,
        "internalType": "uint256",
        "name": "fieldId",
        "type": "uint256"
      },
      {
        "indexed": false,
        "internalType": "uint256",
        "name": "index",
        "type": "uint256"
      },
      {
        "indexed": false,
        "internalType": "uint256",
        "name": "start",
        "type": "uint256"
      },
      {
        "indexed": false,
        "internalType": "uint256",
        "name": "podAmount",
        "type": "uint256"
      },
      {
        "indexed": false,
        "internalType": "uint256",
        "name": "costInBeans",
        "type": "uint256"
      }
    ],
    "name": "PodOrderFilled",
    "type": "event"
  },
  {
    "inputs": [
      {
        "internalType": "address",
        "name": "owner",
        "type": "address"
      },
      {
        "internalType": "address",
        "name": "spender",
        "type": "address"
      },
      {
        "internalType": "uint256",
        "name": "fieldId",
        "type": "uint256"
      }
    ],
    "name": "allowancePods",
    "outputs": [
      {
        "internalType": "uint256",
        "name": "",
        "type": "uint256"
      }
    ],
    "stateMutability": "view",
    "type": "function"
  },
  {
    "inputs": [
      {
        "internalType": "address",
        "name": "spender",
        "type": "address"
      },
      {
        "internalType": "uint256",
        "name": "fieldId",
        "type": "uint256"
      },
      {
        "internalType": "uint256",
        "name": "amount",
        "type": "uint256"
      }
    ],
    "name": "approvePods",
    "outputs": [],
    "stateMutability": "payable",
    "type": "function"
  },
  {
    "inputs": [
      {
        "internalType": "uint256",
        "name": "fieldId",
        "type": "uint256"
      },
      {
        "internalType": "uint256",
        "name": "index",
        "type": "uint256"
      }
    ],
    "name": "cancelPodListing",
    "outputs": [],
    "stateMutability": "payable",
    "type": "function"
  },
  {
    "inputs": [
      {
        "components": [
          {
            "internalType": "address",
            "name": "orderer",
            "type": "address"
          },
          {
            "internalType": "uint256",
            "name": "fieldId",
            "type": "uint256"
          },
          {
            "internalType": "uint24",
            "name": "pricePerPod",
            "type": "uint24"
          },
          {
            "internalType": "uint256",
            "name": "maxPlaceInLine",
            "type": "uint256"
          },
          {
            "internalType": "uint256",
            "name": "minFillAmount",
            "type": "uint256"
          }
        ],
        "internalType": "struct Order.PodOrder",
        "name": "podOrder",
        "type": "tuple"
      },
      {
        "internalType": "enum LibTransfer.To",
        "name": "mode",
        "type": "uint8"
      }
    ],
    "name": "cancelPodOrder",
    "outputs": [],
    "stateMutability": "payable",
    "type": "function"
  },
  {
    "inputs": [
      {
        "components": [
          {
            "internalType": "address",
            "name": "lister",
            "type": "address"
          },
          {
            "internalType": "uint256",
            "name": "fieldId",
            "type": "uint256"
          },
          {
            "internalType": "uint256",
            "name": "index",
            "type": "uint256"
          },
          {
            "internalType": "uint256",
            "name": "start",
            "type": "uint256"
          },
          {
            "internalType": "uint256",
            "name": "podAmount",
            "type": "uint256"
          },
          {
            "internalType": "uint24",
            "name": "pricePerPod",
            "type": "uint24"
          },
          {
            "internalType": "uint256",
            "name": "maxHarvestableIndex",
            "type": "uint256"
          },
          {
            "internalType": "uint256",
            "name": "minFillAmount",
            "type": "uint256"
          },
          {
            "internalType": "enum LibTransfer.To",
            "name": "mode",
            "type": "uint8"
          }
        ],
        "internalType": "struct Listing.PodListing",
        "name": "podListing",
        "type": "tuple"
      }
    ],
    "name": "createPodListing",
    "outputs": [],
    "stateMutability": "payable",
    "type": "function"
  },
  {
    "inputs": [
      {
        "components": [
          {
            "internalType": "address",
            "name": "orderer",
            "type": "address"
          },
          {
            "internalType": "uint256",
            "name": "fieldId",
            "type": "uint256"
          },
          {
            "internalType": "uint24",
            "name": "pricePerPod",
            "type": "uint24"
          },
          {
            "internalType": "uint256",
            "name": "maxPlaceInLine",
            "type": "uint256"
          },
          {
            "internalType": "uint256",
            "name": "minFillAmount",
            "type": "uint256"
          }
        ],
        "internalType": "struct Order.PodOrder",
        "name": "podOrder",
        "type": "tuple"
      },
      {
        "internalType": "uint256",
        "name": "beanAmount",
        "type": "uint256"
      },
      {
        "internalType": "enum LibTransfer.From",
        "name": "mode",
        "type": "uint8"
      }
    ],
    "name": "createPodOrder",
    "outputs": [
      {
        "internalType": "bytes32",
        "name": "id",
        "type": "bytes32"
      }
    ],
    "stateMutability": "payable",
    "type": "function"
  },
  {
    "inputs": [
      {
        "components": [
          {
            "internalType": "address",
            "name": "lister",
            "type": "address"
          },
          {
            "internalType": "uint256",
            "name": "fieldId",
            "type": "uint256"
          },
          {
            "internalType": "uint256",
            "name": "index",
            "type": "uint256"
          },
          {
            "internalType": "uint256",
            "name": "start",
            "type": "uint256"
          },
          {
            "internalType": "uint256",
            "name": "podAmount",
            "type": "uint256"
          },
          {
            "internalType": "uint24",
            "name": "pricePerPod",
            "type": "uint24"
          },
          {
            "internalType": "uint256",
            "name": "maxHarvestableIndex",
            "type": "uint256"
          },
          {
            "internalType": "uint256",
            "name": "minFillAmount",
            "type": "uint256"
          },
          {
            "internalType": "enum LibTransfer.To",
            "name": "mode",
            "type": "uint8"
          }
        ],
        "internalType": "struct Listing.PodListing",
        "name": "podListing",
        "type": "tuple"
      },
      {
        "internalType": "uint256",
        "name": "beanAmount",
        "type": "uint256"
      },
      {
        "internalType": "enum LibTransfer.From",
        "name": "mode",
        "type": "uint8"
      }
    ],
    "name": "fillPodListing",
    "outputs": [],
    "stateMutability": "payable",
    "type": "function"
  },
  {
    "inputs": [
      {
        "components": [
          {
            "internalType": "address",
            "name": "orderer",
            "type": "address"
          },
          {
            "internalType": "uint256",
            "name": "fieldId",
            "type": "uint256"
          },
          {
            "internalType": "uint24",
            "name": "pricePerPod",
            "type": "uint24"
          },
          {
            "internalType": "uint256",
            "name": "maxPlaceInLine",
            "type": "uint256"
          },
          {
            "internalType": "uint256",
            "name": "minFillAmount",
            "type": "uint256"
          }
        ],
        "internalType": "struct Order.PodOrder",
        "name": "podOrder",
        "type": "tuple"
      },
      {
        "internalType": "uint256",
        "name": "index",
        "type": "uint256"
      },
      {
        "internalType": "uint256",
        "name": "start",
        "type": "uint256"
      },
      {
        "internalType": "uint256",
        "name": "amount",
        "type": "uint256"
      },
      {
        "internalType": "enum LibTransfer.To",
        "name": "mode",
        "type": "uint8"
      }
    ],
    "name": "fillPodOrder",
    "outputs": [],
    "stateMutability": "payable",
    "type": "function"
  },
  {
    "inputs": [
      {
        "components": [
          {
            "internalType": "address",
            "name": "orderer",
            "type": "address"
          },
          {
            "internalType": "uint256",
            "name": "fieldId",
            "type": "uint256"
          },
          {
            "internalType": "uint24",
            "name": "pricePerPod",
            "type": "uint24"
          },
          {
            "internalType": "uint256",
            "name": "maxPlaceInLine",
            "type": "uint256"
          },
          {
            "internalType": "uint256",
            "name": "minFillAmount",
            "type": "uint256"
          }
        ],
        "internalType": "struct Order.PodOrder",
        "name": "podOrder",
        "type": "tuple"
      }
    ],
    "name": "getOrderId",
    "outputs": [
      {
        "internalType": "bytes32",
        "name": "id",
        "type": "bytes32"
      }
    ],
    "stateMutability": "pure",
    "type": "function"
  },
  {
    "inputs": [
      {
        "internalType": "uint256",
        "name": "fieldId",
        "type": "uint256"
      },
      {
        "internalType": "uint256",
        "name": "index",
        "type": "uint256"
      }
    ],
    "name": "getPodListing",
    "outputs": [
      {
        "internalType": "bytes32",
        "name": "id",
        "type": "bytes32"
      }
    ],
    "stateMutability": "view",
    "type": "function"
  },
  {
    "inputs": [
      {
        "internalType": "bytes32",
        "name": "id",
        "type": "bytes32"
      }
    ],
    "name": "getPodOrder",
    "outputs": [
      {
        "internalType": "uint256",
        "name": "",
        "type": "uint256"
      }
    ],
    "stateMutability": "view",
    "type": "function"
  },
  {
    "inputs": [
      {
        "internalType": "address",
        "name": "sender",
        "type": "address"
      },
      {
        "internalType": "address",
        "name": "recipient",
        "type": "address"
      },
      {
        "internalType": "uint256",
        "name": "fieldId",
        "type": "uint256"
      },
      {
        "internalType": "uint256",
        "name": "index",
        "type": "uint256"
      },
      {
        "internalType": "uint256",
        "name": "start",
        "type": "uint256"
      },
      {
        "internalType": "uint256",
        "name": "end",
        "type": "uint256"
      }
    ],
    "name": "transferPlot",
    "outputs": [],
    "stateMutability": "payable",
    "type": "function"
  },
  {
    "inputs": [
      {
        "internalType": "address",
        "name": "sender",
        "type": "address"
      },
      {
        "internalType": "address",
        "name": "recipient",
        "type": "address"
      },
      {
        "internalType": "uint256",
        "name": "fieldId",
        "type": "uint256"
      },
      {
        "internalType": "uint256[]",
        "name": "ids",
        "type": "uint256[]"
      },
      {
        "internalType": "uint256[]",
        "name": "starts",
        "type": "uint256[]"
      },
      {
        "internalType": "uint256[]",
        "name": "ends",
        "type": "uint256[]"
      }
    ],
    "name": "transferPlots",
    "outputs": [],
    "stateMutability": "payable",
    "type": "function"
  },
  {
    "inputs": [
      {
        "internalType": "uint8",
        "name": "bits",
        "type": "uint8"
      },
      {
        "internalType": "int256",
        "name": "value",
        "type": "int256"
      }
    ],
    "name": "SafeCastOverflowedIntDowncast",
    "type": "error"
  },
  {
    "anonymous": false,
    "inputs": [
      {
        "indexed": false,
        "internalType": "address",
        "name": "token",
        "type": "address"
      },
      {
        "indexed": false,
        "internalType": "uint256",
        "name": "index",
        "type": "uint256"
      },
      {
        "indexed": false,
        "internalType": "bool",
        "name": "isWhitelisted",
        "type": "bool"
      },
      {
        "indexed": false,
        "internalType": "bool",
        "name": "isWhitelistedLp",
        "type": "bool"
      },
      {
        "indexed": false,
        "internalType": "bool",
        "name": "isWhitelistedWell",
        "type": "bool"
      },
      {
        "indexed": false,
        "internalType": "bool",
        "name": "isSoppable",
        "type": "bool"
      }
    ],
    "name": "AddWhitelistStatus",
    "type": "event"
  },
  {
    "anonymous": false,
    "inputs": [
      {
        "indexed": true,
        "internalType": "address",
        "name": "token",
        "type": "address"
      }
    ],
    "name": "DewhitelistToken",
    "type": "event"
  },
  {
    "anonymous": false,
    "inputs": [
      {
        "indexed": false,
        "internalType": "address",
        "name": "token",
        "type": "address"
      },
      {
        "indexed": false,
        "internalType": "uint256",
        "name": "index",
        "type": "uint256"
      },
      {
        "indexed": false,
        "internalType": "bool",
        "name": "isWhitelisted",
        "type": "bool"
      },
      {
        "indexed": false,
        "internalType": "bool",
        "name": "isWhitelistedLp",
        "type": "bool"
      },
      {
        "indexed": false,
        "internalType": "bool",
        "name": "isWhitelistedWell",
        "type": "bool"
      },
      {
        "indexed": false,
        "internalType": "bool",
        "name": "isSoppable",
        "type": "bool"
      }
    ],
    "name": "UpdateWhitelistStatus",
    "type": "event"
  },
  {
    "anonymous": false,
    "inputs": [
      {
        "components": [
          {
            "internalType": "uint256",
            "name": "maxBeanMaxLpGpPerBdvRatio",
            "type": "uint256"
          },
          {
            "internalType": "uint256",
            "name": "minBeanMaxLpGpPerBdvRatio",
            "type": "uint256"
          },
          {
            "internalType": "uint256",
            "name": "targetSeasonsToCatchUp",
            "type": "uint256"
          },
          {
            "internalType": "uint256",
            "name": "podRateLowerBound",
            "type": "uint256"
          },
          {
            "internalType": "uint256",
            "name": "podRateOptimal",
            "type": "uint256"
          },
          {
            "internalType": "uint256",
            "name": "podRateUpperBound",
            "type": "uint256"
          },
          {
            "internalType": "uint256",
            "name": "deltaPodDemandLowerBound",
            "type": "uint256"
          },
          {
            "internalType": "uint256",
            "name": "deltaPodDemandUpperBound",
            "type": "uint256"
          },
          {
            "internalType": "uint256",
            "name": "lpToSupplyRatioUpperBound",
            "type": "uint256"
          },
          {
            "internalType": "uint256",
            "name": "lpToSupplyRatioOptimal",
            "type": "uint256"
          },
          {
            "internalType": "uint256",
            "name": "lpToSupplyRatioLowerBound",
            "type": "uint256"
          },
          {
            "internalType": "uint256",
            "name": "excessivePriceThreshold",
            "type": "uint256"
          },
          {
            "internalType": "uint256",
            "name": "soilCoefficientHigh",
            "type": "uint256"
          },
          {
            "internalType": "uint256",
            "name": "soilCoefficientLow",
            "type": "uint256"
          },
          {
            "internalType": "uint256",
            "name": "baseReward",
            "type": "uint256"
          },
          {
            "internalType": "uint128",
            "name": "minAvgGsPerBdv",
            "type": "uint128"
          },
          {
            "internalType": "uint128",
            "name": "rainingMinBeanMaxLpGpPerBdvRatio",
            "type": "uint128"
          }
        ],
        "indexed": false,
        "internalType": "struct EvaluationParameters",
        "name": "",
        "type": "tuple"
      }
    ],
    "name": "UpdatedEvaluationParameters",
    "type": "event"
  },
  {
    "anonymous": false,
    "inputs": [
      {
        "indexed": true,
        "internalType": "address",
        "name": "token",
        "type": "address"
      },
      {
        "components": [
          {
            "internalType": "address",
            "name": "target",
            "type": "address"
          },
          {
            "internalType": "bytes4",
            "name": "selector",
            "type": "bytes4"
          },
          {
            "internalType": "bytes1",
            "name": "encodeType",
            "type": "bytes1"
          },
          {
            "internalType": "bytes",
            "name": "data",
            "type": "bytes"
          }
        ],
        "indexed": false,
        "internalType": "struct Implementation",
        "name": "gaugePointImplementation",
        "type": "tuple"
      }
    ],
    "name": "UpdatedGaugePointImplementationForToken",
    "type": "event"
  },
  {
    "anonymous": false,
    "inputs": [
      {
        "indexed": true,
        "internalType": "address",
        "name": "token",
        "type": "address"
      },
      {
        "components": [
          {
            "internalType": "address",
            "name": "target",
            "type": "address"
          },
          {
            "internalType": "bytes4",
            "name": "selector",
            "type": "bytes4"
          },
          {
            "internalType": "bytes1",
            "name": "encodeType",
            "type": "bytes1"
          },
          {
            "internalType": "bytes",
            "name": "data",
            "type": "bytes"
          }
        ],
        "indexed": false,
        "internalType": "struct Implementation",
        "name": "liquidityWeightImplementation",
        "type": "tuple"
      }
    ],
    "name": "UpdatedLiquidityWeightImplementationForToken",
    "type": "event"
  },
  {
    "anonymous": false,
    "inputs": [
      {
        "indexed": true,
        "internalType": "address",
        "name": "token",
        "type": "address"
      },
      {
        "indexed": false,
        "internalType": "uint64",
        "name": "optimalPercentDepositedBdv",
        "type": "uint64"
      }
    ],
    "name": "UpdatedOptimalPercentDepositedBdvForToken",
    "type": "event"
  },
  {
    "anonymous": false,
    "inputs": [
      {
        "indexed": true,
        "internalType": "address",
        "name": "token",
        "type": "address"
      },
      {
        "components": [
          {
            "internalType": "address",
            "name": "target",
            "type": "address"
          },
          {
            "internalType": "bytes4",
            "name": "selector",
            "type": "bytes4"
          },
          {
            "internalType": "bytes1",
            "name": "encodeType",
            "type": "bytes1"
          },
          {
            "internalType": "bytes",
            "name": "data",
            "type": "bytes"
          }
        ],
        "indexed": false,
        "internalType": "struct Implementation",
        "name": "oracleImplementation",
        "type": "tuple"
      }
    ],
    "name": "UpdatedOracleImplementationForToken",
    "type": "event"
  },
  {
    "anonymous": false,
    "inputs": [
      {
        "indexed": true,
        "internalType": "address",
        "name": "token",
        "type": "address"
      },
      {
        "indexed": false,
        "internalType": "uint40",
        "name": "stalkEarnedPerSeason",
        "type": "uint40"
      },
      {
        "indexed": false,
        "internalType": "uint32",
        "name": "season",
        "type": "uint32"
      }
    ],
    "name": "UpdatedStalkPerBdvPerSeason",
    "type": "event"
  },
  {
    "anonymous": false,
    "inputs": [
      {
        "indexed": true,
        "internalType": "address",
        "name": "token",
        "type": "address"
      },
      {
        "indexed": false,
        "internalType": "bytes4",
        "name": "selector",
        "type": "bytes4"
      },
      {
        "indexed": false,
        "internalType": "uint40",
        "name": "stalkEarnedPerSeason",
        "type": "uint40"
      },
      {
        "indexed": false,
        "internalType": "uint256",
        "name": "stalkIssuedPerBdv",
        "type": "uint256"
      },
      {
        "indexed": false,
        "internalType": "uint128",
        "name": "gaugePoints",
        "type": "uint128"
      },
      {
        "indexed": false,
        "internalType": "uint64",
        "name": "optimalPercentDepositedBdv",
        "type": "uint64"
      }
    ],
    "name": "WhitelistToken",
    "type": "event"
  },
  {
    "inputs": [
      {
        "internalType": "address",
        "name": "token",
        "type": "address"
      }
    ],
    "name": "dewhitelistToken",
    "outputs": [],
    "stateMutability": "payable",
    "type": "function"
  },
  {
    "inputs": [
      {
        "internalType": "address",
        "name": "token",
        "type": "address"
      }
    ],
    "name": "getGaugePointImplementationForToken",
    "outputs": [
      {
        "components": [
          {
            "internalType": "address",
            "name": "target",
            "type": "address"
          },
          {
            "internalType": "bytes4",
            "name": "selector",
            "type": "bytes4"
          },
          {
            "internalType": "bytes1",
            "name": "encodeType",
            "type": "bytes1"
          },
          {
            "internalType": "bytes",
            "name": "data",
            "type": "bytes"
          }
        ],
        "internalType": "struct Implementation",
        "name": "",
        "type": "tuple"
      }
    ],
    "stateMutability": "view",
    "type": "function"
  },
  {
    "inputs": [
      {
        "internalType": "address",
        "name": "token",
        "type": "address"
      }
    ],
    "name": "getLiquidityWeightImplementationForToken",
    "outputs": [
      {
        "components": [
          {
            "internalType": "address",
            "name": "target",
            "type": "address"
          },
          {
            "internalType": "bytes4",
            "name": "selector",
            "type": "bytes4"
          },
          {
            "internalType": "bytes1",
            "name": "encodeType",
            "type": "bytes1"
          },
          {
            "internalType": "bytes",
            "name": "data",
            "type": "bytes"
          }
        ],
        "internalType": "struct Implementation",
        "name": "",
        "type": "tuple"
      }
    ],
    "stateMutability": "view",
    "type": "function"
  },
  {
    "inputs": [
      {
        "internalType": "address",
        "name": "token",
        "type": "address"
      }
    ],
    "name": "getOracleImplementationForToken",
    "outputs": [
      {
        "components": [
          {
            "internalType": "address",
            "name": "target",
            "type": "address"
          },
          {
            "internalType": "bytes4",
            "name": "selector",
            "type": "bytes4"
          },
          {
            "internalType": "bytes1",
            "name": "encodeType",
            "type": "bytes1"
          },
          {
            "internalType": "bytes",
            "name": "data",
            "type": "bytes"
          }
        ],
        "internalType": "struct Implementation",
        "name": "",
        "type": "tuple"
      }
    ],
    "stateMutability": "view",
    "type": "function"
  },
  {
    "inputs": [],
    "name": "getSiloTokens",
    "outputs": [
      {
        "internalType": "address[]",
        "name": "tokens",
        "type": "address[]"
      }
    ],
    "stateMutability": "view",
    "type": "function"
  },
  {
    "inputs": [
      {
        "internalType": "address",
        "name": "token",
        "type": "address"
      }
    ],
    "name": "getWhitelistStatus",
    "outputs": [
      {
        "components": [
          {
            "internalType": "address",
            "name": "token",
            "type": "address"
          },
          {
            "internalType": "bool",
            "name": "isWhitelisted",
            "type": "bool"
          },
          {
            "internalType": "bool",
            "name": "isWhitelistedLp",
            "type": "bool"
          },
          {
            "internalType": "bool",
            "name": "isWhitelistedWell",
            "type": "bool"
          },
          {
            "internalType": "bool",
            "name": "isSoppable",
            "type": "bool"
          }
        ],
        "internalType": "struct WhitelistStatus",
        "name": "_whitelistStatuses",
        "type": "tuple"
      }
    ],
    "stateMutability": "view",
    "type": "function"
  },
  {
    "inputs": [],
    "name": "getWhitelistStatuses",
    "outputs": [
      {
        "components": [
          {
            "internalType": "address",
            "name": "token",
            "type": "address"
          },
          {
            "internalType": "bool",
            "name": "isWhitelisted",
            "type": "bool"
          },
          {
            "internalType": "bool",
            "name": "isWhitelistedLp",
            "type": "bool"
          },
          {
            "internalType": "bool",
            "name": "isWhitelistedWell",
            "type": "bool"
          },
          {
            "internalType": "bool",
            "name": "isSoppable",
            "type": "bool"
          }
        ],
        "internalType": "struct WhitelistStatus[]",
        "name": "_whitelistStatuses",
        "type": "tuple[]"
      }
    ],
    "stateMutability": "view",
    "type": "function"
  },
  {
    "inputs": [],
    "name": "getWhitelistedLpTokens",
    "outputs": [
      {
        "internalType": "address[]",
        "name": "tokens",
        "type": "address[]"
      }
    ],
    "stateMutability": "view",
    "type": "function"
  },
  {
    "inputs": [],
    "name": "getWhitelistedTokens",
    "outputs": [
      {
        "internalType": "address[]",
        "name": "tokens",
        "type": "address[]"
      }
    ],
    "stateMutability": "view",
    "type": "function"
  },
  {
    "inputs": [],
    "name": "getWhitelistedWellLpTokens",
    "outputs": [
      {
        "internalType": "address[]",
        "name": "tokens",
        "type": "address[]"
      }
    ],
    "stateMutability": "view",
    "type": "function"
  },
  {
    "inputs": [
      {
        "internalType": "address",
        "name": "token",
        "type": "address"
      },
      {
        "internalType": "uint64",
        "name": "optimalPercentDepositedBdv",
        "type": "uint64"
      },
      {
        "components": [
          {
            "internalType": "address",
            "name": "target",
            "type": "address"
          },
          {
            "internalType": "bytes4",
            "name": "selector",
            "type": "bytes4"
          },
          {
            "internalType": "bytes1",
            "name": "encodeType",
            "type": "bytes1"
          },
          {
            "internalType": "bytes",
            "name": "data",
            "type": "bytes"
          }
        ],
        "internalType": "struct Implementation",
        "name": "gpImplementation",
        "type": "tuple"
      },
      {
        "components": [
          {
            "internalType": "address",
            "name": "target",
            "type": "address"
          },
          {
            "internalType": "bytes4",
            "name": "selector",
            "type": "bytes4"
          },
          {
            "internalType": "bytes1",
            "name": "encodeType",
            "type": "bytes1"
          },
          {
            "internalType": "bytes",
            "name": "data",
            "type": "bytes"
          }
        ],
        "internalType": "struct Implementation",
        "name": "lwImplementation",
        "type": "tuple"
      }
    ],
    "name": "updateGaugeForToken",
    "outputs": [],
    "stateMutability": "payable",
    "type": "function"
  },
  {
    "inputs": [
      {
        "internalType": "address",
        "name": "token",
        "type": "address"
      },
      {
        "components": [
          {
            "internalType": "address",
            "name": "target",
            "type": "address"
          },
          {
            "internalType": "bytes4",
            "name": "selector",
            "type": "bytes4"
          },
          {
            "internalType": "bytes1",
            "name": "encodeType",
            "type": "bytes1"
          },
          {
            "internalType": "bytes",
            "name": "data",
            "type": "bytes"
          }
        ],
        "internalType": "struct Implementation",
        "name": "impl",
        "type": "tuple"
      }
    ],
    "name": "updateGaugePointImplementationForToken",
    "outputs": [],
    "stateMutability": "payable",
    "type": "function"
  },
  {
    "inputs": [
      {
        "internalType": "address",
        "name": "token",
        "type": "address"
      },
      {
        "components": [
          {
            "internalType": "address",
            "name": "target",
            "type": "address"
          },
          {
            "internalType": "bytes4",
            "name": "selector",
            "type": "bytes4"
          },
          {
            "internalType": "bytes1",
            "name": "encodeType",
            "type": "bytes1"
          },
          {
            "internalType": "bytes",
            "name": "data",
            "type": "bytes"
          }
        ],
        "internalType": "struct Implementation",
        "name": "impl",
        "type": "tuple"
      }
    ],
    "name": "updateLiquidityWeightImplementationForToken",
    "outputs": [],
    "stateMutability": "payable",
    "type": "function"
  },
  {
    "inputs": [
      {
        "internalType": "address",
        "name": "token",
        "type": "address"
      },
      {
        "components": [
          {
            "internalType": "address",
            "name": "target",
            "type": "address"
          },
          {
            "internalType": "bytes4",
            "name": "selector",
            "type": "bytes4"
          },
          {
            "internalType": "bytes1",
            "name": "encodeType",
            "type": "bytes1"
          },
          {
            "internalType": "bytes",
            "name": "data",
            "type": "bytes"
          }
        ],
        "internalType": "struct Implementation",
        "name": "impl",
        "type": "tuple"
      }
    ],
    "name": "updateOracleImplementationForToken",
    "outputs": [],
    "stateMutability": "payable",
    "type": "function"
  },
  {
    "inputs": [
      {
        "components": [
          {
            "internalType": "uint256",
            "name": "maxBeanMaxLpGpPerBdvRatio",
            "type": "uint256"
          },
          {
            "internalType": "uint256",
            "name": "minBeanMaxLpGpPerBdvRatio",
            "type": "uint256"
          },
          {
            "internalType": "uint256",
            "name": "targetSeasonsToCatchUp",
            "type": "uint256"
          },
          {
            "internalType": "uint256",
            "name": "podRateLowerBound",
            "type": "uint256"
          },
          {
            "internalType": "uint256",
            "name": "podRateOptimal",
            "type": "uint256"
          },
          {
            "internalType": "uint256",
            "name": "podRateUpperBound",
            "type": "uint256"
          },
          {
            "internalType": "uint256",
            "name": "deltaPodDemandLowerBound",
            "type": "uint256"
          },
          {
            "internalType": "uint256",
            "name": "deltaPodDemandUpperBound",
            "type": "uint256"
          },
          {
            "internalType": "uint256",
            "name": "lpToSupplyRatioUpperBound",
            "type": "uint256"
          },
          {
            "internalType": "uint256",
            "name": "lpToSupplyRatioOptimal",
            "type": "uint256"
          },
          {
            "internalType": "uint256",
            "name": "lpToSupplyRatioLowerBound",
            "type": "uint256"
          },
          {
            "internalType": "uint256",
            "name": "excessivePriceThreshold",
            "type": "uint256"
          },
          {
            "internalType": "uint256",
            "name": "soilCoefficientHigh",
            "type": "uint256"
          },
          {
            "internalType": "uint256",
            "name": "soilCoefficientLow",
            "type": "uint256"
          },
          {
            "internalType": "uint256",
            "name": "baseReward",
            "type": "uint256"
          },
          {
            "internalType": "uint128",
            "name": "minAvgGsPerBdv",
            "type": "uint128"
          },
          {
            "internalType": "uint128",
            "name": "rainingMinBeanMaxLpGpPerBdvRatio",
            "type": "uint128"
          }
        ],
        "internalType": "struct EvaluationParameters",
        "name": "updatedSeedGaugeSettings",
        "type": "tuple"
      }
    ],
    "name": "updateSeedGaugeSettings",
    "outputs": [],
    "stateMutability": "nonpayable",
    "type": "function"
  },
  {
    "inputs": [
      {
        "internalType": "address",
        "name": "token",
        "type": "address"
      },
      {
        "internalType": "uint40",
        "name": "stalkEarnedPerSeason",
        "type": "uint40"
      }
    ],
    "name": "updateStalkPerBdvPerSeasonForToken",
    "outputs": [],
    "stateMutability": "payable",
    "type": "function"
  },
  {
    "inputs": [
      {
        "internalType": "address",
        "name": "token",
        "type": "address"
      },
      {
        "internalType": "bytes4",
        "name": "selector",
        "type": "bytes4"
      },
      {
        "internalType": "uint48",
        "name": "stalkIssuedPerBdv",
        "type": "uint48"
      },
      {
        "internalType": "uint40",
        "name": "stalkEarnedPerSeason",
        "type": "uint40"
      },
      {
        "internalType": "bytes1",
        "name": "encodeType",
        "type": "bytes1"
      },
      {
        "internalType": "uint128",
        "name": "gaugePoints",
        "type": "uint128"
      },
      {
        "internalType": "uint64",
        "name": "optimalPercentDepositedBdv",
        "type": "uint64"
      },
      {
        "components": [
          {
            "internalType": "address",
            "name": "target",
            "type": "address"
          },
          {
            "internalType": "bytes4",
            "name": "selector",
            "type": "bytes4"
          },
          {
            "internalType": "bytes1",
            "name": "encodeType",
            "type": "bytes1"
          },
          {
            "internalType": "bytes",
            "name": "data",
            "type": "bytes"
          }
        ],
        "internalType": "struct Implementation",
        "name": "oracleImplementation",
        "type": "tuple"
      },
      {
        "components": [
          {
            "internalType": "address",
            "name": "target",
            "type": "address"
          },
          {
            "internalType": "bytes4",
            "name": "selector",
            "type": "bytes4"
          },
          {
            "internalType": "bytes1",
            "name": "encodeType",
            "type": "bytes1"
          },
          {
            "internalType": "bytes",
            "name": "data",
            "type": "bytes"
          }
        ],
        "internalType": "struct Implementation",
        "name": "gaugePointImplementation",
        "type": "tuple"
      },
      {
        "components": [
          {
            "internalType": "address",
            "name": "target",
            "type": "address"
          },
          {
            "internalType": "bytes4",
            "name": "selector",
            "type": "bytes4"
          },
          {
            "internalType": "bytes1",
            "name": "encodeType",
            "type": "bytes1"
          },
          {
            "internalType": "bytes",
            "name": "data",
            "type": "bytes"
          }
        ],
        "internalType": "struct Implementation",
        "name": "liquidityWeightImplementation",
        "type": "tuple"
      }
    ],
    "name": "whitelistToken",
    "outputs": [],
    "stateMutability": "payable",
    "type": "function"
  },
  {
    "inputs": [
      {
        "internalType": "address",
        "name": "account",
        "type": "address"
      },
      {
        "internalType": "uint256",
        "name": "depositId",
        "type": "uint256"
      }
    ],
    "name": "balanceOf",
    "outputs": [
      {
        "internalType": "uint256",
        "name": "amount",
        "type": "uint256"
      }
    ],
    "stateMutability": "view",
    "type": "function"
  },
  {
    "inputs": [
      {
        "internalType": "address[]",
        "name": "accounts",
        "type": "address[]"
      },
      {
        "internalType": "uint256[]",
        "name": "depositIds",
        "type": "uint256[]"
      }
    ],
    "name": "balanceOfBatch",
    "outputs": [
      {
        "internalType": "uint256[]",
        "name": "",
        "type": "uint256[]"
      }
    ],
    "stateMutability": "view",
    "type": "function"
  },
  {
    "inputs": [
      {
        "internalType": "address",
        "name": "account",
        "type": "address"
      },
      {
        "internalType": "address",
        "name": "token",
        "type": "address"
      }
    ],
    "name": "balanceOfDepositedBdv",
    "outputs": [
      {
        "internalType": "uint256",
        "name": "depositedBdv",
        "type": "uint256"
      }
    ],
    "stateMutability": "view",
    "type": "function"
  },
  {
    "inputs": [
      {
        "internalType": "address",
        "name": "account",
        "type": "address"
      }
    ],
    "name": "balanceOfEarnedBeans",
    "outputs": [
      {
        "internalType": "uint256",
        "name": "beans",
        "type": "uint256"
      }
    ],
    "stateMutability": "view",
    "type": "function"
  },
  {
    "inputs": [
      {
        "internalType": "address",
        "name": "account",
        "type": "address"
      }
    ],
    "name": "balanceOfEarnedStalk",
    "outputs": [
      {
        "internalType": "uint256",
        "name": "",
        "type": "uint256"
      }
    ],
    "stateMutability": "view",
    "type": "function"
  },
  {
    "inputs": [
      {
        "internalType": "address",
        "name": "account",
        "type": "address"
      }
    ],
    "name": "balanceOfFinishedGerminatingStalkAndRoots",
    "outputs": [
      {
        "internalType": "uint256",
        "name": "gStalk",
        "type": "uint256"
      },
      {
        "internalType": "uint256",
        "name": "gRoots",
        "type": "uint256"
      }
    ],
    "stateMutability": "view",
    "type": "function"
  },
  {
    "inputs": [
      {
        "internalType": "address",
        "name": "account",
        "type": "address"
      }
    ],
    "name": "balanceOfGerminatingStalk",
    "outputs": [
      {
        "internalType": "uint256",
        "name": "",
        "type": "uint256"
      }
    ],
    "stateMutability": "view",
    "type": "function"
  },
  {
    "inputs": [
      {
        "internalType": "address",
        "name": "account",
        "type": "address"
      },
      {
        "internalType": "address",
        "name": "token",
        "type": "address"
      }
    ],
    "name": "balanceOfGrownStalk",
    "outputs": [
      {
        "internalType": "uint256",
        "name": "",
        "type": "uint256"
      }
    ],
    "stateMutability": "view",
    "type": "function"
  },
  {
    "inputs": [
      {
        "internalType": "address",
        "name": "account",
        "type": "address"
      },
      {
        "internalType": "address[]",
        "name": "tokens",
        "type": "address[]"
      }
    ],
    "name": "balanceOfGrownStalkMultiple",
    "outputs": [
      {
        "internalType": "uint256[]",
        "name": "grownStalks",
        "type": "uint256[]"
      }
    ],
    "stateMutability": "view",
    "type": "function"
  },
  {
    "inputs": [
      {
        "internalType": "address",
        "name": "account",
        "type": "address"
      }
    ],
    "name": "balanceOfPlantableSeeds",
    "outputs": [
      {
        "internalType": "uint256",
        "name": "",
        "type": "uint256"
      }
    ],
    "stateMutability": "view",
    "type": "function"
  },
  {
    "inputs": [
      {
        "internalType": "address",
        "name": "account",
        "type": "address"
      },
      {
        "internalType": "address",
        "name": "well",
        "type": "address"
      }
    ],
    "name": "balanceOfPlenty",
    "outputs": [
      {
        "internalType": "uint256",
        "name": "plenty",
        "type": "uint256"
      }
    ],
    "stateMutability": "view",
    "type": "function"
  },
  {
    "inputs": [
      {
        "internalType": "address",
        "name": "account",
        "type": "address"
      }
    ],
    "name": "balanceOfRainRoots",
    "outputs": [
      {
        "internalType": "uint256",
        "name": "",
        "type": "uint256"
      }
    ],
    "stateMutability": "view",
    "type": "function"
  },
  {
    "inputs": [
      {
        "internalType": "address",
        "name": "account",
        "type": "address"
      }
    ],
    "name": "balanceOfRoots",
    "outputs": [
      {
        "internalType": "uint256",
        "name": "",
        "type": "uint256"
      }
    ],
    "stateMutability": "view",
    "type": "function"
  },
  {
    "inputs": [
      {
        "internalType": "address",
        "name": "account",
        "type": "address"
      }
    ],
    "name": "balanceOfSop",
    "outputs": [
      {
        "components": [
          {
            "internalType": "uint32",
            "name": "lastRain",
            "type": "uint32"
          },
          {
            "internalType": "uint32",
            "name": "lastSop",
            "type": "uint32"
          },
          {
            "internalType": "uint256",
            "name": "roots",
            "type": "uint256"
          },
          {
            "components": [
              {
                "internalType": "address",
                "name": "well",
                "type": "address"
              },
              {
                "components": [
                  {
                    "internalType": "uint256",
                    "name": "plentyPerRoot",
                    "type": "uint256"
                  },
                  {
                    "internalType": "uint256",
                    "name": "plenty",
                    "type": "uint256"
                  },
                  {
                    "internalType": "bytes32[4]",
                    "name": "_buffer",
                    "type": "bytes32[4]"
                  }
                ],
                "internalType": "struct PerWellPlenty",
                "name": "wellsPlenty",
                "type": "tuple"
              }
            ],
            "internalType": "struct SiloGettersFacet.FarmerSops[]",
            "name": "farmerSops",
            "type": "tuple[]"
          }
        ],
        "internalType": "struct SiloGettersFacet.AccountSeasonOfPlenty",
        "name": "sop",
        "type": "tuple"
      }
    ],
    "stateMutability": "view",
    "type": "function"
  },
  {
    "inputs": [
      {
        "internalType": "address",
        "name": "account",
        "type": "address"
      }
    ],
    "name": "balanceOfStalk",
    "outputs": [
      {
        "internalType": "uint256",
        "name": "",
        "type": "uint256"
      }
    ],
    "stateMutability": "view",
    "type": "function"
  },
  {
    "inputs": [
      {
        "internalType": "address",
        "name": "account",
        "type": "address"
      }
    ],
    "name": "balanceOfYoungAndMatureGerminatingStalk",
    "outputs": [
      {
        "internalType": "uint256",
        "name": "matureGerminatingStalk",
        "type": "uint256"
      },
      {
        "internalType": "uint256",
        "name": "youngGerminatingStalk",
        "type": "uint256"
      }
    ],
    "stateMutability": "view",
    "type": "function"
  },
  {
    "inputs": [
      {
        "internalType": "address",
        "name": "token",
        "type": "address"
      },
      {
        "internalType": "uint256",
        "name": "amount",
        "type": "uint256"
      }
    ],
    "name": "bdv",
    "outputs": [
      {
        "internalType": "uint256",
        "name": "_bdv",
        "type": "uint256"
      }
    ],
    "stateMutability": "view",
    "type": "function"
  },
  {
    "inputs": [
      {
        "internalType": "address[]",
        "name": "tokens",
        "type": "address[]"
      },
      {
        "internalType": "uint256[]",
        "name": "amounts",
        "type": "uint256[]"
      }
    ],
    "name": "bdvs",
    "outputs": [
      {
        "internalType": "uint256[]",
        "name": "_bdvs",
        "type": "uint256[]"
      }
    ],
    "stateMutability": "view",
    "type": "function"
  },
  {
    "inputs": [
      {
        "internalType": "address",
        "name": "token",
        "type": "address"
      },
      {
        "internalType": "uint256",
        "name": "grownStalk",
        "type": "uint256"
      },
      {
        "internalType": "uint256",
        "name": "bdvOfDeposit",
        "type": "uint256"
      }
    ],
    "name": "calculateStemForTokenFromGrownStalk",
    "outputs": [
      {
        "internalType": "int96",
        "name": "stem",
        "type": "int96"
      },
      {
        "internalType": "enum GerminationSide",
        "name": "germ",
        "type": "uint8"
      }
    ],
    "stateMutability": "view",
    "type": "function"
  },
  {
    "inputs": [
      {
        "internalType": "uint256",
        "name": "depositId",
        "type": "uint256"
      }
    ],
    "name": "getAddressAndStem",
    "outputs": [
      {
        "internalType": "address",
        "name": "token",
        "type": "address"
      },
      {
        "internalType": "int96",
        "name": "stem",
        "type": "int96"
      }
    ],
    "stateMutability": "pure",
    "type": "function"
  },
  {
    "inputs": [
      {
        "internalType": "contract IERC20[]",
        "name": "tokens",
        "type": "address[]"
      }
    ],
    "name": "getBeanIndex",
    "outputs": [
      {
        "internalType": "uint256",
        "name": "",
        "type": "uint256"
      }
    ],
    "stateMutability": "view",
    "type": "function"
  },
  {
    "inputs": [],
    "name": "getBeanToken",
    "outputs": [
      {
        "internalType": "address",
        "name": "",
        "type": "address"
      }
    ],
    "stateMutability": "view",
    "type": "function"
  },
  {
    "inputs": [
      {
        "internalType": "address",
        "name": "account",
        "type": "address"
      },
      {
        "internalType": "address",
        "name": "token",
        "type": "address"
      },
      {
        "internalType": "int96",
        "name": "stem",
        "type": "int96"
      }
    ],
    "name": "getDeposit",
    "outputs": [
      {
        "internalType": "uint256",
        "name": "",
        "type": "uint256"
      },
      {
        "internalType": "uint256",
        "name": "",
        "type": "uint256"
      }
    ],
    "stateMutability": "view",
    "type": "function"
  },
  {
    "inputs": [
      {
        "internalType": "address",
        "name": "token",
        "type": "address"
      },
      {
        "internalType": "int96",
        "name": "stem",
        "type": "int96"
      }
    ],
    "name": "getDepositId",
    "outputs": [
      {
        "internalType": "uint256",
        "name": "",
        "type": "uint256"
      }
    ],
    "stateMutability": "pure",
    "type": "function"
  },
  {
    "inputs": [
      {
        "internalType": "address",
        "name": "account",
        "type": "address"
      }
    ],
    "name": "getDepositsForAccount",
    "outputs": [
      {
        "components": [
          {
            "internalType": "address",
            "name": "token",
            "type": "address"
          },
          {
            "internalType": "uint256[]",
            "name": "depositIds",
            "type": "uint256[]"
          },
          {
            "components": [
              {
                "internalType": "uint128",
                "name": "amount",
                "type": "uint128"
              },
              {
                "internalType": "uint128",
                "name": "bdv",
                "type": "uint128"
              }
            ],
            "internalType": "struct Deposit[]",
            "name": "tokenDeposits",
            "type": "tuple[]"
          }
        ],
        "internalType": "struct SiloGettersFacet.TokenDepositId[]",
        "name": "deposits",
        "type": "tuple[]"
      }
    ],
    "stateMutability": "view",
    "type": "function"
  },
  {
    "inputs": [
      {
        "internalType": "address",
        "name": "token",
        "type": "address"
      }
    ],
    "name": "getEvenGerminating",
    "outputs": [
      {
        "internalType": "uint256",
        "name": "",
        "type": "uint256"
      },
      {
        "internalType": "uint256",
        "name": "",
        "type": "uint256"
      }
    ],
    "stateMutability": "view",
    "type": "function"
  },
  {
    "inputs": [
      {
        "internalType": "uint32",
        "name": "season",
        "type": "uint32"
      }
    ],
    "name": "getGerminatingRootsForSeason",
    "outputs": [
      {
        "internalType": "uint256",
        "name": "",
        "type": "uint256"
      }
    ],
    "stateMutability": "view",
    "type": "function"
  },
  {
    "inputs": [
      {
        "internalType": "uint32",
        "name": "season",
        "type": "uint32"
      }
    ],
    "name": "getGerminatingStalkAndRootsForSeason",
    "outputs": [
      {
        "internalType": "uint256",
        "name": "",
        "type": "uint256"
      },
      {
        "internalType": "uint256",
        "name": "",
        "type": "uint256"
      }
    ],
    "stateMutability": "view",
    "type": "function"
  },
  {
    "inputs": [
      {
        "internalType": "uint32",
        "name": "season",
        "type": "uint32"
      }
    ],
    "name": "getGerminatingStalkForSeason",
    "outputs": [
      {
        "internalType": "uint256",
        "name": "",
        "type": "uint256"
      }
    ],
    "stateMutability": "view",
    "type": "function"
  },
  {
    "inputs": [
      {
        "internalType": "address",
        "name": "token",
        "type": "address"
      }
    ],
    "name": "getGerminatingStem",
    "outputs": [
      {
        "internalType": "int96",
        "name": "germinatingStem",
        "type": "int96"
      }
    ],
    "stateMutability": "view",
    "type": "function"
  },
  {
    "inputs": [
      {
        "internalType": "address[]",
        "name": "tokens",
        "type": "address[]"
      }
    ],
    "name": "getGerminatingStems",
    "outputs": [
      {
        "internalType": "int96[]",
        "name": "germinatingStems",
        "type": "int96[]"
      }
    ],
    "stateMutability": "view",
    "type": "function"
  },
  {
    "inputs": [
      {
        "internalType": "address",
        "name": "token",
        "type": "address"
      }
    ],
    "name": "getGerminatingTotalDeposited",
    "outputs": [
      {
        "internalType": "uint256",
        "name": "amount",
        "type": "uint256"
      }
    ],
    "stateMutability": "view",
    "type": "function"
  },
  {
    "inputs": [
      {
        "internalType": "address",
        "name": "token",
        "type": "address"
      }
    ],
    "name": "getGerminatingTotalDepositedBdv",
    "outputs": [
      {
        "internalType": "uint256",
        "name": "_bdv",
        "type": "uint256"
      }
    ],
    "stateMutability": "view",
    "type": "function"
  },
  {
    "inputs": [
      {
        "internalType": "address",
        "name": "token",
        "type": "address"
      }
    ],
    "name": "getHighestNonGerminatingStem",
    "outputs": [
      {
        "internalType": "int96",
        "name": "stem",
        "type": "int96"
      }
    ],
    "stateMutability": "view",
    "type": "function"
  },
  {
    "inputs": [
      {
        "internalType": "address[]",
        "name": "tokens",
        "type": "address[]"
      }
    ],
    "name": "getHighestNonGerminatingStems",
    "outputs": [
      {
        "internalType": "int96[]",
        "name": "highestNonGerminatingStems",
        "type": "int96[]"
      }
    ],
    "stateMutability": "view",
    "type": "function"
  },
  {
    "inputs": [
      {
        "internalType": "address",
        "name": "account",
        "type": "address"
      },
      {
        "internalType": "address",
        "name": "token",
        "type": "address"
      },
      {
        "internalType": "uint256",
        "name": "depositId",
        "type": "uint256"
      }
    ],
    "name": "getIndexForDepositId",
    "outputs": [
      {
        "internalType": "uint256",
        "name": "",
        "type": "uint256"
      }
    ],
    "stateMutability": "view",
    "type": "function"
  },
  {
    "inputs": [
      {
        "internalType": "address",
        "name": "account",
        "type": "address"
      },
      {
        "internalType": "address",
        "name": "token",
        "type": "address"
      }
    ],
    "name": "getLastMowedStem",
    "outputs": [
      {
        "internalType": "int96",
        "name": "lastStem",
        "type": "int96"
      }
    ],
    "stateMutability": "view",
    "type": "function"
  },
  {
    "inputs": [
      {
        "internalType": "address",
        "name": "account",
        "type": "address"
      },
      {
        "internalType": "address[]",
        "name": "tokens",
        "type": "address[]"
      }
    ],
    "name": "getMowStatus",
    "outputs": [
      {
        "components": [
          {
            "internalType": "int96",
            "name": "lastStem",
            "type": "int96"
          },
          {
            "internalType": "uint128",
            "name": "bdv",
            "type": "uint128"
          }
        ],
        "internalType": "struct MowStatus[]",
        "name": "mowStatuses",
        "type": "tuple[]"
      }
    ],
    "stateMutability": "view",
    "type": "function"
  },
  {
    "inputs": [
      {
        "internalType": "address",
        "name": "well",
        "type": "address"
      }
    ],
    "name": "getNonBeanTokenAndIndexFromWell",
    "outputs": [
      {
        "internalType": "address",
        "name": "",
        "type": "address"
      },
      {
        "internalType": "uint256",
        "name": "",
        "type": "uint256"
      }
    ],
    "stateMutability": "view",
    "type": "function"
  },
  {
    "inputs": [
      {
        "internalType": "address",
        "name": "token",
        "type": "address"
      }
    ],
    "name": "getOddGerminating",
    "outputs": [
      {
        "internalType": "uint256",
        "name": "",
        "type": "uint256"
      },
      {
        "internalType": "uint256",
        "name": "",
        "type": "uint256"
      }
    ],
    "stateMutability": "view",
    "type": "function"
  },
  {
    "inputs": [],
    "name": "getStemTips",
    "outputs": [
      {
        "internalType": "int96[]",
        "name": "_stemTips",
        "type": "int96[]"
      }
    ],
    "stateMutability": "view",
    "type": "function"
  },
  {
    "inputs": [
      {
        "internalType": "address",
        "name": "account",
        "type": "address"
      },
      {
        "internalType": "address",
        "name": "token",
        "type": "address"
      }
    ],
    "name": "getTokenDepositIdsForAccount",
    "outputs": [
      {
        "internalType": "uint256[]",
        "name": "depositIds",
        "type": "uint256[]"
      }
    ],
    "stateMutability": "view",
    "type": "function"
  },
  {
    "inputs": [
      {
        "internalType": "address",
        "name": "account",
        "type": "address"
      },
      {
        "internalType": "address",
        "name": "token",
        "type": "address"
      }
    ],
    "name": "getTokenDepositsForAccount",
    "outputs": [
      {
        "components": [
          {
            "internalType": "address",
            "name": "token",
            "type": "address"
          },
          {
            "internalType": "uint256[]",
            "name": "depositIds",
            "type": "uint256[]"
          },
          {
            "components": [
              {
                "internalType": "uint128",
                "name": "amount",
                "type": "uint128"
              },
              {
                "internalType": "uint128",
                "name": "bdv",
                "type": "uint128"
              }
            ],
            "internalType": "struct Deposit[]",
            "name": "tokenDeposits",
            "type": "tuple[]"
          }
        ],
        "internalType": "struct SiloGettersFacet.TokenDepositId",
        "name": "deposits",
        "type": "tuple"
      }
    ],
    "stateMutability": "view",
    "type": "function"
  },
  {
    "inputs": [
      {
        "internalType": "address",
        "name": "token",
        "type": "address"
      }
    ],
    "name": "getTotalDeposited",
    "outputs": [
      {
        "internalType": "uint256",
        "name": "",
        "type": "uint256"
      }
    ],
    "stateMutability": "view",
    "type": "function"
  },
  {
    "inputs": [
      {
        "internalType": "address",
        "name": "token",
        "type": "address"
      }
    ],
    "name": "getTotalDepositedBdv",
    "outputs": [
      {
        "internalType": "uint256",
        "name": "",
        "type": "uint256"
      }
    ],
    "stateMutability": "view",
    "type": "function"
  },
  {
    "inputs": [
      {
        "internalType": "address",
        "name": "token",
        "type": "address"
      }
    ],
    "name": "getTotalGerminatingAmount",
    "outputs": [
      {
        "internalType": "uint256",
        "name": "",
        "type": "uint256"
      }
    ],
    "stateMutability": "view",
    "type": "function"
  },
  {
    "inputs": [
      {
        "internalType": "address",
        "name": "token",
        "type": "address"
      }
    ],
    "name": "getTotalGerminatingBdv",
    "outputs": [
      {
        "internalType": "uint256",
        "name": "",
        "type": "uint256"
      }
    ],
    "stateMutability": "view",
    "type": "function"
  },
  {
    "inputs": [],
    "name": "getTotalGerminatingStalk",
    "outputs": [
      {
        "internalType": "uint256",
        "name": "",
        "type": "uint256"
      }
    ],
    "stateMutability": "view",
    "type": "function"
  },
  {
    "inputs": [],
    "name": "getTotalSiloDeposited",
    "outputs": [
      {
        "internalType": "uint256[]",
        "name": "depositedAmounts",
        "type": "uint256[]"
      }
    ],
    "stateMutability": "view",
    "type": "function"
  },
  {
    "inputs": [],
    "name": "getTotalSiloDepositedBdv",
    "outputs": [
      {
        "internalType": "uint256[]",
        "name": "depositedBdvs",
        "type": "uint256[]"
      }
    ],
    "stateMutability": "view",
    "type": "function"
  },
  {
    "inputs": [],
    "name": "getYoungAndMatureGerminatingTotalStalk",
    "outputs": [
      {
        "internalType": "uint256",
        "name": "matureGerminatingStalk",
        "type": "uint256"
      },
      {
        "internalType": "uint256",
        "name": "youngGerminatingStalk",
        "type": "uint256"
      }
    ],
    "stateMutability": "view",
    "type": "function"
  },
  {
    "inputs": [
      {
        "internalType": "address",
        "name": "account",
        "type": "address"
      },
      {
        "internalType": "address",
        "name": "token",
        "type": "address"
      },
      {
        "internalType": "int96",
        "name": "stem",
        "type": "int96"
      }
    ],
    "name": "grownStalkForDeposit",
    "outputs": [
      {
        "internalType": "uint256",
        "name": "grownStalk",
        "type": "uint256"
      }
    ],
    "stateMutability": "view",
    "type": "function"
  },
  {
    "inputs": [],
    "name": "lastSeasonOfPlenty",
    "outputs": [
      {
        "internalType": "uint32",
        "name": "",
        "type": "uint32"
      }
    ],
    "stateMutability": "view",
    "type": "function"
  },
  {
    "inputs": [
      {
        "internalType": "address",
        "name": "account",
        "type": "address"
      }
    ],
    "name": "lastUpdate",
    "outputs": [
      {
        "internalType": "uint32",
        "name": "",
        "type": "uint32"
      }
    ],
    "stateMutability": "view",
    "type": "function"
  },
  {
    "inputs": [
      {
        "internalType": "address[]",
        "name": "tokens",
        "type": "address[]"
      }
    ],
    "name": "stalkEarnedPerSeason",
    "outputs": [
      {
        "internalType": "uint256[]",
        "name": "stalkEarnedPerSeasons",
        "type": "uint256[]"
      }
    ],
    "stateMutability": "view",
    "type": "function"
  },
  {
    "inputs": [
      {
        "internalType": "address",
        "name": "token",
        "type": "address"
      }
    ],
    "name": "stemTipForToken",
    "outputs": [
      {
        "internalType": "int96",
        "name": "_stemTip",
        "type": "int96"
      }
    ],
    "stateMutability": "view",
    "type": "function"
  },
  {
    "inputs": [
      {
        "internalType": "address",
        "name": "token",
        "type": "address"
      }
    ],
    "name": "tokenSettings",
    "outputs": [
      {
        "components": [
          {
            "internalType": "bytes4",
            "name": "selector",
            "type": "bytes4"
          },
          {
            "internalType": "uint40",
            "name": "stalkEarnedPerSeason",
            "type": "uint40"
          },
          {
            "internalType": "uint48",
            "name": "stalkIssuedPerBdv",
            "type": "uint48"
          },
          {
            "internalType": "uint32",
            "name": "milestoneSeason",
            "type": "uint32"
          },
          {
            "internalType": "int96",
            "name": "milestoneStem",
            "type": "int96"
          },
          {
            "internalType": "bytes1",
            "name": "encodeType",
            "type": "bytes1"
          },
          {
            "internalType": "int40",
            "name": "deltaStalkEarnedPerSeason",
            "type": "int40"
          },
          {
            "internalType": "uint128",
            "name": "gaugePoints",
            "type": "uint128"
          },
          {
            "internalType": "uint64",
            "name": "optimalPercentDepositedBdv",
            "type": "uint64"
          },
          {
            "components": [
              {
                "internalType": "address",
                "name": "target",
                "type": "address"
              },
              {
                "internalType": "bytes4",
                "name": "selector",
                "type": "bytes4"
              },
              {
                "internalType": "bytes1",
                "name": "encodeType",
                "type": "bytes1"
              },
              {
                "internalType": "bytes",
                "name": "data",
                "type": "bytes"
              }
            ],
            "internalType": "struct Implementation",
            "name": "gaugePointImplementation",
            "type": "tuple"
          },
          {
            "components": [
              {
                "internalType": "address",
                "name": "target",
                "type": "address"
              },
              {
                "internalType": "bytes4",
                "name": "selector",
                "type": "bytes4"
              },
              {
                "internalType": "bytes1",
                "name": "encodeType",
                "type": "bytes1"
              },
              {
                "internalType": "bytes",
                "name": "data",
                "type": "bytes"
              }
            ],
            "internalType": "struct Implementation",
            "name": "liquidityWeightImplementation",
            "type": "tuple"
          }
        ],
        "internalType": "struct AssetSettings",
        "name": "",
        "type": "tuple"
      }
    ],
    "stateMutability": "view",
    "type": "function"
  },
  {
    "inputs": [],
    "name": "totalEarnedBeans",
    "outputs": [
      {
        "internalType": "uint256",
        "name": "",
        "type": "uint256"
      }
    ],
    "stateMutability": "view",
    "type": "function"
  },
  {
    "inputs": [],
    "name": "totalRainRoots",
    "outputs": [
      {
        "internalType": "uint256",
        "name": "",
        "type": "uint256"
      }
    ],
    "stateMutability": "view",
    "type": "function"
  },
  {
    "inputs": [],
    "name": "totalRoots",
    "outputs": [
      {
        "internalType": "uint256",
        "name": "",
        "type": "uint256"
      }
    ],
    "stateMutability": "view",
    "type": "function"
  },
  {
    "inputs": [],
    "name": "totalStalk",
    "outputs": [
      {
        "internalType": "uint256",
        "name": "",
        "type": "uint256"
      }
    ],
    "stateMutability": "view",
    "type": "function"
  },
  {
    "anonymous": false,
    "inputs": [
      {
        "indexed": true,
        "internalType": "address",
        "name": "account",
        "type": "address"
      },
      {
        "indexed": false,
        "internalType": "int256",
        "name": "delta",
        "type": "int256"
      },
      {
        "indexed": false,
        "internalType": "enum GerminationSide",
        "name": "germ",
        "type": "uint8"
      }
    ],
    "name": "FarmerGerminatingStalkBalanceChanged",
    "type": "event"
  },
  {
    "anonymous": false,
    "inputs": [
      {
        "indexed": true,
        "internalType": "address",
        "name": "account",
        "type": "address"
      },
      {
        "indexed": true,
        "internalType": "address",
        "name": "token",
        "type": "address"
      },
      {
        "indexed": false,
        "internalType": "int96",
        "name": "stem",
        "type": "int96"
      },
      {
        "indexed": false,
        "internalType": "uint256",
        "name": "amount",
        "type": "uint256"
      },
      {
        "indexed": false,
        "internalType": "uint256",
        "name": "bdv",
        "type": "uint256"
      }
    ],
    "name": "RemoveDeposit",
    "type": "event"
  },
  {
    "anonymous": false,
    "inputs": [
      {
        "indexed": true,
        "internalType": "address",
        "name": "account",
        "type": "address"
      },
      {
        "indexed": true,
        "internalType": "address",
        "name": "token",
        "type": "address"
      },
      {
        "indexed": false,
        "internalType": "int96[]",
        "name": "stems",
        "type": "int96[]"
      },
      {
        "indexed": false,
        "internalType": "uint256[]",
        "name": "amounts",
        "type": "uint256[]"
      },
      {
        "indexed": false,
        "internalType": "uint256",
        "name": "amount",
        "type": "uint256"
      },
      {
        "indexed": false,
        "internalType": "uint256[]",
        "name": "bdvs",
        "type": "uint256[]"
      }
    ],
    "name": "RemoveDeposits",
    "type": "event"
  },
  {
    "anonymous": false,
    "inputs": [
      {
        "indexed": true,
        "internalType": "address",
        "name": "account",
        "type": "address"
      },
      {
        "indexed": false,
        "internalType": "int256",
        "name": "delta",
        "type": "int256"
      },
      {
        "indexed": false,
        "internalType": "int256",
        "name": "deltaRoots",
        "type": "int256"
      }
    ],
    "name": "StalkBalanceChanged",
    "type": "event"
  },
  {
    "anonymous": false,
    "inputs": [
      {
        "indexed": false,
        "internalType": "uint256",
        "name": "germinationSeason",
        "type": "uint256"
      },
      {
        "indexed": true,
        "internalType": "address",
        "name": "token",
        "type": "address"
      },
      {
        "indexed": false,
        "internalType": "int256",
        "name": "deltaAmount",
        "type": "int256"
      },
      {
        "indexed": false,
        "internalType": "int256",
        "name": "deltaBdv",
        "type": "int256"
      }
    ],
    "name": "TotalGerminatingBalanceChanged",
    "type": "event"
  },
  {
    "anonymous": false,
    "inputs": [
      {
        "indexed": false,
        "internalType": "uint256",
        "name": "germinationSeason",
        "type": "uint256"
      },
      {
        "indexed": false,
        "internalType": "int256",
        "name": "deltaGerminatingStalk",
        "type": "int256"
      }
    ],
    "name": "TotalGerminatingStalkChanged",
    "type": "event"
  },
  {
    "anonymous": false,
    "inputs": [
      {
        "indexed": true,
        "internalType": "address",
        "name": "operator",
        "type": "address"
      },
      {
        "indexed": true,
        "internalType": "address",
        "name": "from",
        "type": "address"
      },
      {
        "indexed": true,
        "internalType": "address",
        "name": "to",
        "type": "address"
      },
      {
        "indexed": false,
        "internalType": "uint256[]",
        "name": "ids",
        "type": "uint256[]"
      },
      {
        "indexed": false,
        "internalType": "uint256[]",
        "name": "values",
        "type": "uint256[]"
      }
    ],
    "name": "TransferBatch",
    "type": "event"
  },
  {
    "anonymous": false,
    "inputs": [
      {
        "indexed": true,
        "internalType": "address",
        "name": "operator",
        "type": "address"
      },
      {
        "indexed": true,
        "internalType": "address",
        "name": "sender",
        "type": "address"
      },
      {
        "indexed": true,
        "internalType": "address",
        "name": "recipient",
        "type": "address"
      },
      {
        "indexed": false,
        "internalType": "uint256",
        "name": "depositId",
        "type": "uint256"
      },
      {
        "indexed": false,
        "internalType": "uint256",
        "name": "amount",
        "type": "uint256"
      }
    ],
    "name": "TransferSingle",
    "type": "event"
  },
  {
    "inputs": [
      {
        "internalType": "address",
        "name": "token",
        "type": "address"
      },
      {
        "internalType": "uint256",
        "name": "_amount",
        "type": "uint256"
      },
      {
        "internalType": "enum LibTransfer.From",
        "name": "mode",
        "type": "uint8"
      }
    ],
    "name": "deposit",
    "outputs": [
      {
        "internalType": "uint256",
        "name": "amount",
        "type": "uint256"
      },
      {
        "internalType": "uint256",
        "name": "_bdv",
        "type": "uint256"
      },
      {
        "internalType": "int96",
        "name": "stem",
        "type": "int96"
      }
    ],
    "stateMutability": "payable",
    "type": "function"
  },
  {
    "inputs": [
      {
        "internalType": "address",
        "name": "sender",
        "type": "address"
      },
      {
        "internalType": "address",
        "name": "recipient",
        "type": "address"
      },
      {
        "internalType": "uint256[]",
        "name": "depositIds",
        "type": "uint256[]"
      },
      {
        "internalType": "uint256[]",
        "name": "amounts",
        "type": "uint256[]"
      },
      {
        "internalType": "bytes",
        "name": "",
        "type": "bytes"
      }
    ],
    "name": "safeBatchTransferFrom",
    "outputs": [],
    "stateMutability": "nonpayable",
    "type": "function"
  },
  {
    "inputs": [
      {
        "internalType": "address",
        "name": "sender",
        "type": "address"
      },
      {
        "internalType": "address",
        "name": "recipient",
        "type": "address"
      },
      {
        "internalType": "uint256",
        "name": "depositId",
        "type": "uint256"
      },
      {
        "internalType": "uint256",
        "name": "amount",
        "type": "uint256"
      },
      {
        "internalType": "bytes",
        "name": "",
        "type": "bytes"
      }
    ],
    "name": "safeTransferFrom",
    "outputs": [],
    "stateMutability": "nonpayable",
    "type": "function"
  },
  {
    "inputs": [
      {
        "internalType": "address",
        "name": "sender",
        "type": "address"
      },
      {
        "internalType": "address",
        "name": "recipient",
        "type": "address"
      },
      {
        "internalType": "address",
        "name": "token",
        "type": "address"
      },
      {
        "internalType": "int96",
        "name": "stem",
        "type": "int96"
      },
      {
        "internalType": "uint256",
        "name": "amount",
        "type": "uint256"
      }
    ],
    "name": "transferDeposit",
    "outputs": [
      {
        "internalType": "uint256",
        "name": "_bdv",
        "type": "uint256"
      }
    ],
    "stateMutability": "payable",
    "type": "function"
  },
  {
    "inputs": [
      {
        "internalType": "address",
        "name": "sender",
        "type": "address"
      },
      {
        "internalType": "address",
        "name": "recipient",
        "type": "address"
      },
      {
        "internalType": "address",
        "name": "token",
        "type": "address"
      },
      {
        "internalType": "int96[]",
        "name": "stem",
        "type": "int96[]"
      },
      {
        "internalType": "uint256[]",
        "name": "amounts",
        "type": "uint256[]"
      }
    ],
    "name": "transferDeposits",
    "outputs": [
      {
        "internalType": "uint256[]",
        "name": "bdvs",
        "type": "uint256[]"
      }
    ],
    "stateMutability": "payable",
    "type": "function"
  },
  {
    "inputs": [
      {
        "internalType": "address",
        "name": "account",
        "type": "address"
      },
      {
        "internalType": "address",
        "name": "token",
        "type": "address"
      },
      {
        "internalType": "uint256[]",
        "name": "sortedDepositIds",
        "type": "uint256[]"
      }
    ],
    "name": "updateSortedDepositIds",
    "outputs": [],
    "stateMutability": "payable",
    "type": "function"
  },
  {
    "inputs": [
      {
        "internalType": "address",
        "name": "token",
        "type": "address"
      },
      {
        "internalType": "int96",
        "name": "stem",
        "type": "int96"
      },
      {
        "internalType": "uint256",
        "name": "amount",
        "type": "uint256"
      },
      {
        "internalType": "enum LibTransfer.To",
        "name": "mode",
        "type": "uint8"
      }
    ],
    "name": "withdrawDeposit",
    "outputs": [],
    "stateMutability": "payable",
    "type": "function"
  },
  {
    "inputs": [
      {
        "internalType": "address",
        "name": "token",
        "type": "address"
      },
      {
        "internalType": "int96[]",
        "name": "stems",
        "type": "int96[]"
      },
      {
        "internalType": "uint256[]",
        "name": "amounts",
        "type": "uint256[]"
      },
      {
        "internalType": "enum LibTransfer.To",
        "name": "mode",
        "type": "uint8"
      }
    ],
    "name": "withdrawDeposits",
    "outputs": [],
    "stateMutability": "payable",
    "type": "function"
  },
  {
    "inputs": [],
    "name": "T",
    "type": "error"
  },
  {
    "anonymous": false,
    "inputs": [
      {
        "indexed": true,
        "internalType": "address",
        "name": "account",
        "type": "address"
      },
      {
        "indexed": false,
        "internalType": "address",
        "name": "fromToken",
        "type": "address"
      },
      {
        "indexed": false,
        "internalType": "address",
        "name": "toToken",
        "type": "address"
      },
      {
        "indexed": false,
        "internalType": "uint256",
        "name": "fromAmount",
        "type": "uint256"
      },
      {
        "indexed": false,
        "internalType": "uint256",
        "name": "toAmount",
        "type": "uint256"
      },
      {
        "indexed": false,
        "internalType": "uint256",
        "name": "fromBdv",
        "type": "uint256"
      },
      {
        "indexed": false,
        "internalType": "uint256",
        "name": "toBdv",
        "type": "uint256"
      }
    ],
    "name": "Convert",
    "type": "event"
  },
  {
    "anonymous": false,
    "inputs": [
      {
        "indexed": false,
<<<<<<< HEAD
        "internalType": "address",
        "name": "account",
        "type": "address"
      },
      {
        "indexed": false,
        "internalType": "uint256",
        "name": "grownStalkLost",
=======
        "internalType": "uint256",
        "name": "stalkLost",
>>>>>>> 640d4ec3
        "type": "uint256"
      }
    ],
    "name": "ConvertDownPenalty",
    "type": "event"
  },
  {
<<<<<<< HEAD
    "anonymous": false,
    "inputs": [
      {
        "indexed": false,
        "internalType": "address",
        "name": "account",
        "type": "address"
      },
      {
        "indexed": false,
        "internalType": "uint256",
        "name": "grownStalkGained",
        "type": "uint256"
      },
      {
        "indexed": false,
        "internalType": "uint256",
        "name": "bdvCapacityUsed",
        "type": "uint256"
      }
    ],
    "name": "ConvertUpBonus",
    "type": "event"
  },
  {
    "anonymous": false,
    "inputs": [
      {
        "indexed": true,
        "internalType": "enum GaugeId",
        "name": "gaugeId",
        "type": "uint8"
      },
      {
        "indexed": false,
        "internalType": "bytes",
        "name": "data",
        "type": "bytes"
      }
    ],
    "name": "UpdatedGaugeData",
    "type": "event"
  },
  {
=======
>>>>>>> 640d4ec3
    "inputs": [
      {
        "internalType": "address",
        "name": "inputToken",
        "type": "address"
      },
      {
        "internalType": "int96[]",
        "name": "stems",
        "type": "int96[]"
      },
      {
        "internalType": "uint256[]",
        "name": "amounts",
        "type": "uint256[]"
      },
      {
        "internalType": "address",
        "name": "outputToken",
        "type": "address"
      },
      {
        "components": [
          {
            "internalType": "address",
            "name": "target",
            "type": "address"
          },
          {
            "internalType": "bytes",
            "name": "callData",
            "type": "bytes"
          },
          {
            "internalType": "bytes",
            "name": "clipboard",
            "type": "bytes"
          }
        ],
        "internalType": "struct AdvancedPipeCall[]",
        "name": "advancedPipeCalls",
        "type": "tuple[]"
      }
    ],
    "name": "pipelineConvert",
    "outputs": [
      {
        "internalType": "int96",
        "name": "toStem",
        "type": "int96"
      },
      {
        "internalType": "uint256",
        "name": "fromAmount",
        "type": "uint256"
      },
      {
        "internalType": "uint256",
        "name": "toAmount",
        "type": "uint256"
      },
      {
        "internalType": "uint256",
        "name": "fromBdv",
        "type": "uint256"
      },
      {
        "internalType": "uint256",
        "name": "toBdv",
        "type": "uint256"
      }
    ],
    "stateMutability": "payable",
    "type": "function"
  },
  {
    "inputs": [
      {
        "internalType": "address",
        "name": "well",
        "type": "address"
      },
      {
        "internalType": "uint256[]",
        "name": "reserves",
        "type": "uint256[]"
      },
      {
        "internalType": "uint256",
        "name": "lookback",
        "type": "uint256"
      }
    ],
    "name": "calculateDeltaBFromReserves",
    "outputs": [
      {
        "internalType": "int256",
        "name": "",
        "type": "int256"
      }
    ],
    "stateMutability": "view",
    "type": "function"
  },
  {
    "inputs": [
      {
        "components": [
          {
            "internalType": "int256",
            "name": "beforeInputTokenDeltaB",
            "type": "int256"
          },
          {
            "internalType": "int256",
            "name": "afterInputTokenDeltaB",
            "type": "int256"
          },
          {
            "internalType": "int256",
            "name": "beforeOutputTokenDeltaB",
            "type": "int256"
          },
          {
            "internalType": "int256",
            "name": "afterOutputTokenDeltaB",
            "type": "int256"
          },
          {
            "internalType": "int256",
            "name": "beforeOverallDeltaB",
            "type": "int256"
          },
          {
            "internalType": "int256",
            "name": "afterOverallDeltaB",
            "type": "int256"
          }
        ],
        "internalType": "struct LibConvert.DeltaBStorage",
        "name": "dbs",
        "type": "tuple"
      },
      {
        "internalType": "uint256",
        "name": "bdvConverted",
        "type": "uint256"
      },
      {
        "internalType": "uint256",
        "name": "overallConvertCapacity",
        "type": "uint256"
      },
      {
        "internalType": "address",
        "name": "inputToken",
        "type": "address"
      },
      {
        "internalType": "address",
        "name": "outputToken",
        "type": "address"
      }
    ],
    "name": "calculateStalkPenalty",
    "outputs": [
      {
        "internalType": "uint256",
        "name": "stalkPenaltyBdv",
        "type": "uint256"
      },
      {
        "internalType": "uint256",
        "name": "overallConvertCapacityUsed",
        "type": "uint256"
      },
      {
        "internalType": "uint256",
        "name": "inputTokenAmountUsed",
        "type": "uint256"
      },
      {
        "internalType": "uint256",
        "name": "outputTokenAmountUsed",
        "type": "uint256"
      }
    ],
    "stateMutability": "view",
    "type": "function"
  },
  {
    "inputs": [
      {
        "internalType": "address",
        "name": "well",
        "type": "address"
      }
    ],
    "name": "cappedReservesDeltaB",
    "outputs": [
      {
        "internalType": "int256",
        "name": "deltaB",
        "type": "int256"
      }
    ],
    "stateMutability": "view",
    "type": "function"
  },
  {
    "inputs": [
      {
        "internalType": "address",
        "name": "well",
<<<<<<< HEAD
=======
        "type": "address"
      },
      {
        "internalType": "uint256",
        "name": "bdvToConvert",
        "type": "uint256"
      },
      {
        "internalType": "uint256",
        "name": "grownStalkToConvert",
        "type": "uint256"
      }
    ],
    "name": "downPenalizedGrownStalk",
    "outputs": [
      {
        "internalType": "uint256",
        "name": "newGrownStalk",
        "type": "uint256"
      },
      {
        "internalType": "uint256",
        "name": "grownStalkLost",
        "type": "uint256"
      }
    ],
    "stateMutability": "view",
    "type": "function"
  },
  {
    "inputs": [
      {
        "internalType": "address",
        "name": "tokenIn",
>>>>>>> 640d4ec3
        "type": "address"
      },
      {
        "internalType": "uint256",
        "name": "bdvToConvert",
        "type": "uint256"
      },
      {
        "internalType": "uint256",
        "name": "grownStalkToConvert",
        "type": "uint256"
      }
    ],
    "name": "downPenalizedGrownStalk",
    "outputs": [
      {
        "internalType": "uint256",
        "name": "newGrownStalk",
        "type": "uint256"
      },
      {
        "internalType": "uint256",
        "name": "grownStalkLost",
        "type": "uint256"
      }
    ],
    "stateMutability": "view",
    "type": "function"
  },
  {
    "inputs": [
      {
        "internalType": "address",
        "name": "tokenIn",
        "type": "address"
      },
      {
        "internalType": "address",
        "name": "tokenOut",
        "type": "address"
      },
      {
        "internalType": "uint256",
        "name": "amountIn",
        "type": "uint256"
      }
    ],
    "name": "getAmountOut",
    "outputs": [
      {
        "internalType": "uint256",
        "name": "amountOut",
        "type": "uint256"
      }
    ],
    "stateMutability": "view",
    "type": "function"
  },
  {
    "inputs": [],
    "name": "getCalculatedBaseBonusStalkPerBdv",
    "outputs": [
      {
        "internalType": "uint256",
        "name": "",
        "type": "uint256"
      }
    ],
    "stateMutability": "view",
    "type": "function"
  },
  {
    "inputs": [],
    "name": "getConvertBonusBdvAmountAndCapacity",
    "outputs": [
      {
        "internalType": "uint256",
        "name": "",
        "type": "uint256"
      },
      {
        "internalType": "uint256",
        "name": "",
        "type": "uint256"
      }
    ],
    "stateMutability": "view",
    "type": "function"
  },
  {
    "inputs": [],
    "name": "getConvertBonusRemainingCapacity",
    "outputs": [
      {
        "internalType": "uint256",
        "name": "",
        "type": "uint256"
      }
    ],
    "stateMutability": "view",
    "type": "function"
  },
  {
    "inputs": [
      {
        "internalType": "address",
        "name": "tokenIn",
        "type": "address"
      },
      {
        "internalType": "address",
        "name": "tokenOut",
        "type": "address"
      }
    ],
    "name": "getMaxAmountIn",
    "outputs": [
      {
        "internalType": "uint256",
        "name": "amountIn",
        "type": "uint256"
      }
    ],
    "stateMutability": "view",
    "type": "function"
  },
  {
    "inputs": [],
    "name": "getOverallConvertCapacity",
    "outputs": [
      {
        "internalType": "uint256",
        "name": "",
        "type": "uint256"
      }
    ],
    "stateMutability": "view",
    "type": "function"
  },
  {
    "inputs": [
      {
        "internalType": "address",
        "name": "token",
        "type": "address"
      }
    ],
    "name": "getPegCrossStem",
    "outputs": [
      {
        "internalType": "int96",
        "name": "",
        "type": "int96"
      }
    ],
    "stateMutability": "view",
    "type": "function"
  },
  {
    "inputs": [
      {
        "internalType": "address",
        "name": "well",
        "type": "address"
      }
    ],
    "name": "getWellConvertCapacity",
    "outputs": [
      {
        "internalType": "uint256",
        "name": "",
        "type": "uint256"
      }
    ],
    "stateMutability": "view",
    "type": "function"
  },
  {
    "inputs": [],
    "name": "overallCappedDeltaB",
    "outputs": [
      {
        "internalType": "int256",
        "name": "deltaB",
        "type": "int256"
      }
    ],
    "stateMutability": "view",
    "type": "function"
  },
  {
    "inputs": [],
    "name": "overallCurrentDeltaB",
    "outputs": [
      {
        "internalType": "int256",
        "name": "deltaB",
        "type": "int256"
      }
    ],
    "stateMutability": "view",
    "type": "function"
  },
  {
    "inputs": [
      {
        "internalType": "uint256",
        "name": "beforeLpTokenSupply",
        "type": "uint256"
      },
      {
        "internalType": "uint256",
        "name": "afterLpTokenSupply",
        "type": "uint256"
      },
      {
        "internalType": "int256",
        "name": "deltaB",
        "type": "int256"
      }
    ],
    "name": "scaledDeltaB",
    "outputs": [
      {
        "internalType": "int256",
        "name": "",
        "type": "int256"
      }
    ],
    "stateMutability": "pure",
    "type": "function"
  },
  {
    "inputs": [
      {
        "internalType": "uint256",
        "name": "bdvToConvert",
        "type": "uint256"
      }
    ],
    "name": "stalkBonus",
    "outputs": [
      {
        "internalType": "uint256",
        "name": "bdvCapacityUsed",
        "type": "uint256"
      },
      {
        "internalType": "uint256",
        "name": "grownStalkGained",
        "type": "uint256"
      }
    ],
    "stateMutability": "view",
    "type": "function"
  },
  {
    "inputs": [
      {
        "internalType": "bytes",
        "name": "convertData",
        "type": "bytes"
      },
      {
        "internalType": "int96[]",
        "name": "stems",
        "type": "int96[]"
      },
      {
        "internalType": "uint256[]",
        "name": "amounts",
        "type": "uint256[]"
      }
    ],
    "name": "convert",
    "outputs": [
      {
        "internalType": "int96",
        "name": "toStem",
        "type": "int96"
      },
      {
        "internalType": "uint256",
        "name": "fromAmount",
        "type": "uint256"
      },
      {
        "internalType": "uint256",
        "name": "toAmount",
        "type": "uint256"
      },
      {
        "internalType": "uint256",
        "name": "fromBdv",
        "type": "uint256"
      },
      {
        "internalType": "uint256",
        "name": "toBdv",
        "type": "uint256"
      }
    ],
    "stateMutability": "payable",
    "type": "function"
  },
  {
    "anonymous": false,
    "inputs": [
      {
        "indexed": true,
        "internalType": "address",
        "name": "account",
        "type": "address"
      },
      {
        "indexed": false,
        "internalType": "address",
        "name": "token",
        "type": "address"
      },
      {
        "indexed": false,
        "internalType": "uint256",
        "name": "plenty",
        "type": "uint256"
      }
    ],
    "name": "ClaimPlenty",
    "type": "event"
  },
  {
    "anonymous": false,
    "inputs": [
      {
        "indexed": true,
        "internalType": "address",
        "name": "account",
        "type": "address"
      },
      {
        "indexed": false,
        "internalType": "uint256",
        "name": "beans",
        "type": "uint256"
      }
    ],
    "name": "Plant",
    "type": "event"
  },
  {
    "inputs": [
      {
        "internalType": "enum LibTransfer.To",
        "name": "toMode",
        "type": "uint8"
      }
    ],
    "name": "claimAllPlenty",
    "outputs": [
      {
        "components": [
          {
            "internalType": "address",
            "name": "token",
            "type": "address"
          },
          {
            "internalType": "uint256",
            "name": "plenty",
            "type": "uint256"
          }
        ],
        "internalType": "struct ClaimFacet.ClaimPlentyData[]",
        "name": "allPlenty",
        "type": "tuple[]"
      }
    ],
    "stateMutability": "payable",
    "type": "function"
  },
  {
    "inputs": [
      {
        "internalType": "address",
        "name": "well",
        "type": "address"
      },
      {
        "internalType": "enum LibTransfer.To",
        "name": "toMode",
        "type": "uint8"
      }
    ],
    "name": "claimPlenty",
    "outputs": [
      {
        "internalType": "uint256",
        "name": "",
        "type": "uint256"
      }
    ],
    "stateMutability": "payable",
    "type": "function"
  },
  {
    "inputs": [
      {
        "internalType": "address",
        "name": "account",
        "type": "address"
      },
      {
        "internalType": "address",
        "name": "token",
        "type": "address"
      }
    ],
    "name": "mow",
    "outputs": [],
    "stateMutability": "payable",
    "type": "function"
  },
  {
    "inputs": [
      {
        "internalType": "address",
        "name": "account",
        "type": "address"
      }
    ],
    "name": "mowAll",
    "outputs": [],
    "stateMutability": "payable",
    "type": "function"
  },
  {
    "inputs": [
      {
        "internalType": "address[]",
        "name": "accounts",
        "type": "address[]"
      }
    ],
    "name": "mowAllMultipleAccounts",
    "outputs": [],
    "stateMutability": "payable",
    "type": "function"
  },
  {
    "inputs": [
      {
        "internalType": "address",
        "name": "account",
        "type": "address"
      },
      {
        "internalType": "address[]",
        "name": "tokens",
        "type": "address[]"
      }
    ],
    "name": "mowMultiple",
    "outputs": [],
    "stateMutability": "payable",
    "type": "function"
  },
  {
    "inputs": [
      {
        "internalType": "address[]",
        "name": "accounts",
        "type": "address[]"
      },
      {
        "internalType": "address[][]",
        "name": "tokens",
        "type": "address[][]"
      }
    ],
    "name": "mowMultipleAccounts",
    "outputs": [],
    "stateMutability": "payable",
    "type": "function"
  },
  {
    "inputs": [],
    "name": "plant",
    "outputs": [
      {
        "internalType": "uint256",
        "name": "beans",
        "type": "uint256"
      },
      {
        "internalType": "int96",
        "name": "stem",
        "type": "int96"
      }
    ],
    "stateMutability": "payable",
    "type": "function"
  },
  {
    "inputs": [
      {
        "internalType": "uint256",
        "name": "amount",
        "type": "uint256"
      }
    ],
    "name": "beanToBDV",
    "outputs": [
      {
        "internalType": "uint256",
        "name": "",
        "type": "uint256"
      }
    ],
    "stateMutability": "pure",
    "type": "function"
  },
  {
    "inputs": [
      {
        "internalType": "address",
        "name": "token",
        "type": "address"
      },
      {
        "internalType": "uint256",
        "name": "amount",
        "type": "uint256"
      }
    ],
    "name": "wellBdv",
    "outputs": [
      {
        "internalType": "uint256",
        "name": "",
        "type": "uint256"
      }
    ],
    "stateMutability": "view",
    "type": "function"
  },
  {
    "anonymous": false,
    "inputs": [
      {
        "indexed": true,
        "internalType": "address",
        "name": "account",
        "type": "address"
      },
      {
        "indexed": true,
        "internalType": "address",
        "name": "operator",
        "type": "address"
      },
      {
        "indexed": false,
        "internalType": "bool",
        "name": "approved",
        "type": "bool"
      }
    ],
    "name": "ApprovalForAll",
    "type": "event"
  },
  {
    "anonymous": false,
    "inputs": [
      {
        "indexed": true,
        "internalType": "address",
        "name": "owner",
        "type": "address"
      },
      {
        "indexed": true,
        "internalType": "address",
        "name": "spender",
        "type": "address"
      },
      {
        "indexed": false,
        "internalType": "address",
        "name": "token",
        "type": "address"
      },
      {
        "indexed": false,
        "internalType": "uint256",
        "name": "amount",
        "type": "uint256"
      }
    ],
    "name": "DepositApproval",
    "type": "event"
  },
  {
    "inputs": [
      {
        "internalType": "address",
        "name": "spender",
        "type": "address"
      },
      {
        "internalType": "address",
        "name": "token",
        "type": "address"
      },
      {
        "internalType": "uint256",
        "name": "amount",
        "type": "uint256"
      }
    ],
    "name": "approveDeposit",
    "outputs": [],
    "stateMutability": "payable",
    "type": "function"
  },
  {
    "inputs": [
      {
        "internalType": "address",
        "name": "spender",
        "type": "address"
      },
      {
        "internalType": "address",
        "name": "token",
        "type": "address"
      },
      {
        "internalType": "uint256",
        "name": "subtractedValue",
        "type": "uint256"
      }
    ],
    "name": "decreaseDepositAllowance",
    "outputs": [
      {
        "internalType": "bool",
        "name": "",
        "type": "bool"
      }
    ],
    "stateMutability": "nonpayable",
    "type": "function"
  },
  {
    "inputs": [
      {
        "internalType": "address",
        "name": "owner",
        "type": "address"
      },
      {
        "internalType": "address",
        "name": "spender",
        "type": "address"
      },
      {
        "internalType": "address",
        "name": "token",
        "type": "address"
      }
    ],
    "name": "depositAllowance",
    "outputs": [
      {
        "internalType": "uint256",
        "name": "",
        "type": "uint256"
      }
    ],
    "stateMutability": "view",
    "type": "function"
  },
  {
    "inputs": [
      {
        "internalType": "address",
        "name": "spender",
        "type": "address"
      },
      {
        "internalType": "address",
        "name": "token",
        "type": "address"
      },
      {
        "internalType": "uint256",
        "name": "addedValue",
        "type": "uint256"
      }
    ],
    "name": "increaseDepositAllowance",
    "outputs": [
      {
        "internalType": "bool",
        "name": "",
        "type": "bool"
      }
    ],
    "stateMutability": "nonpayable",
    "type": "function"
  },
  {
    "inputs": [
      {
        "internalType": "address",
        "name": "_owner",
        "type": "address"
      },
      {
        "internalType": "address",
        "name": "_operator",
        "type": "address"
      }
    ],
    "name": "isApprovedForAll",
    "outputs": [
      {
        "internalType": "bool",
        "name": "",
        "type": "bool"
      }
    ],
    "stateMutability": "view",
    "type": "function"
  },
  {
    "inputs": [
      {
        "internalType": "address",
        "name": "spender",
        "type": "address"
      },
      {
        "internalType": "bool",
        "name": "approved",
        "type": "bool"
      }
    ],
    "name": "setApprovalForAll",
    "outputs": [],
    "stateMutability": "nonpayable",
    "type": "function"
  },
  {
    "anonymous": false,
    "inputs": [
      {
        "indexed": true,
        "internalType": "address",
        "name": "account",
        "type": "address"
      },
      {
        "indexed": false,
        "internalType": "uint256",
        "name": "beans",
        "type": "uint256"
      }
    ],
    "name": "Incentivization",
    "type": "event"
  },
  {
    "inputs": [
      {
        "internalType": "uint256",
        "name": "secondsLate",
        "type": "uint256"
      }
    ],
    "name": "determineReward",
    "outputs": [
      {
        "internalType": "uint256",
        "name": "",
        "type": "uint256"
      }
    ],
    "stateMutability": "view",
    "type": "function"
  },
  {
    "anonymous": false,
    "inputs": [
      {
        "indexed": false,
        "internalType": "int256",
        "name": "deltaStalk",
        "type": "int256"
      },
      {
        "indexed": false,
        "internalType": "int256",
        "name": "deltaRoots",
        "type": "int256"
      }
    ],
    "name": "TotalStalkChangedFromGermination",
    "type": "event"
  },
  {
    "anonymous": false,
    "inputs": [
      {
        "indexed": true,
        "internalType": "uint32",
        "name": "season",
        "type": "uint32"
      },
      {
        "indexed": false,
        "internalType": "address",
        "name": "well",
        "type": "address"
      },
      {
        "indexed": false,
        "internalType": "int256",
        "name": "deltaB",
        "type": "int256"
      },
      {
        "indexed": false,
        "internalType": "bytes",
        "name": "cumulativeReserves",
        "type": "bytes"
      }
    ],
    "name": "WellOracle",
    "type": "event"
  },
  {
    "inputs": [
      {
        "internalType": "address",
        "name": "well",
        "type": "address"
      }
    ],
    "name": "check",
    "outputs": [
      {
        "internalType": "int256",
        "name": "deltaB",
        "type": "int256"
      }
    ],
    "stateMutability": "view",
    "type": "function"
  },
  {
    "anonymous": false,
    "inputs": [
      {
        "indexed": true,
        "internalType": "address",
        "name": "account",
        "type": "address"
      },
      {
        "indexed": true,
        "internalType": "address",
        "name": "token",
        "type": "address"
      },
      {
        "indexed": false,
        "internalType": "int96",
        "name": "stem",
        "type": "int96"
      },
      {
        "indexed": false,
        "internalType": "uint256",
        "name": "amount",
        "type": "uint256"
      },
      {
        "indexed": false,
        "internalType": "uint256",
        "name": "bdv",
        "type": "uint256"
      }
    ],
    "name": "AddDeposit",
    "type": "event"
  },
  {
    "anonymous": false,
    "inputs": [
      {
        "indexed": true,
        "internalType": "uint256",
        "name": "season",
        "type": "uint256"
      },
      {
        "indexed": true,
        "internalType": "address",
        "name": "token",
        "type": "address"
      },
      {
        "indexed": false,
        "internalType": "uint256",
        "name": "gaugePoints",
        "type": "uint256"
      }
    ],
    "name": "GaugePointChange",
    "type": "event"
  },
  {
    "anonymous": false,
    "inputs": [
      {
        "indexed": false,
        "internalType": "uint256",
        "name": "newStalkPerBdvPerSeason",
        "type": "uint256"
      }
    ],
    "name": "UpdateAverageStalkPerBdvPerSeason",
    "type": "event"
  },
  {
    "anonymous": false,
    "inputs": [
      {
        "indexed": true,
        "internalType": "enum ShipmentRecipient",
        "name": "recipient",
        "type": "uint8"
      },
      {
        "indexed": false,
        "internalType": "uint256",
        "name": "receivedAmount",
        "type": "uint256"
      },
      {
        "indexed": false,
        "internalType": "bytes",
        "name": "data",
        "type": "bytes"
      }
    ],
    "name": "Receipt",
    "type": "event"
  },
  {
    "anonymous": false,
    "inputs": [
      {
        "indexed": true,
        "internalType": "uint32",
        "name": "season",
        "type": "uint32"
      },
      {
        "indexed": false,
        "internalType": "uint256",
        "name": "shipmentAmount",
        "type": "uint256"
      }
    ],
    "name": "Shipped",
    "type": "event"
  },
  {
    "inputs": [
      {
        "internalType": "uint256[]",
        "name": "shipmentAmounts",
        "type": "uint256[]"
      },
      {
        "components": [
          {
            "internalType": "uint256",
            "name": "points",
            "type": "uint256"
          },
          {
            "internalType": "uint256",
            "name": "cap",
            "type": "uint256"
          }
        ],
        "internalType": "struct ShipmentPlan[]",
        "name": "shipmentPlans",
        "type": "tuple[]"
      },
      {
        "internalType": "uint256",
        "name": "totalPoints",
        "type": "uint256"
      },
      {
        "internalType": "uint256",
        "name": "beansToShip",
        "type": "uint256"
      }
    ],
    "name": "getBeansFromPoints",
    "outputs": [],
    "stateMutability": "pure",
    "type": "function"
  },
  {
    "inputs": [
      {
        "components": [
          {
            "internalType": "address",
            "name": "planContract",
            "type": "address"
          },
          {
            "internalType": "bytes4",
            "name": "planSelector",
            "type": "bytes4"
          },
          {
            "internalType": "enum ShipmentRecipient",
            "name": "recipient",
            "type": "ShipmentRecipient"
          },
          {
            "internalType": "bytes",
            "name": "data",
            "type": "bytes"
          }
        ],
        "internalType": "struct ShipmentRoute[]",
        "name": "shipmentRoutes",
        "type": "tuple[]"
      }
    ],
    "name": "getShipmentPlans",
    "outputs": [
      {
        "components": [
          {
            "internalType": "uint256",
            "name": "points",
            "type": "uint256"
          },
          {
            "internalType": "uint256",
            "name": "cap",
            "type": "uint256"
          }
        ],
        "internalType": "struct ShipmentPlan[]",
        "name": "shipmentPlans",
        "type": "tuple[]"
      },
      {
        "internalType": "uint256",
        "name": "totalPoints",
        "type": "uint256"
      }
    ],
    "stateMutability": "view",
    "type": "function"
  },
  {
    "anonymous": false,
    "inputs": [
      {
        "indexed": true,
        "internalType": "uint256",
        "name": "season",
        "type": "uint256"
      },
      {
        "indexed": false,
        "internalType": "uint256",
        "name": "deltaPodDemand",
        "type": "uint256"
      },
      {
        "indexed": false,
        "internalType": "uint256",
        "name": "lpToSupplyRatio",
        "type": "uint256"
      },
      {
        "indexed": false,
        "internalType": "uint256",
        "name": "podRate",
        "type": "uint256"
      },
      {
        "indexed": false,
        "internalType": "uint256",
        "name": "thisSowTime",
        "type": "uint256"
      },
      {
        "indexed": false,
        "internalType": "uint256",
        "name": "lastSowTime",
        "type": "uint256"
      }
    ],
    "name": "SeasonMetrics",
    "type": "event"
  },
  {
    "anonymous": false,
    "inputs": [
      {
        "indexed": true,
        "internalType": "uint256",
        "name": "season",
        "type": "uint256"
      },
      {
        "indexed": false,
        "internalType": "uint256",
        "name": "caseId",
        "type": "uint256"
      },
      {
        "indexed": false,
        "internalType": "int80",
        "name": "absChange",
        "type": "int80"
      }
    ],
    "name": "BeanToMaxLpGpPerBdvRatioChange",
    "type": "event"
  },
  {
    "anonymous": false,
    "inputs": [
      {
        "indexed": true,
        "internalType": "uint256",
        "name": "season",
        "type": "uint256"
      },
      {
        "indexed": false,
        "internalType": "bool",
        "name": "raining",
        "type": "bool"
      }
    ],
    "name": "RainStatus",
    "type": "event"
  },
  {
    "anonymous": false,
    "inputs": [
      {
        "indexed": false,
        "internalType": "uint256",
        "name": "toField",
        "type": "uint256"
      }
    ],
    "name": "SeasonOfPlentyField",
    "type": "event"
  },
  {
    "anonymous": false,
    "inputs": [
      {
        "indexed": true,
        "internalType": "uint256",
        "name": "season",
        "type": "uint256"
      },
      {
        "indexed": false,
        "internalType": "address",
        "name": "well",
        "type": "address"
      },
      {
        "indexed": false,
        "internalType": "address",
        "name": "token",
        "type": "address"
      },
      {
        "indexed": false,
        "internalType": "uint256",
        "name": "amount",
        "type": "uint256"
      },
      {
        "indexed": false,
        "internalType": "uint256",
        "name": "beans",
        "type": "uint256"
      }
    ],
    "name": "SeasonOfPlentyWell",
    "type": "event"
  },
  {
    "anonymous": false,
    "inputs": [
      {
        "indexed": false,
        "internalType": "enum GaugeId",
        "name": "gaugeId",
        "type": "uint8"
      },
      {
        "components": [
          {
            "internalType": "bytes",
            "name": "value",
            "type": "bytes"
          },
          {
            "internalType": "address",
            "name": "target",
            "type": "address"
          },
          {
            "internalType": "bytes4",
            "name": "selector",
            "type": "bytes4"
          },
          {
            "internalType": "bytes",
            "name": "data",
            "type": "bytes"
          }
        ],
        "indexed": false,
        "internalType": "struct Gauge",
        "name": "gauge",
        "type": "tuple"
      }
    ],
    "name": "AddedGauge",
    "type": "event"
  },
  {
    "anonymous": false,
    "inputs": [
      {
        "indexed": false,
<<<<<<< HEAD
        "internalType": "uint256",
        "name": "newMaxTotalGaugePoints",
        "type": "uint256"
      }
    ],
    "name": "UpdateMaxTotalGaugePoints",
    "type": "event"
  },
  {
    "anonymous": false,
    "inputs": [
      {
        "indexed": false,
        "internalType": "int256",
        "name": "deltaStalk",
        "type": "int256"
=======
        "internalType": "enum GaugeId",
        "name": "gaugeId",
        "type": "uint8"
>>>>>>> 640d4ec3
      },
      {
        "indexed": false,
        "internalType": "bytes",
        "name": "value",
        "type": "bytes"
      }
    ],
    "name": "Engaged",
    "type": "event"
  },
  {
    "anonymous": false,
    "inputs": [
      {
        "indexed": false,
        "internalType": "enum GaugeId",
        "name": "gaugeId",
        "type": "uint8"
      }
    ],
    "name": "RemovedGauge",
    "type": "event"
  },
  {
    "anonymous": false,
    "inputs": [
      {
        "indexed": false,
        "internalType": "enum GaugeId",
        "name": "gaugeId",
        "type": "uint8"
      },
      {
        "components": [
          {
            "internalType": "bytes",
            "name": "value",
            "type": "bytes"
          },
          {
            "internalType": "address",
            "name": "target",
            "type": "address"
          },
          {
            "internalType": "bytes4",
            "name": "selector",
            "type": "bytes4"
          },
          {
            "internalType": "bytes",
            "name": "data",
            "type": "bytes"
          }
        ],
        "indexed": false,
        "internalType": "struct Gauge",
        "name": "gauge",
        "type": "tuple"
      }
    ],
    "name": "UpdatedGauge",
    "type": "event"
  },
  {
    "inputs": [],
    "name": "abovePeg",
    "outputs": [
      {
        "internalType": "bool",
        "name": "",
        "type": "bool"
      }
    ],
    "stateMutability": "view",
    "type": "function"
  },
  {
    "inputs": [
      {
        "internalType": "address[]",
        "name": "pools",
        "type": "address[]"
      }
    ],
    "name": "cumulativeCurrentDeltaB",
    "outputs": [
      {
        "internalType": "int256",
        "name": "deltaB",
        "type": "int256"
      }
    ],
    "stateMutability": "view",
    "type": "function"
  },
  {
    "inputs": [
      {
        "internalType": "uint256",
        "name": "caseId",
        "type": "uint256"
      }
    ],
    "name": "getAbsBeanToMaxLpRatioChangeFromCaseId",
    "outputs": [
      {
        "internalType": "uint80",
        "name": "ml",
        "type": "uint80"
      }
    ],
    "stateMutability": "view",
    "type": "function"
  },
  {
    "inputs": [
      {
        "internalType": "uint256",
        "name": "caseId",
        "type": "uint256"
      }
    ],
    "name": "getAbsTemperatureChangeFromCaseId",
    "outputs": [
      {
        "internalType": "int32",
        "name": "t",
        "type": "int32"
      }
    ],
    "stateMutability": "view",
    "type": "function"
  },
  {
    "inputs": [
      {
        "internalType": "uint256",
        "name": "caseId",
        "type": "uint256"
      }
    ],
    "name": "getCaseData",
    "outputs": [
      {
        "internalType": "bytes32",
        "name": "casesData",
        "type": "bytes32"
      }
    ],
    "stateMutability": "view",
    "type": "function"
  },
  {
    "inputs": [],
    "name": "getCases",
    "outputs": [
      {
        "internalType": "bytes32[144]",
        "name": "cases",
        "type": "bytes32[144]"
      }
    ],
    "stateMutability": "view",
    "type": "function"
  },
  {
    "inputs": [
      {
        "internalType": "uint256",
        "name": "caseId",
        "type": "uint256"
      }
    ],
    "name": "getChangeFromCaseId",
    "outputs": [
      {
        "internalType": "uint32",
        "name": "",
        "type": "uint32"
      },
      {
        "internalType": "int32",
        "name": "",
        "type": "int32"
      },
      {
        "internalType": "uint80",
        "name": "",
        "type": "uint80"
      },
      {
        "internalType": "int80",
        "name": "",
        "type": "int80"
      }
    ],
    "stateMutability": "view",
    "type": "function"
  },
  {
    "inputs": [],
    "name": "getDeltaPodDemandLowerBound",
    "outputs": [
      {
        "internalType": "uint256",
        "name": "",
        "type": "uint256"
      }
    ],
    "stateMutability": "view",
    "type": "function"
  },
  {
    "inputs": [],
    "name": "getDeltaPodDemandUpperBound",
    "outputs": [
      {
        "internalType": "uint256",
        "name": "",
        "type": "uint256"
      }
    ],
    "stateMutability": "view",
    "type": "function"
  },
  {
    "inputs": [],
    "name": "getEvaluationParameters",
    "outputs": [
      {
        "components": [
          {
            "internalType": "uint256",
            "name": "maxBeanMaxLpGpPerBdvRatio",
            "type": "uint256"
          },
          {
            "internalType": "uint256",
            "name": "minBeanMaxLpGpPerBdvRatio",
            "type": "uint256"
          },
          {
            "internalType": "uint256",
            "name": "targetSeasonsToCatchUp",
            "type": "uint256"
          },
          {
            "internalType": "uint256",
            "name": "podRateLowerBound",
            "type": "uint256"
          },
          {
            "internalType": "uint256",
            "name": "podRateOptimal",
            "type": "uint256"
          },
          {
            "internalType": "uint256",
            "name": "podRateUpperBound",
            "type": "uint256"
          },
          {
            "internalType": "uint256",
            "name": "deltaPodDemandLowerBound",
            "type": "uint256"
          },
          {
            "internalType": "uint256",
            "name": "deltaPodDemandUpperBound",
            "type": "uint256"
          },
          {
            "internalType": "uint256",
            "name": "lpToSupplyRatioUpperBound",
            "type": "uint256"
          },
          {
            "internalType": "uint256",
            "name": "lpToSupplyRatioOptimal",
            "type": "uint256"
          },
          {
            "internalType": "uint256",
            "name": "lpToSupplyRatioLowerBound",
            "type": "uint256"
          },
          {
            "internalType": "uint256",
            "name": "excessivePriceThreshold",
            "type": "uint256"
          },
          {
            "internalType": "uint256",
            "name": "soilCoefficientHigh",
            "type": "uint256"
          },
          {
            "internalType": "uint256",
            "name": "soilCoefficientLow",
            "type": "uint256"
          },
          {
            "internalType": "uint256",
            "name": "baseReward",
            "type": "uint256"
          },
          {
            "internalType": "uint128",
            "name": "minAvgGsPerBdv",
            "type": "uint128"
          },
          {
            "internalType": "uint128",
            "name": "rainingMinBeanMaxLpGpPerBdvRatio",
            "type": "uint128"
          }
        ],
        "internalType": "struct EvaluationParameters",
        "name": "",
        "type": "tuple"
      }
    ],
    "stateMutability": "view",
    "type": "function"
  },
  {
    "inputs": [],
    "name": "getExcessivePriceThreshold",
    "outputs": [
      {
        "internalType": "uint256",
        "name": "",
        "type": "uint256"
      }
    ],
    "stateMutability": "view",
    "type": "function"
  },
  {
    "inputs": [],
    "name": "getExtEvaluationParameters",
    "outputs": [
      {
        "components": [
          {
            "internalType": "uint256",
            "name": "belowPegSoilL2SRScalar",
            "type": "uint256"
          },
          {
            "internalType": "uint256",
            "name": "soilCoefficientRelativelyHigh",
            "type": "uint256"
          },
          {
            "internalType": "uint256",
            "name": "soilCoefficientRelativelyLow",
            "type": "uint256"
          },
          {
            "internalType": "uint256",
            "name": "abovePegDeltaBSoilScalar",
            "type": "uint256"
          },
          {
            "internalType": "uint256",
            "name": "soilDistributionPeriod",
            "type": "uint256"
          },
          {
            "internalType": "uint256",
            "name": "minSoilIssuance",
            "type": "uint256"
          },
          {
            "internalType": "uint256",
<<<<<<< HEAD
            "name": "supplyPodDemandScalar",
            "type": "uint256"
          },
          {
            "internalType": "uint256",
            "name": "initialSoilPodDemandScalar",
            "type": "uint256"
          },
          {
            "internalType": "bytes32[58]",
            "name": "buffer",
            "type": "bytes32[58]"
=======
            "name": "minSoilSownDemand",
            "type": "uint256"
          },
          {
            "internalType": "bytes32[60]",
            "name": "buffer",
            "type": "bytes32[60]"
>>>>>>> 640d4ec3
          }
        ],
        "internalType": "struct ExtEvaluationParameters",
        "name": "",
        "type": "tuple"
      }
    ],
    "stateMutability": "view",
    "type": "function"
  },
  {
    "inputs": [],
    "name": "getLargestLiqWell",
    "outputs": [
      {
        "internalType": "address",
        "name": "",
        "type": "address"
      }
    ],
    "stateMutability": "view",
    "type": "function"
  },
  {
    "inputs": [],
    "name": "getLpToSupplyRatioLowerBound",
    "outputs": [
      {
        "internalType": "uint256",
        "name": "",
        "type": "uint256"
      }
    ],
    "stateMutability": "view",
    "type": "function"
  },
  {
    "inputs": [],
    "name": "getLpToSupplyRatioOptimal",
    "outputs": [
      {
        "internalType": "uint256",
        "name": "",
        "type": "uint256"
      }
    ],
    "stateMutability": "view",
    "type": "function"
  },
  {
    "inputs": [],
    "name": "getLpToSupplyRatioUpperBound",
    "outputs": [
      {
        "internalType": "uint256",
        "name": "",
        "type": "uint256"
      }
    ],
    "stateMutability": "view",
    "type": "function"
  },
  {
    "inputs": [],
    "name": "getMaxBeanMaxLpGpPerBdvRatio",
    "outputs": [
      {
        "internalType": "uint256",
        "name": "",
        "type": "uint256"
      }
    ],
    "stateMutability": "view",
    "type": "function"
  },
  {
    "inputs": [],
    "name": "getMinBeanMaxLpGpPerBdvRatio",
    "outputs": [
      {
        "internalType": "uint256",
        "name": "",
        "type": "uint256"
      }
    ],
    "stateMutability": "view",
    "type": "function"
  },
  {
    "inputs": [],
    "name": "getOrderLockedBeans",
    "outputs": [
      {
        "internalType": "uint256",
        "name": "",
        "type": "uint256"
      }
    ],
    "stateMutability": "view",
    "type": "function"
  },
  {
    "inputs": [],
    "name": "getPodRateLowerBound",
    "outputs": [
      {
        "internalType": "uint256",
        "name": "",
        "type": "uint256"
      }
    ],
    "stateMutability": "view",
    "type": "function"
  },
  {
    "inputs": [],
    "name": "getPodRateOptimal",
    "outputs": [
      {
        "internalType": "uint256",
        "name": "",
        "type": "uint256"
      }
    ],
    "stateMutability": "view",
    "type": "function"
  },
  {
    "inputs": [],
    "name": "getPodRateUpperBound",
    "outputs": [
      {
        "internalType": "uint256",
        "name": "",
        "type": "uint256"
      }
    ],
    "stateMutability": "view",
    "type": "function"
  },
  {
    "inputs": [
      {
        "internalType": "uint256",
        "name": "caseId",
        "type": "uint256"
      }
    ],
    "name": "getRelBeanToMaxLpRatioChangeFromCaseId",
    "outputs": [
      {
        "internalType": "int80",
        "name": "l",
        "type": "int80"
      }
    ],
    "stateMutability": "view",
    "type": "function"
  },
  {
    "inputs": [
      {
        "internalType": "uint256",
        "name": "caseId",
        "type": "uint256"
      }
    ],
    "name": "getRelTemperatureChangeFromCaseId",
    "outputs": [
      {
        "internalType": "uint32",
        "name": "mt",
        "type": "uint32"
      }
    ],
    "stateMutability": "view",
    "type": "function"
  },
  {
    "inputs": [],
    "name": "getSeasonStruct",
    "outputs": [
      {
        "components": [
          {
            "internalType": "uint32",
            "name": "current",
            "type": "uint32"
          },
          {
            "internalType": "uint32",
            "name": "lastSop",
            "type": "uint32"
          },
          {
            "internalType": "uint32",
            "name": "lastSopSeason",
            "type": "uint32"
          },
          {
            "internalType": "uint32",
            "name": "rainStart",
            "type": "uint32"
          },
          {
            "internalType": "bool",
            "name": "raining",
            "type": "bool"
          },
          {
            "internalType": "uint64",
            "name": "sunriseBlock",
            "type": "uint64"
          },
          {
            "internalType": "bool",
            "name": "abovePeg",
            "type": "bool"
          },
          {
            "internalType": "uint32",
            "name": "pegCrossSeason",
            "type": "uint32"
          },
          {
            "internalType": "uint256",
            "name": "start",
            "type": "uint256"
          },
          {
            "internalType": "uint256",
            "name": "period",
            "type": "uint256"
          },
          {
            "internalType": "uint256",
            "name": "timestamp",
            "type": "uint256"
          },
          {
            "internalType": "uint256",
            "name": "standardMintedBeans",
            "type": "uint256"
          },
          {
            "internalType": "bytes32[8]",
            "name": "_buffer",
            "type": "bytes32[8]"
          }
        ],
        "internalType": "struct Season",
        "name": "",
        "type": "tuple"
      }
    ],
    "stateMutability": "view",
    "type": "function"
  },
  {
    "inputs": [],
    "name": "getSeasonTimestamp",
    "outputs": [
      {
        "internalType": "uint256",
        "name": "",
        "type": "uint256"
      }
    ],
    "stateMutability": "view",
    "type": "function"
  },
  {
    "inputs": [],
    "name": "getTargetSeasonsToCatchUp",
    "outputs": [
      {
        "internalType": "uint256",
        "name": "",
        "type": "uint256"
      }
    ],
    "stateMutability": "view",
    "type": "function"
  },
  {
    "inputs": [],
    "name": "getTotalUsdLiquidity",
    "outputs": [
      {
        "internalType": "uint256",
        "name": "totalLiquidity",
        "type": "uint256"
      }
    ],
    "stateMutability": "view",
    "type": "function"
  },
  {
    "inputs": [],
    "name": "getTotalWeightedUsdLiquidity",
    "outputs": [
      {
        "internalType": "uint256",
        "name": "totalWeightedLiquidity",
        "type": "uint256"
      }
    ],
    "stateMutability": "view",
    "type": "function"
  },
  {
    "inputs": [
      {
        "internalType": "address",
        "name": "well",
        "type": "address"
      }
    ],
    "name": "getTwaLiquidityForWell",
    "outputs": [
      {
        "internalType": "uint256",
        "name": "",
        "type": "uint256"
      }
    ],
    "stateMutability": "view",
    "type": "function"
  },
  {
    "inputs": [
      {
        "internalType": "address",
        "name": "well",
        "type": "address"
      }
    ],
    "name": "getWeightedTwaLiquidityForWell",
    "outputs": [
      {
        "internalType": "uint256",
        "name": "",
        "type": "uint256"
      }
    ],
    "stateMutability": "view",
    "type": "function"
  },
  {
    "inputs": [],
    "name": "getWellsByDeltaB",
    "outputs": [
      {
        "components": [
          {
            "internalType": "address",
            "name": "well",
            "type": "address"
          },
          {
            "internalType": "int256",
            "name": "deltaB",
            "type": "int256"
          }
        ],
        "internalType": "struct LibFlood.WellDeltaB[]",
        "name": "wellDeltaBs",
        "type": "tuple[]"
      },
      {
        "internalType": "uint256",
        "name": "totalPositiveDeltaB",
        "type": "uint256"
      },
      {
        "internalType": "uint256",
        "name": "totalNegativeDeltaB",
        "type": "uint256"
      },
      {
        "internalType": "uint256",
        "name": "positiveDeltaBCount",
        "type": "uint256"
      }
    ],
    "stateMutability": "view",
    "type": "function"
  },
  {
    "inputs": [],
    "name": "paused",
    "outputs": [
      {
        "internalType": "bool",
        "name": "",
        "type": "bool"
      }
    ],
    "stateMutability": "view",
    "type": "function"
  },
  {
    "inputs": [
      {
        "internalType": "uint32",
        "name": "_season",
        "type": "uint32"
      },
      {
        "internalType": "address",
        "name": "well",
        "type": "address"
      }
    ],
    "name": "plentyPerRoot",
    "outputs": [
      {
        "internalType": "uint256",
        "name": "",
        "type": "uint256"
      }
    ],
    "stateMutability": "view",
    "type": "function"
  },
  {
    "inputs": [
      {
        "internalType": "address",
        "name": "pool",
        "type": "address"
      }
    ],
    "name": "poolCurrentDeltaB",
    "outputs": [
      {
        "internalType": "int256",
        "name": "deltaB",
        "type": "int256"
      }
    ],
    "stateMutability": "view",
    "type": "function"
  },
  {
    "inputs": [
      {
        "internalType": "address",
        "name": "pool",
        "type": "address"
      }
    ],
    "name": "poolDeltaB",
    "outputs": [
      {
        "internalType": "int256",
        "name": "",
        "type": "int256"
      }
    ],
    "stateMutability": "view",
    "type": "function"
  },
  {
    "inputs": [
      {
        "internalType": "address",
        "name": "pool",
        "type": "address"
      }
    ],
    "name": "poolDeltaBNoCap",
    "outputs": [
      {
        "internalType": "int256",
        "name": "",
        "type": "int256"
      }
    ],
    "stateMutability": "view",
    "type": "function"
  },
  {
    "inputs": [],
    "name": "rain",
    "outputs": [
      {
        "components": [
          {
            "internalType": "uint256",
            "name": "pods",
            "type": "uint256"
          },
          {
            "internalType": "uint256",
            "name": "roots",
            "type": "uint256"
          },
          {
            "internalType": "uint128",
            "name": "floodHarvestablePods",
            "type": "uint128"
          },
          {
            "internalType": "bytes32[3]",
            "name": "_buffer",
            "type": "bytes32[3]"
          }
        ],
        "internalType": "struct Rain",
        "name": "",
        "type": "tuple"
      }
    ],
    "stateMutability": "view",
    "type": "function"
  },
  {
    "inputs": [],
    "name": "season",
    "outputs": [
      {
        "internalType": "uint32",
        "name": "",
        "type": "uint32"
      }
    ],
    "stateMutability": "view",
    "type": "function"
  },
  {
    "inputs": [],
    "name": "sunriseBlock",
    "outputs": [
      {
        "internalType": "uint64",
        "name": "",
        "type": "uint64"
      }
    ],
    "stateMutability": "view",
    "type": "function"
  },
  {
    "inputs": [],
    "name": "time",
    "outputs": [
      {
        "components": [
          {
            "internalType": "uint32",
            "name": "current",
            "type": "uint32"
          },
          {
            "internalType": "uint32",
            "name": "lastSop",
            "type": "uint32"
          },
          {
            "internalType": "uint32",
            "name": "lastSopSeason",
            "type": "uint32"
          },
          {
            "internalType": "uint32",
            "name": "rainStart",
            "type": "uint32"
          },
          {
            "internalType": "bool",
            "name": "raining",
            "type": "bool"
          },
          {
            "internalType": "uint64",
            "name": "sunriseBlock",
            "type": "uint64"
          },
          {
            "internalType": "bool",
            "name": "abovePeg",
            "type": "bool"
          },
          {
            "internalType": "uint32",
            "name": "pegCrossSeason",
            "type": "uint32"
          },
          {
            "internalType": "uint256",
            "name": "start",
            "type": "uint256"
          },
          {
            "internalType": "uint256",
            "name": "period",
            "type": "uint256"
          },
          {
            "internalType": "uint256",
            "name": "timestamp",
            "type": "uint256"
          },
          {
            "internalType": "uint256",
            "name": "standardMintedBeans",
            "type": "uint256"
          },
          {
            "internalType": "bytes32[8]",
            "name": "_buffer",
            "type": "bytes32[8]"
          }
        ],
        "internalType": "struct Season",
        "name": "",
        "type": "tuple"
      }
    ],
    "stateMutability": "view",
    "type": "function"
  },
  {
    "inputs": [],
    "name": "totalDeltaB",
    "outputs": [
      {
        "internalType": "int256",
        "name": "deltaB",
        "type": "int256"
      }
    ],
    "stateMutability": "view",
    "type": "function"
  },
  {
    "inputs": [],
    "name": "totalDeltaBNoCap",
    "outputs": [
      {
        "internalType": "int256",
        "name": "deltaB",
        "type": "int256"
      }
    ],
    "stateMutability": "view",
    "type": "function"
  },
  {
    "inputs": [],
    "name": "totalInstantaneousDeltaB",
    "outputs": [
      {
        "internalType": "int256",
        "name": "",
        "type": "int256"
      }
    ],
    "stateMutability": "view",
    "type": "function"
  },
  {
    "inputs": [],
    "name": "weather",
    "outputs": [
      {
        "components": [
          {
            "internalType": "uint128",
            "name": "lastDeltaSoil",
            "type": "uint128"
          },
          {
            "internalType": "uint32",
            "name": "lastSowTime",
            "type": "uint32"
          },
          {
            "internalType": "uint32",
            "name": "thisSowTime",
            "type": "uint32"
          },
          {
            "internalType": "uint32",
            "name": "temp",
            "type": "uint32"
          },
          {
            "internalType": "bytes32[4]",
            "name": "_buffer",
            "type": "bytes32[4]"
          }
        ],
        "internalType": "struct Weather",
        "name": "",
        "type": "tuple"
      }
    ],
    "stateMutability": "view",
    "type": "function"
  },
  {
    "inputs": [
      {
        "internalType": "address",
        "name": "well",
        "type": "address"
      }
    ],
    "name": "wellOracleSnapshot",
    "outputs": [
      {
        "internalType": "bytes",
        "name": "snapshot",
        "type": "bytes"
      }
    ],
    "stateMutability": "view",
    "type": "function"
  },
  {
    "inputs": [],
    "name": "MathOverflowedMulDiv",
    "type": "error"
<<<<<<< HEAD
  },
  {
    "anonymous": false,
    "inputs": [
      {
        "indexed": true,
        "internalType": "uint256",
        "name": "season",
        "type": "uint256"
      },
      {
        "indexed": false,
        "internalType": "uint256",
        "name": "caseId",
        "type": "uint256"
      },
      {
        "indexed": false,
        "internalType": "int80",
        "name": "absChange",
        "type": "int80"
      }
    ],
    "name": "BeanToMaxLpGpPerBdvRatioChange",
    "type": "event"
  },
  {
    "anonymous": false,
    "inputs": [
      {
        "indexed": true,
        "internalType": "enum GaugeId",
        "name": "gaugeId",
        "type": "uint8"
      },
      {
        "indexed": false,
        "internalType": "bytes",
        "name": "value",
        "type": "bytes"
      }
    ],
    "name": "Engaged",
    "type": "event"
  },
  {
    "anonymous": false,
    "inputs": [
      {
        "indexed": true,
        "internalType": "enum GaugeId",
        "name": "gaugeId",
        "type": "uint8"
      },
      {
        "indexed": false,
        "internalType": "bytes",
        "name": "data",
        "type": "bytes"
      }
    ],
    "name": "EngagedData",
    "type": "event"
  },
  {
    "anonymous": false,
    "inputs": [
      {
        "indexed": false,
        "internalType": "uint32",
        "name": "season",
        "type": "uint32"
      },
      {
        "indexed": false,
        "internalType": "bool",
        "name": "abovePeg",
        "type": "bool"
      }
    ],
    "name": "PegStateUpdated",
    "type": "event"
  },
  {
    "anonymous": false,
    "inputs": [
      {
        "indexed": false,
        "internalType": "uint256",
        "name": "toField",
        "type": "uint256"
      }
    ],
    "name": "SeasonOfPlentyField",
    "type": "event"
=======
>>>>>>> 640d4ec3
  },
  {
    "anonymous": false,
    "inputs": [
      {
        "components": [
          {
            "internalType": "address",
            "name": "planContract",
            "type": "address"
          },
          {
            "internalType": "bytes4",
            "name": "planSelector",
            "type": "bytes4"
          },
          {
            "internalType": "enum ShipmentRecipient",
            "name": "recipient",
            "type": "uint8"
          },
          {
            "internalType": "bytes",
            "name": "data",
            "type": "bytes"
          }
        ],
        "indexed": false,
        "internalType": "struct ShipmentRoute[]",
        "name": "newShipmentRoutes",
        "type": "tuple[]"
      }
    ],
    "name": "ShipmentRoutesSet",
    "type": "event"
  },
  {
    "anonymous": false,
    "inputs": [
      {
        "indexed": true,
        "internalType": "uint32",
        "name": "season",
        "type": "uint32"
      },
      {
        "indexed": false,
        "internalType": "uint256",
        "name": "soil",
        "type": "uint256"
      }
    ],
    "name": "Soil",
    "type": "event"
  },
  {
    "anonymous": false,
    "inputs": [
      {
        "indexed": true,
        "internalType": "uint256",
        "name": "season",
        "type": "uint256"
      }
    ],
    "name": "Sunrise",
    "type": "event"
  },
  {
    "anonymous": false,
    "inputs": [
      {
        "indexed": true,
        "internalType": "uint256",
        "name": "season",
        "type": "uint256"
      },
      {
        "indexed": false,
        "internalType": "uint256",
        "name": "caseId",
        "type": "uint256"
      },
      {
        "indexed": false,
        "internalType": "int32",
        "name": "absChange",
        "type": "int32"
      },
      {
        "indexed": false,
        "internalType": "uint256",
        "name": "fieldId",
        "type": "uint256"
      }
    ],
    "name": "TemperatureChange",
    "type": "event"
  },
  {
    "anonymous": false,
    "inputs": [
      {
        "indexed": true,
        "internalType": "uint256",
        "name": "season",
        "type": "uint256"
      },
      {
        "indexed": false,
        "internalType": "address[]",
        "name": "tokens",
        "type": "address[]"
      },
      {
        "indexed": false,
        "internalType": "int96[]",
        "name": "stems",
        "type": "int96[]"
      }
    ],
    "name": "UpdatedBelowPegCrossStems",
    "type": "event"
  },
  {
    "inputs": [],
    "name": "getShipmentRoutes",
    "outputs": [
      {
        "components": [
          {
            "internalType": "address",
            "name": "planContract",
            "type": "address"
          },
          {
            "internalType": "bytes4",
            "name": "planSelector",
            "type": "bytes4"
          },
          {
            "internalType": "enum ShipmentRecipient",
            "name": "recipient",
            "type": "uint8"
          },
          {
            "internalType": "bytes",
            "name": "data",
            "type": "bytes"
          }
        ],
        "internalType": "struct ShipmentRoute[]",
        "name": "",
        "type": "tuple[]"
      }
    ],
    "stateMutability": "view",
    "type": "function"
  },
  {
    "inputs": [
      {
        "internalType": "address",
        "name": "account",
        "type": "address"
      },
      {
        "internalType": "enum LibTransfer.To",
        "name": "mode",
        "type": "uint8"
      }
    ],
    "name": "gm",
    "outputs": [
      {
        "internalType": "uint256",
        "name": "",
        "type": "uint256"
      }
    ],
    "stateMutability": "payable",
    "type": "function"
  },
  {
    "inputs": [],
    "name": "seasonTime",
    "outputs": [
      {
        "internalType": "uint32",
        "name": "",
        "type": "uint32"
      }
    ],
    "stateMutability": "view",
    "type": "function"
  },
  {
    "inputs": [
      {
        "components": [
          {
            "internalType": "address",
            "name": "planContract",
            "type": "address"
          },
          {
            "internalType": "bytes4",
            "name": "planSelector",
            "type": "bytes4"
          },
          {
            "internalType": "enum ShipmentRecipient",
            "name": "recipient",
            "type": "uint8"
          },
          {
            "internalType": "bytes",
            "name": "data",
            "type": "bytes"
          }
        ],
        "internalType": "struct ShipmentRoute[]",
        "name": "shipmentRoutes",
        "type": "tuple[]"
      }
    ],
    "name": "setShipmentRoutes",
    "outputs": [],
    "stateMutability": "nonpayable",
    "type": "function"
  },
  {
    "inputs": [],
    "name": "sunrise",
    "outputs": [
      {
        "internalType": "uint256",
        "name": "",
        "type": "uint256"
      }
    ],
    "stateMutability": "payable",
    "type": "function"
  },
  {
    "inputs": [
      {
        "internalType": "address",
        "name": "token",
        "type": "address"
      },
      {
        "internalType": "uint256",
        "name": "lookback",
        "type": "uint256"
      }
    ],
    "name": "getMillionUsdPrice",
    "outputs": [
      {
        "internalType": "uint256",
        "name": "",
        "type": "uint256"
      }
    ],
    "stateMutability": "view",
    "type": "function"
  },
  {
    "inputs": [
      {
        "internalType": "contract IERC20[]",
        "name": "tokens",
        "type": "address[]"
      },
      {
        "internalType": "uint256",
        "name": "lookback",
        "type": "uint256"
      }
    ],
    "name": "getRatiosAndBeanIndex",
    "outputs": [
      {
        "internalType": "uint256[]",
        "name": "ratios",
        "type": "uint256[]"
      },
      {
        "internalType": "uint256",
        "name": "beanIndex",
        "type": "uint256"
      },
      {
        "internalType": "bool",
        "name": "success",
        "type": "bool"
      }
    ],
    "stateMutability": "view",
    "type": "function"
  },
  {
    "inputs": [
      {
        "internalType": "address",
        "name": "token",
        "type": "address"
      }
    ],
    "name": "getTokenUsdPrice",
    "outputs": [
      {
        "internalType": "uint256",
        "name": "",
        "type": "uint256"
      }
    ],
    "stateMutability": "view",
    "type": "function"
  },
  {
    "inputs": [
      {
        "internalType": "address",
        "name": "token",
        "type": "address"
      },
      {
        "internalType": "uint256",
        "name": "lookback",
        "type": "uint256"
      }
    ],
    "name": "getTokenUsdPriceFromExternal",
    "outputs": [
      {
        "internalType": "uint256",
        "name": "tokenUsd",
        "type": "uint256"
      }
    ],
    "stateMutability": "view",
    "type": "function"
  },
  {
    "inputs": [
      {
        "internalType": "address",
        "name": "token",
        "type": "address"
      },
      {
        "internalType": "uint256",
        "name": "lookback",
        "type": "uint256"
      }
    ],
    "name": "getTokenUsdTwap",
    "outputs": [
      {
        "internalType": "uint256",
        "name": "",
        "type": "uint256"
      }
    ],
    "stateMutability": "view",
    "type": "function"
  },
  {
    "inputs": [
      {
        "internalType": "address",
        "name": "token",
        "type": "address"
      }
    ],
    "name": "getUsdTokenPrice",
    "outputs": [
      {
        "internalType": "uint256",
        "name": "",
        "type": "uint256"
      }
    ],
    "stateMutability": "view",
    "type": "function"
  },
  {
    "inputs": [
      {
        "internalType": "address",
        "name": "token",
        "type": "address"
      },
      {
        "internalType": "uint256",
        "name": "lookback",
        "type": "uint256"
      }
    ],
    "name": "getUsdTokenPriceFromExternal",
    "outputs": [
      {
        "internalType": "uint256",
        "name": "usdToken",
        "type": "uint256"
      }
    ],
    "stateMutability": "view",
    "type": "function"
  },
  {
    "inputs": [
      {
        "internalType": "address",
        "name": "token",
        "type": "address"
      },
      {
        "internalType": "uint256",
        "name": "lookback",
        "type": "uint256"
      }
    ],
    "name": "getUsdTokenTwap",
    "outputs": [
      {
        "internalType": "uint256",
        "name": "",
        "type": "uint256"
      }
    ],
    "stateMutability": "view",
    "type": "function"
  },
  {
    "inputs": [
      {
        "internalType": "bytes",
        "name": "",
        "type": "bytes"
      }
    ],
    "name": "maxWeight",
    "outputs": [
      {
        "internalType": "uint256",
        "name": "",
        "type": "uint256"
      }
    ],
    "stateMutability": "pure",
    "type": "function"
  },
  {
    "inputs": [
      {
        "internalType": "bytes",
        "name": "",
        "type": "bytes"
      }
    ],
    "name": "noWeight",
    "outputs": [
      {
        "internalType": "uint256",
        "name": "",
        "type": "uint256"
      }
    ],
    "stateMutability": "pure",
    "type": "function"
  },
  {
    "inputs": [
      {
        "internalType": "address",
        "name": "token",
        "type": "address"
      },
      {
        "internalType": "uint256",
        "name": "percentOfDepositedBdv",
        "type": "uint256"
      }
    ],
    "name": "calcGaugePointsWithParams",
    "outputs": [
      {
        "internalType": "uint256",
        "name": "",
        "type": "uint256"
      }
    ],
    "stateMutability": "view",
    "type": "function"
  },
  {
    "inputs": [],
    "name": "getAverageGrownStalkPerBdv",
    "outputs": [
      {
        "internalType": "uint256",
        "name": "",
        "type": "uint256"
      }
    ],
    "stateMutability": "view",
    "type": "function"
  },
  {
    "inputs": [],
    "name": "getAverageGrownStalkPerBdvPerSeason",
    "outputs": [
      {
        "internalType": "uint128",
        "name": "",
        "type": "uint128"
      }
    ],
    "stateMutability": "view",
    "type": "function"
  },
  {
    "inputs": [],
    "name": "getBeanGaugePointsPerBdv",
    "outputs": [
      {
        "internalType": "uint256",
        "name": "",
        "type": "uint256"
      }
    ],
    "stateMutability": "view",
    "type": "function"
  },
  {
    "inputs": [],
    "name": "getBeanToMaxLpGpPerBdvRatio",
    "outputs": [
      {
        "internalType": "uint256",
        "name": "",
        "type": "uint256"
      }
    ],
    "stateMutability": "view",
    "type": "function"
  },
  {
    "inputs": [],
    "name": "getBeanToMaxLpGpPerBdvRatioScaled",
    "outputs": [
      {
        "internalType": "uint256",
        "name": "",
        "type": "uint256"
      }
    ],
    "stateMutability": "view",
    "type": "function"
  },
  {
    "inputs": [],
    "name": "getDeltaPodDemand",
    "outputs": [
      {
        "internalType": "uint256",
        "name": "",
        "type": "uint256"
      }
    ],
    "stateMutability": "view",
    "type": "function"
  },
  {
    "inputs": [
      {
        "internalType": "address",
        "name": "token",
        "type": "address"
      }
    ],
    "name": "getGaugePoints",
    "outputs": [
      {
        "internalType": "uint256",
        "name": "",
        "type": "uint256"
      }
    ],
    "stateMutability": "view",
    "type": "function"
  },
  {
    "inputs": [
      {
        "internalType": "address",
        "name": "token",
        "type": "address"
      }
    ],
    "name": "getGaugePointsPerBdvForToken",
    "outputs": [
      {
        "internalType": "uint256",
        "name": "",
        "type": "uint256"
      }
    ],
    "stateMutability": "view",
    "type": "function"
  },
  {
    "inputs": [
      {
        "internalType": "address",
        "name": "well",
        "type": "address"
      }
    ],
    "name": "getGaugePointsPerBdvForWell",
    "outputs": [
      {
        "internalType": "uint256",
        "name": "",
        "type": "uint256"
      }
    ],
    "stateMutability": "view",
    "type": "function"
  },
  {
    "inputs": [
      {
        "internalType": "address",
        "name": "token",
        "type": "address"
      }
    ],
    "name": "getGaugePointsWithParams",
    "outputs": [
      {
        "internalType": "uint256",
        "name": "",
        "type": "uint256"
      }
    ],
    "stateMutability": "view",
    "type": "function"
  },
  {
    "inputs": [],
    "name": "getGrownStalkIssuedPerGp",
    "outputs": [
      {
        "internalType": "uint256",
        "name": "",
        "type": "uint256"
      }
    ],
    "stateMutability": "view",
    "type": "function"
  },
  {
    "inputs": [],
    "name": "getGrownStalkIssuedPerSeason",
    "outputs": [
      {
        "internalType": "uint256",
        "name": "",
        "type": "uint256"
      }
    ],
    "stateMutability": "view",
    "type": "function"
  },
  {
    "inputs": [],
    "name": "getLargestGpPerBdv",
    "outputs": [
      {
        "internalType": "uint256",
        "name": "",
        "type": "uint256"
      }
    ],
    "stateMutability": "view",
    "type": "function"
  },
  {
    "inputs": [],
    "name": "getLiquidityToSupplyRatio",
    "outputs": [
      {
        "internalType": "uint256",
        "name": "",
        "type": "uint256"
      }
    ],
    "stateMutability": "view",
    "type": "function"
  },
  {
    "inputs": [],
    "name": "getMaxTotalGaugePoints",
    "outputs": [
      {
        "internalType": "uint256",
        "name": "",
        "type": "uint256"
      }
    ],
    "stateMutability": "view",
    "type": "function"
  },
  {
    "inputs": [
      {
        "internalType": "uint256",
        "name": "fieldId",
        "type": "uint256"
      }
    ],
    "name": "getPodRate",
    "outputs": [
      {
        "internalType": "uint256",
        "name": "",
        "type": "uint256"
      }
    ],
    "stateMutability": "view",
    "type": "function"
  },
  {
    "inputs": [],
    "name": "getSeedGauge",
    "outputs": [
      {
        "components": [
          {
            "internalType": "uint128",
            "name": "averageGrownStalkPerBdvPerSeason",
            "type": "uint128"
          },
          {
            "internalType": "uint128",
            "name": "beanToMaxLpGpPerBdvRatio",
            "type": "uint128"
          },
          {
            "internalType": "bool",
            "name": "avgGsPerBdvFlag",
            "type": "bool"
          },
          {
            "internalType": "uint128",
            "name": "maxTotalGaugePoints",
            "type": "uint128"
          },
          {
            "internalType": "bytes32[4]",
            "name": "_buffer",
            "type": "bytes32[4]"
          }
        ],
        "internalType": "struct SeedGauge",
        "name": "",
        "type": "tuple"
      }
    ],
    "stateMutability": "view",
    "type": "function"
  },
  {
    "inputs": [],
    "name": "getTotalBdv",
    "outputs": [
      {
        "internalType": "uint256",
        "name": "totalBdv",
        "type": "uint256"
      }
    ],
    "stateMutability": "view",
    "type": "function"
  },
  {
    "inputs": [
      {
        "internalType": "uint256",
        "name": "x",
        "type": "uint256"
      }
    ],
    "name": "PRBMathUD60x18__LogInputTooSmall",
    "type": "error"
  },
  {
<<<<<<< HEAD
    "anonymous": false,
    "inputs": [
      {
        "indexed": true,
        "internalType": "enum GaugeId",
        "name": "gaugeId",
        "type": "uint8"
      },
      {
        "components": [
          {
            "internalType": "bytes",
            "name": "value",
            "type": "bytes"
          },
          {
            "internalType": "address",
            "name": "target",
            "type": "address"
          },
          {
            "internalType": "bytes4",
            "name": "selector",
            "type": "bytes4"
          },
          {
            "internalType": "bytes",
            "name": "data",
            "type": "bytes"
          }
        ],
        "indexed": false,
        "internalType": "struct Gauge",
        "name": "gauge",
        "type": "tuple"
      }
    ],
    "name": "AddedGauge",
    "type": "event"
  },
  {
    "anonymous": false,
    "inputs": [
      {
        "indexed": true,
        "internalType": "enum GaugeId",
        "name": "gaugeId",
        "type": "uint8"
      }
    ],
    "name": "RemovedGauge",
    "type": "event"
  },
  {
    "anonymous": false,
    "inputs": [
      {
        "indexed": true,
        "internalType": "enum GaugeId",
        "name": "gaugeId",
        "type": "uint8"
      },
      {
        "components": [
          {
            "internalType": "bytes",
            "name": "value",
            "type": "bytes"
          },
          {
            "internalType": "address",
            "name": "target",
            "type": "address"
          },
          {
            "internalType": "bytes4",
            "name": "selector",
            "type": "bytes4"
          },
          {
            "internalType": "bytes",
            "name": "data",
            "type": "bytes"
          }
        ],
        "indexed": false,
        "internalType": "struct Gauge",
        "name": "gauge",
        "type": "tuple"
      }
    ],
    "name": "UpdatedGauge",
    "type": "event"
  },
  {
    "inputs": [
      {
        "internalType": "enum GaugeId",
        "name": "gaugeId",
        "type": "uint8"
      },
      {
        "components": [
          {
            "internalType": "bytes",
            "name": "value",
            "type": "bytes"
          },
          {
            "internalType": "address",
            "name": "target",
            "type": "address"
          },
          {
            "internalType": "bytes4",
            "name": "selector",
            "type": "bytes4"
          },
          {
            "internalType": "bytes",
            "name": "data",
            "type": "bytes"
          }
        ],
        "internalType": "struct Gauge",
        "name": "gauge",
        "type": "tuple"
      }
    ],
    "name": "addGauge",
    "outputs": [],
    "stateMutability": "nonpayable",
    "type": "function"
  },
  {
=======
>>>>>>> 640d4ec3
    "inputs": [
      {
        "internalType": "bytes",
        "name": "value",
        "type": "bytes"
      },
      {
        "internalType": "bytes",
        "name": "systemData",
        "type": "bytes"
      },
      {
        "internalType": "bytes",
        "name": "gaugeData",
        "type": "bytes"
      }
    ],
    "name": "convertDownPenaltyGauge",
    "outputs": [
      {
        "internalType": "bytes",
        "name": "",
        "type": "bytes"
      },
      {
        "internalType": "bytes",
        "name": "",
        "type": "bytes"
      }
    ],
    "stateMutability": "view",
    "type": "function"
  },
  {
    "inputs": [
      {
        "internalType": "bytes",
        "name": "value",
        "type": "bytes"
      },
      {
        "internalType": "bytes",
        "name": "systemData",
        "type": "bytes"
      },
      {
        "internalType": "bytes",
        "name": "gaugeData",
        "type": "bytes"
      }
    ],
<<<<<<< HEAD
    "name": "convertUpBonusGauge",
    "outputs": [
      {
        "internalType": "bytes",
        "name": "",
        "type": "bytes"
      },
      {
        "internalType": "bytes",
        "name": "",
        "type": "bytes"
      }
    ],
    "stateMutability": "view",
    "type": "function"
  },
  {
    "inputs": [
      {
        "internalType": "bytes",
        "name": "value",
        "type": "bytes"
      },
      {
        "internalType": "bytes",
        "name": "systemData",
        "type": "bytes"
      },
      {
        "internalType": "bytes",
        "name": "gaugeData",
        "type": "bytes"
      }
    ],
=======
>>>>>>> 640d4ec3
    "name": "cultivationFactor",
    "outputs": [
      {
        "internalType": "bytes",
        "name": "",
        "type": "bytes"
      },
      {
        "internalType": "bytes",
        "name": "",
        "type": "bytes"
      }
    ],
    "stateMutability": "view",
    "type": "function"
  },
  {
    "inputs": [
      {
        "internalType": "uint256",
        "name": "currentGaugePoints",
        "type": "uint256"
      },
      {
        "internalType": "uint256",
        "name": "optimalPercentDepositedBdv",
        "type": "uint256"
      },
      {
        "internalType": "uint256",
        "name": "percentOfDepositedBdv",
        "type": "uint256"
      },
      {
        "internalType": "bytes",
        "name": "",
        "type": "bytes"
      }
    ],
    "name": "defaultGaugePoints",
    "outputs": [
      {
        "internalType": "uint256",
        "name": "newGaugePoints",
        "type": "uint256"
      }
    ],
    "stateMutability": "pure",
    "type": "function"
  },
  {
    "inputs": [
      {
        "internalType": "uint256",
        "name": "optimalPercentBdv",
        "type": "uint256"
      }
    ],
    "name": "getExtremelyFarAbove",
    "outputs": [
      {
        "internalType": "uint256",
        "name": "",
        "type": "uint256"
      }
    ],
    "stateMutability": "pure",
    "type": "function"
  },
  {
    "inputs": [
      {
        "internalType": "uint256",
        "name": "optimalPercentBdv",
        "type": "uint256"
      }
    ],
    "name": "getExtremelyFarBelow",
    "outputs": [
      {
        "internalType": "uint256",
        "name": "",
        "type": "uint256"
      }
    ],
    "stateMutability": "pure",
    "type": "function"
  },
  {
    "inputs": [
      {
        "internalType": "enum GaugeId",
        "name": "gaugeId",
        "type": "uint8"
      }
    ],
    "name": "getGauge",
    "outputs": [
      {
        "components": [
          {
            "internalType": "bytes",
            "name": "value",
            "type": "bytes"
          },
          {
            "internalType": "address",
            "name": "target",
            "type": "address"
          },
          {
            "internalType": "bytes4",
            "name": "selector",
            "type": "bytes4"
          },
          {
            "internalType": "bytes",
            "name": "data",
            "type": "bytes"
          }
        ],
        "internalType": "struct Gauge",
        "name": "",
        "type": "tuple"
      }
    ],
    "stateMutability": "view",
    "type": "function"
  },
  {
    "inputs": [
      {
        "internalType": "enum GaugeId",
        "name": "gaugeId",
        "type": "uint8"
      }
    ],
    "name": "getGaugeData",
    "outputs": [
      {
        "internalType": "bytes",
        "name": "",
        "type": "bytes"
      }
    ],
    "stateMutability": "view",
    "type": "function"
  },
  {
    "inputs": [
      {
        "internalType": "enum GaugeId",
        "name": "gaugeId",
        "type": "uint8"
      },
      {
        "internalType": "bytes",
        "name": "systemData",
        "type": "bytes"
      }
    ],
    "name": "getGaugeIdResult",
    "outputs": [
      {
        "internalType": "bytes",
        "name": "",
        "type": "bytes"
      },
      {
        "internalType": "bytes",
        "name": "",
        "type": "bytes"
      }
    ],
    "stateMutability": "nonpayable",
    "type": "function"
  },
  {
    "inputs": [
      {
        "components": [
          {
            "internalType": "bytes",
            "name": "value",
            "type": "bytes"
          },
          {
            "internalType": "address",
            "name": "target",
            "type": "address"
          },
          {
            "internalType": "bytes4",
            "name": "selector",
            "type": "bytes4"
          },
          {
            "internalType": "bytes",
            "name": "data",
            "type": "bytes"
          }
        ],
        "internalType": "struct Gauge",
        "name": "gauge",
        "type": "tuple"
      },
      {
        "internalType": "bytes",
        "name": "systemData",
        "type": "bytes"
      }
    ],
    "name": "getGaugeResult",
    "outputs": [
      {
        "internalType": "bytes",
        "name": "",
        "type": "bytes"
      },
      {
        "internalType": "bytes",
        "name": "",
        "type": "bytes"
      }
    ],
    "stateMutability": "nonpayable",
    "type": "function"
  },
  {
    "inputs": [
      {
        "internalType": "enum GaugeId",
        "name": "gaugeId",
        "type": "uint8"
      }
    ],
    "name": "getGaugeValue",
    "outputs": [
      {
        "internalType": "bytes",
        "name": "",
        "type": "bytes"
      }
    ],
    "stateMutability": "view",
    "type": "function"
  },
  {
    "inputs": [
      {
        "internalType": "uint256",
        "name": "optimalPercentBdv",
        "type": "uint256"
      }
    ],
    "name": "getRelativelyCloseAbove",
    "outputs": [
      {
        "internalType": "uint256",
        "name": "",
        "type": "uint256"
      }
    ],
    "stateMutability": "pure",
    "type": "function"
  },
  {
    "inputs": [
      {
        "internalType": "enum GaugeId",
        "name": "gaugeId",
        "type": "uint8"
      }
    ],
    "name": "getGauge",
    "outputs": [
      {
        "components": [
          {
            "internalType": "bytes",
            "name": "value",
            "type": "bytes"
          },
          {
            "internalType": "address",
            "name": "target",
            "type": "address"
          },
          {
            "internalType": "bytes4",
            "name": "selector",
            "type": "bytes4"
          },
          {
            "internalType": "bytes",
            "name": "data",
            "type": "bytes"
          }
        ],
        "internalType": "struct Gauge",
        "name": "",
        "type": "tuple"
      }
    ],
    "stateMutability": "view",
    "type": "function"
  },
  {
    "inputs": [
      {
        "internalType": "enum GaugeId",
        "name": "gaugeId",
        "type": "uint8"
      }
    ],
    "name": "getGaugeData",
    "outputs": [
      {
        "internalType": "bytes",
        "name": "",
        "type": "bytes"
      }
    ],
    "stateMutability": "view",
    "type": "function"
  },
  {
    "inputs": [
      {
        "internalType": "enum GaugeId",
        "name": "gaugeId",
        "type": "uint8"
      }
    ],
    "name": "getGaugeValue",
    "outputs": [
      {
        "internalType": "bytes",
        "name": "",
        "type": "bytes"
      }
    ],
    "stateMutability": "view",
    "type": "function"
  },
  {
    "inputs": [
      {
        "internalType": "uint256",
        "name": "optimalPercentBdv",
        "type": "uint256"
      }
    ],
    "name": "getRelativelyCloseBelow",
    "outputs": [
      {
        "internalType": "uint256",
        "name": "",
        "type": "uint256"
      }
    ],
    "stateMutability": "pure",
    "type": "function"
  },
  {
    "inputs": [
      {
        "internalType": "uint256",
        "name": "optimalPercentBdv",
        "type": "uint256"
      }
    ],
    "name": "getRelativelyFarAbove",
    "outputs": [
      {
        "internalType": "uint256",
        "name": "",
        "type": "uint256"
      }
    ],
    "stateMutability": "pure",
    "type": "function"
  },
  {
    "inputs": [
      {
        "internalType": "uint256",
        "name": "optimalPercentBdv",
        "type": "uint256"
      }
    ],
    "name": "getRelativelyFarBelow",
    "outputs": [
      {
        "internalType": "uint256",
        "name": "",
        "type": "uint256"
      }
    ],
    "stateMutability": "pure",
    "type": "function"
  },
  {
    "inputs": [
      {
        "internalType": "enum GaugeId",
        "name": "gaugeId",
        "type": "uint8"
      }
    ],
    "name": "removeGauge",
    "outputs": [],
    "stateMutability": "nonpayable",
    "type": "function"
  },
  {
    "inputs": [
      {
        "internalType": "enum GaugeId",
        "name": "gaugeId",
        "type": "uint8"
      },
      {
        "components": [
          {
            "internalType": "bytes",
            "name": "value",
            "type": "bytes"
          },
          {
            "internalType": "address",
            "name": "target",
            "type": "address"
          },
          {
            "internalType": "bytes4",
            "name": "selector",
            "type": "bytes4"
          },
          {
            "internalType": "bytes",
            "name": "data",
            "type": "bytes"
          }
        ],
        "internalType": "struct Gauge",
        "name": "gauge",
        "type": "tuple"
      }
    ],
    "name": "updateGauge",
    "outputs": [],
    "stateMutability": "nonpayable",
    "type": "function"
  },
  {
    "inputs": [
      {
        "internalType": "uint256",
        "name": "value",
        "type": "uint256"
      },
      {
        "internalType": "uint256",
        "name": "length",
        "type": "uint256"
      }
    ],
    "name": "StringsInsufficientHexLength",
    "type": "error"
  },
  {
    "anonymous": false,
    "inputs": [
      {
        "indexed": false,
        "internalType": "string",
        "name": "_uri",
        "type": "string"
      },
      {
        "indexed": true,
        "internalType": "uint256",
        "name": "_id",
        "type": "uint256"
      }
    ],
    "name": "URI",
    "type": "event"
  },
  {
    "inputs": [
      {
        "internalType": "address",
        "name": "token",
        "type": "address"
      },
      {
        "internalType": "int96",
        "name": "stem",
        "type": "int96"
      }
    ],
    "name": "imageURI",
    "outputs": [
      {
        "internalType": "string",
        "name": "",
        "type": "string"
      }
    ],
    "stateMutability": "view",
    "type": "function"
  },
  {
    "inputs": [],
    "name": "name",
    "outputs": [
      {
        "internalType": "string",
        "name": "",
        "type": "string"
      }
    ],
    "stateMutability": "pure",
    "type": "function"
  },
  {
    "inputs": [],
    "name": "symbol",
    "outputs": [
      {
        "internalType": "string",
        "name": "",
        "type": "string"
      }
    ],
    "stateMutability": "pure",
    "type": "function"
  },
  {
    "inputs": [
      {
        "internalType": "uint256",
        "name": "depositId",
        "type": "uint256"
      }
    ],
    "name": "uri",
    "outputs": [
      {
        "internalType": "string",
        "name": "",
        "type": "string"
      }
    ],
    "stateMutability": "view",
    "type": "function"
  },
  {
    "inputs": [],
    "name": "forceSunrise",
    "outputs": [],
    "stateMutability": "nonpayable",
    "type": "function"
  },
  {
    "inputs": [
      {
        "internalType": "address",
        "name": "to",
        "type": "address"
      },
      {
        "internalType": "uint256",
        "name": "amount",
        "type": "uint256"
      }
    ],
    "name": "mintBeans",
    "outputs": [],
    "stateMutability": "nonpayable",
    "type": "function"
  },
  {
    "inputs": [
      {
        "internalType": "uint256",
        "name": "amount",
        "type": "uint256"
      }
    ],
    "name": "rewardSilo",
    "outputs": [],
    "stateMutability": "nonpayable",
    "type": "function"
  },
  {
    "inputs": [
      {
        "internalType": "uint256",
        "name": "amount",
        "type": "uint256"
      }
    ],
    "name": "rewardSunrise",
    "outputs": [],
    "stateMutability": "nonpayable",
    "type": "function"
  },
  {
    "inputs": [
      {
        "internalType": "uint256",
        "name": "amount",
        "type": "uint256"
      }
    ],
    "name": "ripen",
    "outputs": [],
    "stateMutability": "nonpayable",
    "type": "function"
  },
  {
    "inputs": [],
    "name": "updateStems",
    "outputs": [],
    "stateMutability": "nonpayable",
    "type": "function"
  },
  {
    "inputs": [],
    "name": "exploitPodOrderBeans",
    "outputs": [],
    "stateMutability": "nonpayable",
    "type": "function"
  },
  {
    "inputs": [],
    "name": "exploitSop",
    "outputs": [],
    "stateMutability": "nonpayable",
    "type": "function"
  },
  {
    "inputs": [],
    "name": "exploitUserInternalTokenBalance",
    "outputs": [],
    "stateMutability": "nonpayable",
    "type": "function"
  },
  {
    "inputs": [],
    "name": "exploitUserSendTokenInternal",
    "outputs": [],
    "stateMutability": "nonpayable",
    "type": "function"
  },
  {
    "inputs": [],
    "name": "revert_netFlow",
    "outputs": [],
    "stateMutability": "nonpayable",
    "type": "function"
  },
  {
    "inputs": [],
    "name": "revert_oneOutFlow",
    "outputs": [],
    "stateMutability": "nonpayable",
    "type": "function"
  },
  {
    "inputs": [],
    "name": "revert_outFlow",
    "outputs": [],
    "stateMutability": "nonpayable",
    "type": "function"
  },
  {
    "inputs": [],
    "name": "revert_supplyChange",
    "outputs": [],
    "stateMutability": "nonpayable",
    "type": "function"
  },
  {
    "inputs": [],
    "name": "revert_supplyIncrease",
    "outputs": [],
    "stateMutability": "nonpayable",
    "type": "function"
  },
  {
    "inputs": [
      {
        "internalType": "uint256",
        "name": "amount",
        "type": "uint256"
      }
    ],
    "name": "stealBeans",
    "outputs": [],
    "stateMutability": "nonpayable",
    "type": "function"
  },
  {
    "anonymous": false,
    "inputs": [
      {
        "indexed": false,
        "internalType": "uint256",
        "name": "stalkRemoved",
        "type": "uint256"
      },
      {
        "indexed": false,
        "internalType": "uint256",
        "name": "bdvRemoved",
        "type": "uint256"
      }
    ],
    "name": "MockConvert",
    "type": "event"
  },
  {
    "inputs": [
      {
        "internalType": "address",
        "name": "tokenIn",
        "type": "address"
      },
      {
        "internalType": "uint256",
        "name": "amountIn",
        "type": "uint256"
      },
      {
        "internalType": "bytes",
        "name": "convertData",
        "type": "bytes"
      }
    ],
    "name": "convertInternalE",
    "outputs": [
      {
        "internalType": "address",
        "name": "toToken",
        "type": "address"
      },
      {
        "internalType": "address",
        "name": "fromToken",
        "type": "address"
      },
      {
        "internalType": "uint256",
        "name": "toAmount",
        "type": "uint256"
      },
      {
        "internalType": "uint256",
        "name": "fromAmount",
        "type": "uint256"
      },
      {
        "internalType": "address",
        "name": "account",
        "type": "address"
      },
      {
        "internalType": "bool",
        "name": "decreaseBDV",
        "type": "bool"
      }
    ],
    "stateMutability": "nonpayable",
    "type": "function"
  },
  {
    "inputs": [
      {
        "internalType": "address",
        "name": "token",
        "type": "address"
      },
      {
        "internalType": "uint256",
        "name": "amount",
        "type": "uint256"
      },
      {
        "internalType": "uint256",
        "name": "bdv",
        "type": "uint256"
      },
      {
        "internalType": "uint256",
        "name": "grownStalk",
        "type": "uint256"
      },
      {
        "internalType": "uint256",
        "name": "deltaRainRoots",
        "type": "uint256"
      }
    ],
    "name": "depositForConvertE",
    "outputs": [],
    "stateMutability": "nonpayable",
    "type": "function"
  },
  {
    "inputs": [
      {
        "internalType": "uint256",
        "name": "bdvConverted",
        "type": "uint256"
      }
    ],
    "name": "mockUpdateBdvConverted",
    "outputs": [],
    "stateMutability": "nonpayable",
    "type": "function"
  },
  {
    "inputs": [
      {
        "internalType": "uint256",
        "name": "newBdvCapacity",
        "type": "uint256"
      }
    ],
    "name": "mockUpdateBonusBdvCapacity",
    "outputs": [],
    "stateMutability": "nonpayable",
    "type": "function"
  },
  {
    "inputs": [
      {
        "internalType": "address",
        "name": "token",
        "type": "address"
      },
      {
        "internalType": "int96[]",
        "name": "stems",
        "type": "int96[]"
      },
      {
        "internalType": "uint256[]",
        "name": "amounts",
        "type": "uint256[]"
      },
      {
        "internalType": "uint256",
        "name": "maxTokens",
        "type": "uint256"
      }
    ],
    "name": "withdrawForConvertE",
    "outputs": [],
    "stateMutability": "nonpayable",
    "type": "function"
  },
  {
    "inputs": [],
    "name": "beanSown",
    "outputs": [
      {
        "internalType": "uint256",
        "name": "",
        "type": "uint256"
      }
    ],
    "stateMutability": "view",
    "type": "function"
  },
  {
    "inputs": [
      {
        "internalType": "uint256",
        "name": "fieldId",
        "type": "uint256"
      },
      {
        "internalType": "uint256",
        "name": "amount",
        "type": "uint256"
      }
    ],
    "name": "incrementTotalHarvestableE",
    "outputs": [],
    "stateMutability": "nonpayable",
    "type": "function"
  },
  {
    "inputs": [
      {
        "internalType": "uint256",
        "name": "fieldId",
        "type": "uint256"
      },
      {
        "internalType": "uint256",
        "name": "amount",
        "type": "uint256"
      }
    ],
    "name": "incrementTotalPodsE",
    "outputs": [],
    "stateMutability": "nonpayable",
    "type": "function"
  },
  {
    "inputs": [
      {
        "internalType": "uint128",
        "name": "amount",
        "type": "uint128"
      }
    ],
    "name": "incrementTotalSoilE",
    "outputs": [],
    "stateMutability": "nonpayable",
    "type": "function"
  },
  {
    "inputs": [
      {
        "internalType": "uint256",
        "name": "initalTemp",
        "type": "uint256"
      },
      {
        "internalType": "uint256",
        "name": "delta",
        "type": "uint256"
      }
    ],
    "name": "mockGetMorningTemp",
    "outputs": [
      {
        "internalType": "uint256",
        "name": "scaledTemperature",
        "type": "uint256"
      }
    ],
    "stateMutability": "pure",
    "type": "function"
  },
  {
    "inputs": [
      {
        "internalType": "uint256",
        "name": "beans",
        "type": "uint256"
      },
      {
        "internalType": "uint256",
        "name": "_morningTemperature",
        "type": "uint256"
      },
      {
        "internalType": "uint32",
        "name": "maxTemperature",
        "type": "uint32"
      },
      {
        "internalType": "bool",
        "name": "abovePeg",
        "type": "bool"
      }
    ],
    "name": "mockSow",
    "outputs": [
      {
        "internalType": "uint256",
        "name": "pods",
        "type": "uint256"
      }
    ],
    "stateMutability": "nonpayable",
    "type": "function"
  },
  {
    "inputs": [
      {
        "internalType": "uint256",
        "name": "cultivationFactor",
        "type": "uint256"
      }
    ],
    "name": "setCultivationFactor",
    "outputs": [],
    "stateMutability": "nonpayable",
    "type": "function"
  },
  {
    "inputs": [
      {
        "internalType": "uint32",
        "name": "t",
        "type": "uint32"
      }
    ],
    "name": "setMaxTemp",
    "outputs": [],
    "stateMutability": "nonpayable",
    "type": "function"
  },
  {
    "inputs": [
      {
        "internalType": "uint256",
        "name": "amount",
        "type": "uint256"
      }
    ],
    "name": "setUnharvestable",
    "outputs": [],
    "stateMutability": "nonpayable",
    "type": "function"
  },
  {
    "inputs": [],
    "name": "totalRealSoil",
    "outputs": [
      {
        "internalType": "uint256",
        "name": "",
        "type": "uint256"
      }
    ],
    "stateMutability": "view",
    "type": "function"
  },
  {
    "inputs": [
      {
        "internalType": "uint256",
        "name": "morningTemperature",
        "type": "uint256"
      }
    ],
    "name": "totalSoilAtMorningTemp",
    "outputs": [
      {
        "internalType": "uint256",
        "name": "totalSoil",
        "type": "uint256"
      }
    ],
    "stateMutability": "view",
    "type": "function"
  },
  {
    "inputs": [
      {
        "internalType": "uint256",
        "name": "overallCappedDeltaB",
        "type": "uint256"
      },
      {
        "internalType": "uint256",
        "name": "overallAmountInDirectionOfPeg",
        "type": "uint256"
      },
      {
        "internalType": "address",
        "name": "inputToken",
        "type": "address"
      },
      {
        "internalType": "uint256",
        "name": "inputTokenAmountInDirectionOfPeg",
        "type": "uint256"
      },
      {
        "internalType": "address",
        "name": "outputToken",
        "type": "address"
      },
      {
        "internalType": "uint256",
        "name": "outputTokenAmountInDirectionOfPeg",
        "type": "uint256"
      }
    ],
    "name": "calculateConvertCapacityPenaltyE",
    "outputs": [
      {
        "internalType": "uint256",
        "name": "cumulativePenalty",
        "type": "uint256"
      },
      {
        "components": [
          {
            "internalType": "uint256",
            "name": "inputToken",
            "type": "uint256"
          },
          {
            "internalType": "uint256",
            "name": "outputToken",
            "type": "uint256"
          },
          {
            "internalType": "uint256",
            "name": "overall",
            "type": "uint256"
          }
        ],
        "internalType": "struct LibConvert.PenaltyData",
        "name": "pdCapacity",
        "type": "tuple"
      }
    ],
    "stateMutability": "view",
    "type": "function"
  },
  {
    "anonymous": false,
    "inputs": [
      {
        "indexed": false,
        "internalType": "int256",
        "name": "deltaB",
        "type": "int256"
      }
    ],
    "name": "DeltaB",
    "type": "event"
  },
  {
    "inputs": [
      {
        "internalType": "int256",
        "name": "deltaB",
        "type": "int256"
      },
      {
        "internalType": "uint128",
        "name": "endSoil",
        "type": "uint128"
      }
    ],
    "name": "calcCaseIdE",
    "outputs": [],
    "stateMutability": "nonpayable",
    "type": "function"
  },
  {
    "inputs": [
      {
        "internalType": "uint256",
        "name": "pods",
        "type": "uint256"
      },
      {
        "internalType": "uint256",
        "name": "_lastDeltaSoil",
        "type": "uint256"
      },
      {
        "internalType": "uint128",
        "name": "beanSown",
        "type": "uint128"
      },
      {
        "internalType": "uint128",
        "name": "endSoil",
        "type": "uint128"
      },
      {
        "internalType": "int256",
        "name": "deltaB",
        "type": "int256"
      },
      {
        "internalType": "bool",
        "name": "raining",
        "type": "bool"
      },
      {
        "internalType": "bool",
        "name": "rainRoots",
        "type": "bool"
      },
      {
        "internalType": "bool",
        "name": "aboveQ",
        "type": "bool"
      },
      {
        "internalType": "uint256",
        "name": "L2SRState",
        "type": "uint256"
      }
    ],
    "name": "calcCaseIdWithParams",
    "outputs": [],
    "stateMutability": "nonpayable",
    "type": "function"
  },
  {
    "inputs": [
      {
        "components": [
          {
            "components": [
              {
                "internalType": "uint256",
                "name": "value",
                "type": "uint256"
              }
            ],
            "internalType": "struct Decimal.D256",
            "name": "deltaPodDemand",
            "type": "tuple"
          },
          {
            "components": [
              {
                "internalType": "uint256",
                "name": "value",
                "type": "uint256"
              }
            ],
            "internalType": "struct Decimal.D256",
            "name": "lpToSupplyRatio",
            "type": "tuple"
          },
          {
            "components": [
              {
                "internalType": "uint256",
                "name": "value",
                "type": "uint256"
              }
            ],
            "internalType": "struct Decimal.D256",
            "name": "podRate",
            "type": "tuple"
          },
          {
            "internalType": "address",
            "name": "largestLiqWell",
            "type": "address"
          },
          {
            "internalType": "bool",
            "name": "oracleFailure",
            "type": "bool"
          },
          {
            "internalType": "uint256",
            "name": "largestLiquidWellTwapBeanPrice",
            "type": "uint256"
          },
          {
            "internalType": "int256",
            "name": "twaDeltaB",
            "type": "int256"
          }
        ],
        "internalType": "struct LibEvaluate.BeanstalkState",
        "name": "bs",
        "type": "tuple"
      }
    ],
    "name": "calculateCultivationFactorDeltaE",
    "outputs": [
      {
        "internalType": "uint256",
<<<<<<< HEAD
=======
        "name": "L2SRState",
        "type": "uint256"
      }
    ],
    "name": "calcCaseIdWithParams",
    "outputs": [],
    "stateMutability": "nonpayable",
    "type": "function"
  },
  {
    "inputs": [
      {
        "components": [
          {
            "components": [
              {
                "internalType": "uint256",
                "name": "value",
                "type": "uint256"
              }
            ],
            "internalType": "struct Decimal.D256",
            "name": "deltaPodDemand",
            "type": "tuple"
          },
          {
            "components": [
              {
                "internalType": "uint256",
                "name": "value",
                "type": "uint256"
              }
            ],
            "internalType": "struct Decimal.D256",
            "name": "lpToSupplyRatio",
            "type": "tuple"
          },
          {
            "components": [
              {
                "internalType": "uint256",
                "name": "value",
                "type": "uint256"
              }
            ],
            "internalType": "struct Decimal.D256",
            "name": "podRate",
            "type": "tuple"
          },
          {
            "internalType": "address",
            "name": "largestLiqWell",
            "type": "address"
          },
          {
            "internalType": "bool",
            "name": "oracleFailure",
            "type": "bool"
          },
          {
            "internalType": "uint256",
            "name": "largestLiquidWellTwapBeanPrice",
            "type": "uint256"
          },
          {
            "internalType": "int256",
            "name": "twaDeltaB",
            "type": "int256"
          }
        ],
        "internalType": "struct LibEvaluate.BeanstalkState",
        "name": "bs",
        "type": "tuple"
      }
    ],
    "name": "calculateCultivationFactorDeltaE",
    "outputs": [
      {
        "internalType": "uint256",
>>>>>>> 640d4ec3
        "name": "",
        "type": "uint256"
      }
    ],
    "stateMutability": "nonpayable",
    "type": "function"
  },
  {
    "inputs": [],
    "name": "captureE",
    "outputs": [
      {
        "internalType": "int256",
        "name": "deltaB",
        "type": "int256"
      }
    ],
    "stateMutability": "nonpayable",
    "type": "function"
  },
  {
    "inputs": [
      {
        "internalType": "address",
        "name": "well",
        "type": "address"
      }
    ],
    "name": "captureWellE",
    "outputs": [
      {
        "internalType": "int256",
        "name": "deltaB",
        "type": "int256"
      }
    ],
    "stateMutability": "nonpayable",
    "type": "function"
  },
  {
    "inputs": [
      {
        "internalType": "address",
        "name": "well",
        "type": "address"
      }
    ],
    "name": "captureWellEInstantaneous",
    "outputs": [
      {
        "internalType": "int256",
        "name": "instDeltaB",
        "type": "int256"
      }
    ],
    "stateMutability": "nonpayable",
    "type": "function"
  },
  {
    "inputs": [
      {
        "internalType": "uint256",
        "name": "amount",
        "type": "uint256"
      }
    ],
    "name": "droughtSiloSunrise",
    "outputs": [],
    "stateMutability": "nonpayable",
    "type": "function"
  },
  {
    "inputs": [],
    "name": "droughtSunrise",
    "outputs": [],
    "stateMutability": "nonpayable",
    "type": "function"
  },
  {
    "inputs": [],
    "name": "farmSunrise",
    "outputs": [],
    "stateMutability": "nonpayable",
    "type": "function"
  },
  {
    "inputs": [
      {
        "internalType": "uint256",
        "name": "number",
        "type": "uint256"
      }
    ],
    "name": "farmSunrises",
    "outputs": [],
    "stateMutability": "nonpayable",
    "type": "function"
  },
  {
    "inputs": [
      {
        "internalType": "uint32",
        "name": "_s",
        "type": "uint32"
      }
    ],
    "name": "fastForward",
    "outputs": [],
    "stateMutability": "nonpayable",
    "type": "function"
  },
  {
    "inputs": [
      {
        "internalType": "uint256",
        "name": "currentGaugePoints",
        "type": "uint256"
      },
      {
        "internalType": "uint256",
        "name": "",
        "type": "uint256"
      },
      {
        "internalType": "uint256",
        "name": "",
        "type": "uint256"
      }
    ],
    "name": "gaugePointsNoChange",
    "outputs": [
      {
        "internalType": "uint256",
        "name": "",
        "type": "uint256"
      }
    ],
    "stateMutability": "pure",
    "type": "function"
  },
  {
    "inputs": [],
    "name": "getNextSeasonStart",
    "outputs": [
      {
        "internalType": "uint256",
        "name": "",
        "type": "uint256"
      }
    ],
    "stateMutability": "view",
    "type": "function"
  },
  {
    "inputs": [
      {
        "internalType": "address",
        "name": "well",
        "type": "address"
      }
    ],
    "name": "getPoolDeltaBWithoutCap",
    "outputs": [
      {
        "internalType": "int256",
        "name": "deltaB",
        "type": "int256"
      }
    ],
    "stateMutability": "view",
    "type": "function"
  },
  {
    "inputs": [],
    "name": "getSeasonStart",
    "outputs": [
      {
        "internalType": "uint256",
        "name": "",
        "type": "uint256"
      }
    ],
    "stateMutability": "view",
    "type": "function"
  },
  {
    "inputs": [],
    "name": "getT",
    "outputs": [
      {
        "internalType": "uint256",
        "name": "",
        "type": "uint256"
      }
    ],
    "stateMutability": "view",
    "type": "function"
  },
  {
    "inputs": [],
    "name": "initOracleForAllWhitelistedWells",
    "outputs": [],
    "stateMutability": "nonpayable",
    "type": "function"
  },
  {
    "inputs": [],
    "name": "lastDeltaSoil",
    "outputs": [
      {
        "internalType": "uint256",
        "name": "",
        "type": "uint256"
      }
    ],
    "stateMutability": "view",
    "type": "function"
  },
  {
    "inputs": [],
    "name": "lastSowTime",
    "outputs": [
      {
        "internalType": "uint256",
        "name": "",
        "type": "uint256"
      }
    ],
    "stateMutability": "view",
    "type": "function"
  },
  {
    "inputs": [],
    "name": "lightSunrise",
    "outputs": [],
    "stateMutability": "nonpayable",
    "type": "function"
  },
  {
    "inputs": [
      {
        "internalType": "address",
        "name": "token",
        "type": "address"
      }
    ],
    "name": "mockEndTotalGerminationForToken",
    "outputs": [],
    "stateMutability": "nonpayable",
    "type": "function"
  },
  {
    "inputs": [
      {
        "internalType": "address",
        "name": "",
        "type": "address"
      },
      {
        "internalType": "address",
        "name": "token",
        "type": "address"
      },
      {
        "internalType": "uint128",
        "name": "amount",
        "type": "uint128"
      },
      {
        "internalType": "uint128",
        "name": "bdv",
        "type": "uint128"
      },
      {
        "internalType": "enum GerminationSide",
        "name": "side",
        "type": "uint8"
      }
    ],
    "name": "mockIncrementGermination",
    "outputs": [],
    "stateMutability": "nonpayable",
    "type": "function"
  },
  {
    "inputs": [
      {
        "internalType": "uint128",
        "name": "_averageGrownStalkPerBdvPerSeason",
        "type": "uint128"
      }
    ],
    "name": "mockSetAverageGrownStalkPerBdvPerSeason",
    "outputs": [],
    "stateMutability": "nonpayable",
    "type": "function"
  },
  {
    "inputs": [
      {
        "internalType": "address",
        "name": "token",
        "type": "address"
      },
      {
        "internalType": "uint32",
        "name": "season",
        "type": "uint32"
      }
    ],
    "name": "mockSetMilestoneSeason",
    "outputs": [],
    "stateMutability": "nonpayable",
    "type": "function"
  },
  {
    "inputs": [
      {
        "internalType": "address",
        "name": "token",
        "type": "address"
      },
      {
        "internalType": "int96",
        "name": "stem",
        "type": "int96"
      }
    ],
    "name": "mockSetMilestoneStem",
    "outputs": [],
    "stateMutability": "nonpayable",
    "type": "function"
  },
  {
    "inputs": [],
    "name": "mockStepGauge",
    "outputs": [],
    "stateMutability": "nonpayable",
    "type": "function"
  },
  {
    "inputs": [
      {
        "components": [
          {
            "components": [
              {
                "internalType": "uint256",
                "name": "value",
                "type": "uint256"
              }
            ],
            "internalType": "struct Decimal.D256",
            "name": "deltaPodDemand",
            "type": "tuple"
          },
          {
            "components": [
              {
                "internalType": "uint256",
                "name": "value",
                "type": "uint256"
              }
            ],
            "internalType": "struct Decimal.D256",
            "name": "lpToSupplyRatio",
            "type": "tuple"
          },
          {
            "components": [
              {
                "internalType": "uint256",
                "name": "value",
                "type": "uint256"
              }
            ],
            "internalType": "struct Decimal.D256",
            "name": "podRate",
            "type": "tuple"
          },
          {
            "internalType": "address",
            "name": "largestLiqWell",
            "type": "address"
          },
          {
            "internalType": "bool",
            "name": "oracleFailure",
            "type": "bool"
          },
          {
            "internalType": "uint256",
            "name": "largestLiquidWellTwapBeanPrice",
            "type": "uint256"
          },
          {
            "internalType": "int256",
            "name": "twaDeltaB",
            "type": "int256"
          }
        ],
        "internalType": "struct LibEvaluate.BeanstalkState",
        "name": "bs",
        "type": "tuple"
      }
    ],
    "name": "mockStepGauges",
    "outputs": [],
    "stateMutability": "nonpayable",
    "type": "function"
  },
  {
    "inputs": [],
    "name": "mockStepSeason",
    "outputs": [
      {
        "internalType": "uint32",
        "name": "season",
        "type": "uint32"
      }
    ],
    "stateMutability": "nonpayable",
    "type": "function"
  },
  {
    "inputs": [
      {
        "internalType": "uint256",
        "name": "amount",
        "type": "uint256"
      }
    ],
    "name": "mockStepSilo",
    "outputs": [],
    "stateMutability": "nonpayable",
    "type": "function"
  },
  {
    "inputs": [],
    "name": "mockUpdateAverageGrownStalkPerBdvPerSeason",
    "outputs": [],
    "stateMutability": "nonpayable",
    "type": "function"
  },
  {
    "inputs": [],
    "name": "mockUpdateAverageStalkPerBdvPerSeason",
    "outputs": [],
    "stateMutability": "nonpayable",
    "type": "function"
  },
  {
    "inputs": [
      {
        "internalType": "int256",
        "name": "deltaB",
        "type": "int256"
      }
    ],
    "name": "mockcalcCaseIdAndHandleRain",
    "outputs": [
      {
        "internalType": "uint256",
        "name": "caseId",
        "type": "uint256"
      },
      {
        "components": [
          {
            "components": [
              {
                "internalType": "uint256",
                "name": "value",
                "type": "uint256"
              }
            ],
            "internalType": "struct Decimal.D256",
            "name": "deltaPodDemand",
            "type": "tuple"
          },
          {
            "components": [
              {
                "internalType": "uint256",
                "name": "value",
                "type": "uint256"
              }
            ],
            "internalType": "struct Decimal.D256",
            "name": "lpToSupplyRatio",
            "type": "tuple"
          },
          {
            "components": [
              {
                "internalType": "uint256",
                "name": "value",
                "type": "uint256"
              }
            ],
            "internalType": "struct Decimal.D256",
            "name": "podRate",
            "type": "tuple"
          },
          {
            "internalType": "address",
            "name": "largestLiqWell",
            "type": "address"
          },
          {
            "internalType": "bool",
            "name": "oracleFailure",
            "type": "bool"
          },
          {
            "internalType": "uint256",
            "name": "largestLiquidWellTwapBeanPrice",
            "type": "uint256"
          },
          {
            "internalType": "int256",
            "name": "twaDeltaB",
            "type": "int256"
          }
        ],
        "internalType": "struct LibEvaluate.BeanstalkState",
        "name": "bs",
        "type": "tuple"
      }
    ],
    "stateMutability": "nonpayable",
    "type": "function"
  },
  {
    "inputs": [
      {
        "internalType": "address",
        "name": "token",
        "type": "address"
      },
      {
        "internalType": "bytes4",
        "name": "gaugePointSelector",
        "type": "bytes4"
      },
      {
        "internalType": "bytes4",
        "name": "liquidityWeightSelector",
        "type": "bytes4"
      },
      {
        "internalType": "uint96",
        "name": "",
        "type": "uint96"
      },
      {
        "internalType": "uint64",
        "name": "optimalPercentDepositedBdv",
        "type": "uint64"
      }
    ],
    "name": "mockinitializeGaugeForToken",
    "outputs": [],
    "stateMutability": "nonpayable",
    "type": "function"
  },
  {
    "inputs": [
      {
        "internalType": "uint256",
        "name": "amount",
        "type": "uint256"
      }
    ],
    "name": "rainSiloSunrise",
    "outputs": [],
    "stateMutability": "nonpayable",
    "type": "function"
  },
  {
    "inputs": [],
    "name": "rainSunrise",
    "outputs": [],
    "stateMutability": "nonpayable",
    "type": "function"
  },
  {
    "inputs": [
      {
        "internalType": "uint256",
        "name": "amount",
        "type": "uint256"
      }
    ],
    "name": "rainSunrises",
    "outputs": [],
    "stateMutability": "nonpayable",
    "type": "function"
  },
  {
    "inputs": [],
    "name": "reentrancyGuardTest",
    "outputs": [],
    "stateMutability": "nonpayable",
    "type": "function"
  },
  {
    "inputs": [
      {
        "internalType": "address[]",
        "name": "pools",
        "type": "address[]"
      }
    ],
    "name": "resetPools",
    "outputs": [],
    "stateMutability": "nonpayable",
    "type": "function"
  },
  {
    "inputs": [
      {
        "internalType": "uint256",
        "name": "amount",
        "type": "uint256"
      }
    ],
    "name": "resetSeasonStart",
    "outputs": [],
    "stateMutability": "nonpayable",
    "type": "function"
  },
  {
    "inputs": [],
    "name": "resetState",
    "outputs": [],
    "stateMutability": "nonpayable",
    "type": "function"
  },
  {
    "inputs": [
      {
        "internalType": "int256",
        "name": "deltaB",
        "type": "int256"
      },
      {
        "internalType": "uint256",
        "name": "caseId",
        "type": "uint256"
      },
      {
        "internalType": "bool",
        "name": "oracleFailure",
        "type": "bool"
      }
    ],
    "name": "seedGaugeSunSunrise",
    "outputs": [],
    "stateMutability": "nonpayable",
    "type": "function"
  },
  {
    "inputs": [
      {
        "internalType": "bool",
        "name": "peg",
        "type": "bool"
      }
    ],
    "name": "setAbovePegE",
    "outputs": [],
    "stateMutability": "nonpayable",
    "type": "function"
  },
  {
    "inputs": [
      {
        "internalType": "uint128",
        "name": "percent",
        "type": "uint128"
      }
    ],
    "name": "setBeanToMaxLpGpPerBdvRatio",
    "outputs": [],
    "stateMutability": "nonpayable",
    "type": "function"
  },
  {
    "inputs": [
      {
        "internalType": "uint128",
        "name": "amount",
        "type": "uint128"
      }
    ],
    "name": "setBeansSownE",
    "outputs": [],
    "stateMutability": "nonpayable",
    "type": "function"
  },
  {
    "inputs": [
      {
        "internalType": "uint256",
        "name": "price",
        "type": "uint256"
      },
      {
        "internalType": "uint256",
        "name": "podRate",
        "type": "uint256"
      },
      {
        "internalType": "uint256",
        "name": "changeInSoilDemand",
        "type": "uint256"
      },
      {
        "internalType": "uint256",
        "name": "liquidityToSupplyRatio",
        "type": "uint256"
      },
      {
        "internalType": "address",
        "name": "targetWell",
        "type": "address"
      }
    ],
    "name": "setBeanstalkState",
    "outputs": [
      {
        "internalType": "int256",
        "name": "deltaB",
        "type": "int256"
      }
    ],
    "stateMutability": "nonpayable",
    "type": "function"
  },
  {
    "inputs": [
      {
        "internalType": "uint256",
        "name": "changeInSoilDemand",
        "type": "uint256"
      }
    ],
    "name": "setChangeInSoilDemand",
    "outputs": [],
    "stateMutability": "nonpayable",
    "type": "function"
  },
  {
    "inputs": [
      {
        "internalType": "uint32",
        "name": "_season",
        "type": "uint32"
      }
    ],
    "name": "setCurrentSeasonE",
    "outputs": [],
    "stateMutability": "nonpayable",
    "type": "function"
  },
  {
    "inputs": [
      {
        "internalType": "uint256",
        "name": "liquidityToSupplyRatio",
        "type": "uint256"
      },
      {
        "internalType": "address",
        "name": "targetWell",
        "type": "address"
      }
    ],
    "name": "setL2SR",
    "outputs": [],
    "stateMutability": "nonpayable",
    "type": "function"
  },
  {
    "inputs": [
      {
        "internalType": "uint128",
        "name": "number",
        "type": "uint128"
      }
    ],
    "name": "setLastDSoilE",
    "outputs": [],
    "stateMutability": "nonpayable",
    "type": "function"
  },
  {
    "inputs": [
      {
        "internalType": "uint128",
        "name": "lastSeasonBeanSown",
        "type": "uint128"
      },
      {
        "internalType": "uint128",
        "name": "thisSeasonBeanSown",
        "type": "uint128"
      }
    ],
    "name": "setLastSeasonAndThisSeasonBeanSown",
    "outputs": [],
    "stateMutability": "nonpayable",
    "type": "function"
  },
  {
    "inputs": [
      {
        "internalType": "uint32",
        "name": "number",
        "type": "uint32"
      }
    ],
    "name": "setLastSowTimeE",
    "outputs": [],
    "stateMutability": "nonpayable",
    "type": "function"
  },
  {
    "inputs": [
      {
        "internalType": "uint32",
        "name": "number",
        "type": "uint32"
      }
    ],
    "name": "setMaxTempE",
    "outputs": [],
    "stateMutability": "nonpayable",
    "type": "function"
  },
  {
    "inputs": [
      {
        "internalType": "uint256",
        "name": "minSoilSownDemand",
        "type": "uint256"
      }
    ],
    "name": "setMinSoilSownDemand",
    "outputs": [],
    "stateMutability": "nonpayable",
    "type": "function"
  },
  {
    "inputs": [
      {
        "internalType": "uint32",
        "name": "_time",
        "type": "uint32"
      }
    ],
    "name": "setNextSowTimeE",
    "outputs": [],
    "stateMutability": "nonpayable",
    "type": "function"
  },
  {
    "inputs": [
      {
        "internalType": "uint256",
        "name": "capacity",
        "type": "uint256"
      }
    ],
    "name": "setOverallConvertCapacityUsedForBlock",
    "outputs": [],
    "stateMutability": "nonpayable",
    "type": "function"
  },
  {
    "inputs": [
      {
        "internalType": "uint256",
        "name": "podRate",
        "type": "uint256"
      }
    ],
    "name": "setPodRate",
    "outputs": [],
    "stateMutability": "nonpayable",
    "type": "function"
  },
  {
    "inputs": [
      {
        "internalType": "uint256",
        "name": "price",
        "type": "uint256"
      },
      {
        "internalType": "address",
        "name": "targetWell",
        "type": "address"
      }
    ],
    "name": "setPrice",
    "outputs": [
      {
        "internalType": "int256",
        "name": "deltaB",
        "type": "int256"
      }
    ],
    "stateMutability": "nonpayable",
    "type": "function"
  },
  {
    "inputs": [
      {
        "internalType": "uint256",
        "name": "amount",
        "type": "uint256"
      }
    ],
    "name": "setSoilE",
    "outputs": [],
    "stateMutability": "nonpayable",
    "type": "function"
  },
  {
    "inputs": [
      {
        "internalType": "uint256",
        "name": "_block",
        "type": "uint256"
      }
    ],
    "name": "setSunriseBlock",
    "outputs": [],
    "stateMutability": "nonpayable",
    "type": "function"
  },
  {
    "inputs": [
      {
        "internalType": "uint256",
        "name": "amount",
        "type": "uint256"
      }
    ],
    "name": "setTotalStalkE",
    "outputs": [],
    "stateMutability": "nonpayable",
    "type": "function"
  },
  {
    "inputs": [
      {
        "internalType": "uint256",
        "name": "price",
        "type": "uint256"
      }
    ],
    "name": "setUsdEthPrice",
    "outputs": [],
    "stateMutability": "nonpayable",
    "type": "function"
  },
  {
    "inputs": [
      {
        "internalType": "uint256",
        "name": "t",
        "type": "uint256"
      }
    ],
    "name": "setYieldE",
    "outputs": [],
    "stateMutability": "nonpayable",
    "type": "function"
  },
  {
    "inputs": [
      {
        "internalType": "uint256",
        "name": "amount",
        "type": "uint256"
      }
    ],
    "name": "siloSunrise",
    "outputs": [],
    "stateMutability": "nonpayable",
    "type": "function"
  },
  {
    "inputs": [],
    "name": "stepGauge",
    "outputs": [],
    "stateMutability": "nonpayable",
    "type": "function"
  },
  {
    "inputs": [
      {
        "internalType": "int256",
        "name": "deltaB",
        "type": "int256"
      },
      {
        "internalType": "uint256",
        "name": "caseId",
        "type": "uint256"
      },
      {
        "components": [
          {
            "components": [
              {
                "internalType": "uint256",
                "name": "value",
                "type": "uint256"
              }
            ],
            "internalType": "struct Decimal.D256",
            "name": "deltaPodDemand",
            "type": "tuple"
          },
          {
            "components": [
              {
                "internalType": "uint256",
                "name": "value",
                "type": "uint256"
              }
            ],
            "internalType": "struct Decimal.D256",
            "name": "lpToSupplyRatio",
            "type": "tuple"
          },
          {
            "components": [
              {
                "internalType": "uint256",
                "name": "value",
                "type": "uint256"
              }
            ],
            "internalType": "struct Decimal.D256",
            "name": "podRate",
            "type": "tuple"
          },
          {
            "internalType": "address",
            "name": "largestLiqWell",
            "type": "address"
          },
          {
            "internalType": "bool",
            "name": "oracleFailure",
            "type": "bool"
          },
          {
            "internalType": "uint256",
            "name": "largestLiquidWellTwapBeanPrice",
            "type": "uint256"
          },
          {
            "internalType": "int256",
            "name": "twaDeltaB",
            "type": "int256"
          }
        ],
        "internalType": "struct LibEvaluate.BeanstalkState",
        "name": "bs",
        "type": "tuple"
      }
    ],
    "name": "sunSunrise",
    "outputs": [],
    "stateMutability": "nonpayable",
    "type": "function"
  },
  {
    "inputs": [
      {
        "internalType": "int256",
        "name": "deltaB",
        "type": "int256"
      },
      {
        "internalType": "uint256",
        "name": "caseId",
        "type": "uint256"
      }
    ],
    "name": "sunSunriseWithL2srScaling",
    "outputs": [],
    "stateMutability": "nonpayable",
    "type": "function"
  },
  {
    "inputs": [
      {
        "internalType": "int256",
        "name": "deltaB",
        "type": "int256"
      },
      {
        "internalType": "uint256",
        "name": "caseId",
        "type": "uint256"
      },
      {
        "internalType": "uint32",
        "name": "t",
        "type": "uint32"
      }
    ],
    "name": "sunTemperatureSunrise",
    "outputs": [],
    "stateMutability": "nonpayable",
    "type": "function"
  },
  {
    "inputs": [
      {
        "internalType": "uint32",
        "name": "_s",
        "type": "uint32"
      }
    ],
    "name": "teleportSunrise",
    "outputs": [],
    "stateMutability": "nonpayable",
    "type": "function"
  },
  {
    "inputs": [],
    "name": "thisSowTime",
    "outputs": [
      {
        "internalType": "uint256",
        "name": "",
        "type": "uint256"
      }
    ],
    "stateMutability": "view",
    "type": "function"
  },
  {
    "inputs": [],
    "name": "mockInitState",
    "outputs": [],
    "stateMutability": "nonpayable",
    "type": "function"
  },
  {
    "inputs": [
      {
        "internalType": "address",
        "name": "pool",
        "type": "address"
      }
    ],
    "name": "poolCurrentDeltaBMock",
    "outputs": [
      {
        "internalType": "int256",
        "name": "deltaB",
        "type": "int256"
      }
    ],
    "stateMutability": "view",
    "type": "function"
  },
  {
    "inputs": [
      {
        "internalType": "address",
        "name": "token",
        "type": "address"
      },
      {
        "internalType": "bytes4",
        "name": "selector",
        "type": "bytes4"
      }
    ],
    "name": "addWhitelistSelector",
    "outputs": [],
    "stateMutability": "nonpayable",
    "type": "function"
  },
  {
    "inputs": [
      {
        "internalType": "uint256",
        "name": "amount",
        "type": "uint256"
      }
    ],
    "name": "mockBDV",
    "outputs": [
      {
        "internalType": "uint256",
        "name": "",
        "type": "uint256"
      }
    ],
    "stateMutability": "pure",
    "type": "function"
  },
  {
    "inputs": [
      {
        "internalType": "uint256",
        "name": "amount",
        "type": "uint256"
      }
    ],
    "name": "mockBDVDecrease",
    "outputs": [
      {
        "internalType": "uint256",
        "name": "",
        "type": "uint256"
      }
    ],
    "stateMutability": "pure",
    "type": "function"
  },
  {
    "inputs": [
      {
        "internalType": "uint256",
        "name": "amount",
        "type": "uint256"
      }
    ],
    "name": "mockBDVIncrease",
    "outputs": [
      {
        "internalType": "uint256",
        "name": "",
        "type": "uint256"
      }
    ],
    "stateMutability": "pure",
    "type": "function"
  },
  {
    "inputs": [
      {
        "internalType": "address",
        "name": "token",
        "type": "address"
      },
      {
        "internalType": "bytes4",
        "name": "selector",
        "type": "bytes4"
      }
    ],
    "name": "mockChangeBDVSelector",
    "outputs": [],
    "stateMutability": "nonpayable",
    "type": "function"
  },
  {
    "inputs": [],
    "name": "mockLiquidityWeight",
    "outputs": [
      {
        "internalType": "uint256",
        "name": "",
        "type": "uint256"
      }
    ],
    "stateMutability": "pure",
    "type": "function"
  },
  {
    "inputs": [
      {
        "internalType": "address",
        "name": "token",
        "type": "address"
      },
      {
        "internalType": "address",
        "name": "newLiquidityWeightImplementation",
        "type": "address"
      },
      {
        "internalType": "bytes1",
        "name": "encodeType",
        "type": "bytes1"
      },
      {
        "internalType": "bytes4",
        "name": "selector",
        "type": "bytes4"
      },
      {
        "internalType": "bytes",
        "name": "data",
        "type": "bytes"
      }
    ],
    "name": "mockUpdateLiquidityWeight",
    "outputs": [],
    "stateMutability": "nonpayable",
    "type": "function"
  },
  {
    "inputs": [
      {
        "internalType": "address",
        "name": "token",
        "type": "address"
      },
      {
        "internalType": "bytes4",
        "name": "selector",
        "type": "bytes4"
      },
      {
        "internalType": "uint48",
        "name": "stalkIssuedPerBdv",
        "type": "uint48"
      },
      {
        "internalType": "uint40",
        "name": "stalkEarnedPerSeason",
        "type": "uint40"
      }
    ],
    "name": "mockWhitelistToken",
    "outputs": [],
    "stateMutability": "nonpayable",
    "type": "function"
  },
  {
    "inputs": [
      {
        "internalType": "address",
        "name": "token",
        "type": "address"
      },
      {
        "internalType": "bytes4",
        "name": "selector",
        "type": "bytes4"
      },
      {
        "internalType": "uint16",
        "name": "stalkIssuedPerBdv",
        "type": "uint16"
      },
      {
        "internalType": "uint24",
        "name": "stalkEarnedPerSeason",
        "type": "uint24"
      },
      {
        "internalType": "bytes1",
        "name": "encodeType",
        "type": "bytes1"
      },
      {
        "internalType": "bytes4",
        "name": "gaugePointSelector",
        "type": "bytes4"
      },
      {
        "internalType": "bytes4",
        "name": "liquidityWeightSelector",
        "type": "bytes4"
      },
      {
        "internalType": "uint128",
        "name": "gaugePoints",
        "type": "uint128"
      },
      {
        "internalType": "uint64",
        "name": "optimalPercentDepositedBdv",
        "type": "uint64"
      }
    ],
    "name": "mockWhitelistTokenWithGauge",
    "outputs": [],
    "stateMutability": "nonpayable",
    "type": "function"
  },
  {
    "inputs": [],
    "name": "newMockBDV",
    "outputs": [
      {
        "internalType": "uint256",
        "name": "",
        "type": "uint256"
      }
    ],
    "stateMutability": "pure",
    "type": "function"
  },
  {
    "inputs": [],
    "name": "newMockBDVDecrease",
    "outputs": [
      {
        "internalType": "uint256",
        "name": "",
        "type": "uint256"
      }
    ],
    "stateMutability": "pure",
    "type": "function"
  },
  {
    "inputs": [],
    "name": "newMockBDVIncrease",
    "outputs": [
      {
        "internalType": "uint256",
        "name": "",
        "type": "uint256"
      }
    ],
    "stateMutability": "pure",
    "type": "function"
  },
  {
    "inputs": [
      {
        "internalType": "address",
        "name": "account",
        "type": "address"
      },
      {
        "internalType": "uint256",
        "name": "rainRoots",
        "type": "uint256"
      }
    ],
    "name": "reduceAccountRainRoots",
    "outputs": [],
    "stateMutability": "nonpayable",
    "type": "function"
  },
  {
    "inputs": [
      {
        "internalType": "address",
        "name": "token",
        "type": "address"
      }
    ],
    "name": "removeWhitelistSelector",
    "outputs": [],
    "stateMutability": "nonpayable",
    "type": "function"
  },
  {
    "inputs": [
      {
        "internalType": "address",
        "name": "account",
        "type": "address"
      },
      {
        "internalType": "uint128",
        "name": "stalk",
        "type": "uint128"
      },
      {
        "internalType": "uint256",
        "name": "roots",
        "type": "uint256"
      }
    ],
    "name": "setStalkAndRoots",
    "outputs": [],
    "stateMutability": "nonpayable",
    "type": "function"
  },
  {
    "inputs": [],
    "name": "woohoo",
    "outputs": [
      {
        "internalType": "uint256",
        "name": "",
        "type": "uint256"
      }
    ],
    "stateMutability": "pure",
    "type": "function"
  },
  {
    "inputs": [
      {
        "internalType": "address",
        "name": "token",
        "type": "address"
      },
      {
        "internalType": "bool",
        "name": "isWhitelisted",
        "type": "bool"
      },
      {
        "internalType": "bool",
        "name": "isWhitelistedLp",
        "type": "bool"
      },
      {
        "internalType": "bool",
        "name": "isWhitelistedWell",
        "type": "bool"
      },
      {
        "internalType": "bool",
        "name": "isSoppable",
        "type": "bool"
      }
    ],
    "name": "addWhitelistStatus",
    "outputs": [],
    "stateMutability": "nonpayable",
    "type": "function"
  },
  {
    "inputs": [
      {
        "internalType": "address",
        "name": "token",
        "type": "address"
      },
      {
        "internalType": "bool",
        "name": "isWhitelisted",
        "type": "bool"
      },
      {
        "internalType": "bool",
        "name": "isWhitelistedLp",
        "type": "bool"
      },
      {
        "internalType": "bool",
        "name": "isWhitelistedWell",
        "type": "bool"
      },
      {
        "internalType": "bool",
        "name": "isSoppable",
        "type": "bool"
      }
    ],
    "name": "updateWhitelistStatus",
    "outputs": [],
    "stateMutability": "nonpayable",
    "type": "function"
  }
]<|MERGE_RESOLUTION|>--- conflicted
+++ resolved
@@ -1057,7 +1057,6 @@
         "indexed": true,
         "internalType": "address",
         "name": "owner",
-<<<<<<< HEAD
         "type": "address"
       },
       {
@@ -1084,58 +1083,22 @@
   },
   {
     "inputs": [
-=======
-        "type": "address"
-      },
->>>>>>> 640d4ec3
       {
         "internalType": "address",
         "name": "spender",
         "type": "address"
       },
       {
-<<<<<<< HEAD
-=======
-        "indexed": false,
->>>>>>> 640d4ec3
         "internalType": "contract IERC20",
         "name": "token",
         "type": "address"
       },
       {
-<<<<<<< HEAD
-=======
-        "indexed": false,
->>>>>>> 640d4ec3
         "internalType": "uint256",
         "name": "amount",
         "type": "uint256"
       }
     ],
-<<<<<<< HEAD
-=======
-    "name": "TokenApproval",
-    "type": "event"
-  },
-  {
-    "inputs": [
-      {
-        "internalType": "address",
-        "name": "spender",
-        "type": "address"
-      },
-      {
-        "internalType": "contract IERC20",
-        "name": "token",
-        "type": "address"
-      },
-      {
-        "internalType": "uint256",
-        "name": "amount",
-        "type": "uint256"
-      }
-    ],
->>>>>>> 640d4ec3
     "name": "approveToken",
     "outputs": [],
     "stateMutability": "payable",
@@ -6503,7 +6466,6 @@
     "inputs": [
       {
         "indexed": false,
-<<<<<<< HEAD
         "internalType": "address",
         "name": "account",
         "type": "address"
@@ -6512,10 +6474,6 @@
         "indexed": false,
         "internalType": "uint256",
         "name": "grownStalkLost",
-=======
-        "internalType": "uint256",
-        "name": "stalkLost",
->>>>>>> 640d4ec3
         "type": "uint256"
       }
     ],
@@ -6523,7 +6481,6 @@
     "type": "event"
   },
   {
-<<<<<<< HEAD
     "anonymous": false,
     "inputs": [
       {
@@ -6568,8 +6525,6 @@
     "type": "event"
   },
   {
-=======
->>>>>>> 640d4ec3
     "inputs": [
       {
         "internalType": "address",
@@ -6784,43 +6739,6 @@
       {
         "internalType": "address",
         "name": "well",
-<<<<<<< HEAD
-=======
-        "type": "address"
-      },
-      {
-        "internalType": "uint256",
-        "name": "bdvToConvert",
-        "type": "uint256"
-      },
-      {
-        "internalType": "uint256",
-        "name": "grownStalkToConvert",
-        "type": "uint256"
-      }
-    ],
-    "name": "downPenalizedGrownStalk",
-    "outputs": [
-      {
-        "internalType": "uint256",
-        "name": "newGrownStalk",
-        "type": "uint256"
-      },
-      {
-        "internalType": "uint256",
-        "name": "grownStalkLost",
-        "type": "uint256"
-      }
-    ],
-    "stateMutability": "view",
-    "type": "function"
-  },
-  {
-    "inputs": [
-      {
-        "internalType": "address",
-        "name": "tokenIn",
->>>>>>> 640d4ec3
         "type": "address"
       },
       {
@@ -7768,8 +7686,21 @@
       {
         "indexed": false,
         "internalType": "uint256",
-        "name": "receivedAmount",
-        "type": "uint256"
+        "name": "newMaxTotalGaugePoints",
+        "type": "uint256"
+      }
+    ],
+    "name": "UpdateMaxTotalGaugePoints",
+    "type": "event"
+  },
+  {
+    "anonymous": false,
+    "inputs": [
+      {
+        "indexed": false,
+        "internalType": "int256",
+        "name": "deltaStalk",
+        "type": "int256"
       },
       {
         "indexed": false,
@@ -8081,28 +8012,9 @@
     "inputs": [
       {
         "indexed": false,
-<<<<<<< HEAD
-        "internalType": "uint256",
-        "name": "newMaxTotalGaugePoints",
-        "type": "uint256"
-      }
-    ],
-    "name": "UpdateMaxTotalGaugePoints",
-    "type": "event"
-  },
-  {
-    "anonymous": false,
-    "inputs": [
-      {
-        "indexed": false,
-        "internalType": "int256",
-        "name": "deltaStalk",
-        "type": "int256"
-=======
         "internalType": "enum GaugeId",
         "name": "gaugeId",
         "type": "uint8"
->>>>>>> 640d4ec3
       },
       {
         "indexed": false,
@@ -8481,7 +8393,6 @@
           },
           {
             "internalType": "uint256",
-<<<<<<< HEAD
             "name": "supplyPodDemandScalar",
             "type": "uint256"
           },
@@ -8494,15 +8405,6 @@
             "internalType": "bytes32[58]",
             "name": "buffer",
             "type": "bytes32[58]"
-=======
-            "name": "minSoilSownDemand",
-            "type": "uint256"
-          },
-          {
-            "internalType": "bytes32[60]",
-            "name": "buffer",
-            "type": "bytes32[60]"
->>>>>>> 640d4ec3
           }
         ],
         "internalType": "struct ExtEvaluationParameters",
@@ -9228,7 +9130,6 @@
     "inputs": [],
     "name": "MathOverflowedMulDiv",
     "type": "error"
-<<<<<<< HEAD
   },
   {
     "anonymous": false,
@@ -9324,8 +9225,6 @@
     ],
     "name": "SeasonOfPlentyField",
     "type": "event"
-=======
->>>>>>> 640d4ec3
   },
   {
     "anonymous": false,
@@ -10127,7 +10026,6 @@
     "type": "error"
   },
   {
-<<<<<<< HEAD
     "anonymous": false,
     "inputs": [
       {
@@ -10263,8 +10161,6 @@
     "type": "function"
   },
   {
-=======
->>>>>>> 640d4ec3
     "inputs": [
       {
         "internalType": "bytes",
@@ -10316,7 +10212,6 @@
         "type": "bytes"
       }
     ],
-<<<<<<< HEAD
     "name": "convertUpBonusGauge",
     "outputs": [
       {
@@ -10351,8 +10246,6 @@
         "type": "bytes"
       }
     ],
-=======
->>>>>>> 640d4ec3
     "name": "cultivationFactor",
     "outputs": [
       {
@@ -10617,85 +10510,6 @@
       }
     ],
     "stateMutability": "pure",
-    "type": "function"
-  },
-  {
-    "inputs": [
-      {
-        "internalType": "enum GaugeId",
-        "name": "gaugeId",
-        "type": "uint8"
-      }
-    ],
-    "name": "getGauge",
-    "outputs": [
-      {
-        "components": [
-          {
-            "internalType": "bytes",
-            "name": "value",
-            "type": "bytes"
-          },
-          {
-            "internalType": "address",
-            "name": "target",
-            "type": "address"
-          },
-          {
-            "internalType": "bytes4",
-            "name": "selector",
-            "type": "bytes4"
-          },
-          {
-            "internalType": "bytes",
-            "name": "data",
-            "type": "bytes"
-          }
-        ],
-        "internalType": "struct Gauge",
-        "name": "",
-        "type": "tuple"
-      }
-    ],
-    "stateMutability": "view",
-    "type": "function"
-  },
-  {
-    "inputs": [
-      {
-        "internalType": "enum GaugeId",
-        "name": "gaugeId",
-        "type": "uint8"
-      }
-    ],
-    "name": "getGaugeData",
-    "outputs": [
-      {
-        "internalType": "bytes",
-        "name": "",
-        "type": "bytes"
-      }
-    ],
-    "stateMutability": "view",
-    "type": "function"
-  },
-  {
-    "inputs": [
-      {
-        "internalType": "enum GaugeId",
-        "name": "gaugeId",
-        "type": "uint8"
-      }
-    ],
-    "name": "getGaugeValue",
-    "outputs": [
-      {
-        "internalType": "bytes",
-        "name": "",
-        "type": "bytes"
-      }
-    ],
-    "stateMutability": "view",
     "type": "function"
   },
   {
@@ -11630,13 +11444,342 @@
     "outputs": [
       {
         "internalType": "uint256",
-<<<<<<< HEAD
-=======
-        "name": "L2SRState",
-        "type": "uint256"
-      }
-    ],
-    "name": "calcCaseIdWithParams",
+        "name": "",
+        "type": "uint256"
+      }
+    ],
+    "stateMutability": "nonpayable",
+    "type": "function"
+  },
+  {
+    "inputs": [],
+    "name": "captureE",
+    "outputs": [
+      {
+        "internalType": "int256",
+        "name": "deltaB",
+        "type": "int256"
+      }
+    ],
+    "stateMutability": "nonpayable",
+    "type": "function"
+  },
+  {
+    "inputs": [
+      {
+        "internalType": "address",
+        "name": "well",
+        "type": "address"
+      }
+    ],
+    "name": "captureWellE",
+    "outputs": [
+      {
+        "internalType": "int256",
+        "name": "deltaB",
+        "type": "int256"
+      }
+    ],
+    "stateMutability": "nonpayable",
+    "type": "function"
+  },
+  {
+    "inputs": [
+      {
+        "internalType": "address",
+        "name": "well",
+        "type": "address"
+      }
+    ],
+    "name": "captureWellEInstantaneous",
+    "outputs": [
+      {
+        "internalType": "int256",
+        "name": "instDeltaB",
+        "type": "int256"
+      }
+    ],
+    "stateMutability": "nonpayable",
+    "type": "function"
+  },
+  {
+    "inputs": [
+      {
+        "internalType": "uint256",
+        "name": "amount",
+        "type": "uint256"
+      }
+    ],
+    "name": "droughtSiloSunrise",
+    "outputs": [],
+    "stateMutability": "nonpayable",
+    "type": "function"
+  },
+  {
+    "inputs": [],
+    "name": "droughtSunrise",
+    "outputs": [],
+    "stateMutability": "nonpayable",
+    "type": "function"
+  },
+  {
+    "inputs": [],
+    "name": "farmSunrise",
+    "outputs": [],
+    "stateMutability": "nonpayable",
+    "type": "function"
+  },
+  {
+    "inputs": [
+      {
+        "internalType": "uint256",
+        "name": "number",
+        "type": "uint256"
+      }
+    ],
+    "name": "farmSunrises",
+    "outputs": [],
+    "stateMutability": "nonpayable",
+    "type": "function"
+  },
+  {
+    "inputs": [
+      {
+        "internalType": "uint32",
+        "name": "_s",
+        "type": "uint32"
+      }
+    ],
+    "name": "fastForward",
+    "outputs": [],
+    "stateMutability": "nonpayable",
+    "type": "function"
+  },
+  {
+    "inputs": [
+      {
+        "internalType": "uint256",
+        "name": "currentGaugePoints",
+        "type": "uint256"
+      },
+      {
+        "internalType": "uint256",
+        "name": "",
+        "type": "uint256"
+      },
+      {
+        "internalType": "uint256",
+        "name": "",
+        "type": "uint256"
+      }
+    ],
+    "name": "gaugePointsNoChange",
+    "outputs": [
+      {
+        "internalType": "uint256",
+        "name": "",
+        "type": "uint256"
+      }
+    ],
+    "stateMutability": "pure",
+    "type": "function"
+  },
+  {
+    "inputs": [],
+    "name": "getNextSeasonStart",
+    "outputs": [
+      {
+        "internalType": "uint256",
+        "name": "",
+        "type": "uint256"
+      }
+    ],
+    "stateMutability": "view",
+    "type": "function"
+  },
+  {
+    "inputs": [
+      {
+        "internalType": "address",
+        "name": "well",
+        "type": "address"
+      }
+    ],
+    "name": "getPoolDeltaBWithoutCap",
+    "outputs": [
+      {
+        "internalType": "int256",
+        "name": "deltaB",
+        "type": "int256"
+      }
+    ],
+    "stateMutability": "view",
+    "type": "function"
+  },
+  {
+    "inputs": [],
+    "name": "getSeasonStart",
+    "outputs": [
+      {
+        "internalType": "uint256",
+        "name": "",
+        "type": "uint256"
+      }
+    ],
+    "stateMutability": "view",
+    "type": "function"
+  },
+  {
+    "inputs": [],
+    "name": "getT",
+    "outputs": [
+      {
+        "internalType": "uint256",
+        "name": "",
+        "type": "uint256"
+      }
+    ],
+    "stateMutability": "view",
+    "type": "function"
+  },
+  {
+    "inputs": [],
+    "name": "initOracleForAllWhitelistedWells",
+    "outputs": [],
+    "stateMutability": "nonpayable",
+    "type": "function"
+  },
+  {
+    "inputs": [],
+    "name": "lastDeltaSoil",
+    "outputs": [
+      {
+        "internalType": "uint256",
+        "name": "",
+        "type": "uint256"
+      }
+    ],
+    "stateMutability": "view",
+    "type": "function"
+  },
+  {
+    "inputs": [],
+    "name": "lastSowTime",
+    "outputs": [
+      {
+        "internalType": "uint256",
+        "name": "",
+        "type": "uint256"
+      }
+    ],
+    "stateMutability": "view",
+    "type": "function"
+  },
+  {
+    "inputs": [],
+    "name": "lightSunrise",
+    "outputs": [],
+    "stateMutability": "nonpayable",
+    "type": "function"
+  },
+  {
+    "inputs": [
+      {
+        "internalType": "address",
+        "name": "token",
+        "type": "address"
+      }
+    ],
+    "name": "mockEndTotalGerminationForToken",
+    "outputs": [],
+    "stateMutability": "nonpayable",
+    "type": "function"
+  },
+  {
+    "inputs": [
+      {
+        "internalType": "address",
+        "name": "",
+        "type": "address"
+      },
+      {
+        "internalType": "address",
+        "name": "token",
+        "type": "address"
+      },
+      {
+        "internalType": "uint128",
+        "name": "amount",
+        "type": "uint128"
+      },
+      {
+        "internalType": "uint128",
+        "name": "bdv",
+        "type": "uint128"
+      },
+      {
+        "internalType": "enum GerminationSide",
+        "name": "side",
+        "type": "uint8"
+      }
+    ],
+    "name": "mockIncrementGermination",
+    "outputs": [],
+    "stateMutability": "nonpayable",
+    "type": "function"
+  },
+  {
+    "inputs": [
+      {
+        "internalType": "uint128",
+        "name": "_averageGrownStalkPerBdvPerSeason",
+        "type": "uint128"
+      }
+    ],
+    "name": "mockSetAverageGrownStalkPerBdvPerSeason",
+    "outputs": [],
+    "stateMutability": "nonpayable",
+    "type": "function"
+  },
+  {
+    "inputs": [
+      {
+        "internalType": "address",
+        "name": "token",
+        "type": "address"
+      },
+      {
+        "internalType": "uint32",
+        "name": "season",
+        "type": "uint32"
+      }
+    ],
+    "name": "mockSetMilestoneSeason",
+    "outputs": [],
+    "stateMutability": "nonpayable",
+    "type": "function"
+  },
+  {
+    "inputs": [
+      {
+        "internalType": "address",
+        "name": "token",
+        "type": "address"
+      },
+      {
+        "internalType": "int96",
+        "name": "stem",
+        "type": "int96"
+      }
+    ],
+    "name": "mockSetMilestoneStem",
+    "outputs": [],
+    "stateMutability": "nonpayable",
+    "type": "function"
+  },
+  {
+    "inputs": [],
+    "name": "mockStepGauge",
     "outputs": [],
     "stateMutability": "nonpayable",
     "type": "function"
@@ -11707,353 +11850,66 @@
         "type": "tuple"
       }
     ],
-    "name": "calculateCultivationFactorDeltaE",
-    "outputs": [
-      {
-        "internalType": "uint256",
->>>>>>> 640d4ec3
-        "name": "",
-        "type": "uint256"
-      }
-    ],
+    "name": "mockStepGauges",
+    "outputs": [],
     "stateMutability": "nonpayable",
     "type": "function"
   },
   {
     "inputs": [],
-    "name": "captureE",
-    "outputs": [
+    "name": "mockStepSeason",
+    "outputs": [
+      {
+        "internalType": "uint32",
+        "name": "season",
+        "type": "uint32"
+      }
+    ],
+    "stateMutability": "nonpayable",
+    "type": "function"
+  },
+  {
+    "inputs": [
+      {
+        "internalType": "uint256",
+        "name": "amount",
+        "type": "uint256"
+      }
+    ],
+    "name": "mockStepSilo",
+    "outputs": [],
+    "stateMutability": "nonpayable",
+    "type": "function"
+  },
+  {
+    "inputs": [],
+    "name": "mockUpdateAverageGrownStalkPerBdvPerSeason",
+    "outputs": [],
+    "stateMutability": "nonpayable",
+    "type": "function"
+  },
+  {
+    "inputs": [],
+    "name": "mockUpdateAverageStalkPerBdvPerSeason",
+    "outputs": [],
+    "stateMutability": "nonpayable",
+    "type": "function"
+  },
+  {
+    "inputs": [
       {
         "internalType": "int256",
         "name": "deltaB",
         "type": "int256"
       }
     ],
-    "stateMutability": "nonpayable",
-    "type": "function"
-  },
-  {
-    "inputs": [
-      {
-        "internalType": "address",
-        "name": "well",
-        "type": "address"
-      }
-    ],
-    "name": "captureWellE",
-    "outputs": [
-      {
-        "internalType": "int256",
-        "name": "deltaB",
-        "type": "int256"
-      }
-    ],
-    "stateMutability": "nonpayable",
-    "type": "function"
-  },
-  {
-    "inputs": [
-      {
-        "internalType": "address",
-        "name": "well",
-        "type": "address"
-      }
-    ],
-    "name": "captureWellEInstantaneous",
-    "outputs": [
-      {
-        "internalType": "int256",
-        "name": "instDeltaB",
-        "type": "int256"
-      }
-    ],
-    "stateMutability": "nonpayable",
-    "type": "function"
-  },
-  {
-    "inputs": [
-      {
-        "internalType": "uint256",
-        "name": "amount",
-        "type": "uint256"
-      }
-    ],
-    "name": "droughtSiloSunrise",
-    "outputs": [],
-    "stateMutability": "nonpayable",
-    "type": "function"
-  },
-  {
-    "inputs": [],
-    "name": "droughtSunrise",
-    "outputs": [],
-    "stateMutability": "nonpayable",
-    "type": "function"
-  },
-  {
-    "inputs": [],
-    "name": "farmSunrise",
-    "outputs": [],
-    "stateMutability": "nonpayable",
-    "type": "function"
-  },
-  {
-    "inputs": [
-      {
-        "internalType": "uint256",
-        "name": "number",
-        "type": "uint256"
-      }
-    ],
-    "name": "farmSunrises",
-    "outputs": [],
-    "stateMutability": "nonpayable",
-    "type": "function"
-  },
-  {
-    "inputs": [
-      {
-        "internalType": "uint32",
-        "name": "_s",
-        "type": "uint32"
-      }
-    ],
-    "name": "fastForward",
-    "outputs": [],
-    "stateMutability": "nonpayable",
-    "type": "function"
-  },
-  {
-    "inputs": [
-      {
-        "internalType": "uint256",
-        "name": "currentGaugePoints",
-        "type": "uint256"
-      },
-      {
-        "internalType": "uint256",
-        "name": "",
-        "type": "uint256"
-      },
-      {
-        "internalType": "uint256",
-        "name": "",
-        "type": "uint256"
-      }
-    ],
-    "name": "gaugePointsNoChange",
-    "outputs": [
-      {
-        "internalType": "uint256",
-        "name": "",
-        "type": "uint256"
-      }
-    ],
-    "stateMutability": "pure",
-    "type": "function"
-  },
-  {
-    "inputs": [],
-    "name": "getNextSeasonStart",
-    "outputs": [
-      {
-        "internalType": "uint256",
-        "name": "",
-        "type": "uint256"
-      }
-    ],
-    "stateMutability": "view",
-    "type": "function"
-  },
-  {
-    "inputs": [
-      {
-        "internalType": "address",
-        "name": "well",
-        "type": "address"
-      }
-    ],
-    "name": "getPoolDeltaBWithoutCap",
-    "outputs": [
-      {
-        "internalType": "int256",
-        "name": "deltaB",
-        "type": "int256"
-      }
-    ],
-    "stateMutability": "view",
-    "type": "function"
-  },
-  {
-    "inputs": [],
-    "name": "getSeasonStart",
-    "outputs": [
-      {
-        "internalType": "uint256",
-        "name": "",
-        "type": "uint256"
-      }
-    ],
-    "stateMutability": "view",
-    "type": "function"
-  },
-  {
-    "inputs": [],
-    "name": "getT",
-    "outputs": [
-      {
-        "internalType": "uint256",
-        "name": "",
-        "type": "uint256"
-      }
-    ],
-    "stateMutability": "view",
-    "type": "function"
-  },
-  {
-    "inputs": [],
-    "name": "initOracleForAllWhitelistedWells",
-    "outputs": [],
-    "stateMutability": "nonpayable",
-    "type": "function"
-  },
-  {
-    "inputs": [],
-    "name": "lastDeltaSoil",
-    "outputs": [
-      {
-        "internalType": "uint256",
-        "name": "",
-        "type": "uint256"
-      }
-    ],
-    "stateMutability": "view",
-    "type": "function"
-  },
-  {
-    "inputs": [],
-    "name": "lastSowTime",
-    "outputs": [
-      {
-        "internalType": "uint256",
-        "name": "",
-        "type": "uint256"
-      }
-    ],
-    "stateMutability": "view",
-    "type": "function"
-  },
-  {
-    "inputs": [],
-    "name": "lightSunrise",
-    "outputs": [],
-    "stateMutability": "nonpayable",
-    "type": "function"
-  },
-  {
-    "inputs": [
-      {
-        "internalType": "address",
-        "name": "token",
-        "type": "address"
-      }
-    ],
-    "name": "mockEndTotalGerminationForToken",
-    "outputs": [],
-    "stateMutability": "nonpayable",
-    "type": "function"
-  },
-  {
-    "inputs": [
-      {
-        "internalType": "address",
-        "name": "",
-        "type": "address"
-      },
-      {
-        "internalType": "address",
-        "name": "token",
-        "type": "address"
-      },
-      {
-        "internalType": "uint128",
-        "name": "amount",
-        "type": "uint128"
-      },
-      {
-        "internalType": "uint128",
-        "name": "bdv",
-        "type": "uint128"
-      },
-      {
-        "internalType": "enum GerminationSide",
-        "name": "side",
-        "type": "uint8"
-      }
-    ],
-    "name": "mockIncrementGermination",
-    "outputs": [],
-    "stateMutability": "nonpayable",
-    "type": "function"
-  },
-  {
-    "inputs": [
-      {
-        "internalType": "uint128",
-        "name": "_averageGrownStalkPerBdvPerSeason",
-        "type": "uint128"
-      }
-    ],
-    "name": "mockSetAverageGrownStalkPerBdvPerSeason",
-    "outputs": [],
-    "stateMutability": "nonpayable",
-    "type": "function"
-  },
-  {
-    "inputs": [
-      {
-        "internalType": "address",
-        "name": "token",
-        "type": "address"
-      },
-      {
-        "internalType": "uint32",
-        "name": "season",
-        "type": "uint32"
-      }
-    ],
-    "name": "mockSetMilestoneSeason",
-    "outputs": [],
-    "stateMutability": "nonpayable",
-    "type": "function"
-  },
-  {
-    "inputs": [
-      {
-        "internalType": "address",
-        "name": "token",
-        "type": "address"
-      },
-      {
-        "internalType": "int96",
-        "name": "stem",
-        "type": "int96"
-      }
-    ],
-    "name": "mockSetMilestoneStem",
-    "outputs": [],
-    "stateMutability": "nonpayable",
-    "type": "function"
-  },
-  {
-    "inputs": [],
-    "name": "mockStepGauge",
-    "outputs": [],
-    "stateMutability": "nonpayable",
-    "type": "function"
-  },
-  {
-    "inputs": [
+    "name": "mockcalcCaseIdAndHandleRain",
+    "outputs": [
+      {
+        "internalType": "uint256",
+        "name": "caseId",
+        "type": "uint256"
+      },
       {
         "components": [
           {
@@ -12118,21 +11974,39 @@
         "type": "tuple"
       }
     ],
-    "name": "mockStepGauges",
-    "outputs": [],
     "stateMutability": "nonpayable",
     "type": "function"
   },
   {
-    "inputs": [],
-    "name": "mockStepSeason",
-    "outputs": [
-      {
-        "internalType": "uint32",
-        "name": "season",
-        "type": "uint32"
-      }
-    ],
+    "inputs": [
+      {
+        "internalType": "address",
+        "name": "token",
+        "type": "address"
+      },
+      {
+        "internalType": "bytes4",
+        "name": "gaugePointSelector",
+        "type": "bytes4"
+      },
+      {
+        "internalType": "bytes4",
+        "name": "liquidityWeightSelector",
+        "type": "bytes4"
+      },
+      {
+        "internalType": "uint96",
+        "name": "",
+        "type": "uint96"
+      },
+      {
+        "internalType": "uint64",
+        "name": "optimalPercentDepositedBdv",
+        "type": "uint64"
+      }
+    ],
+    "name": "mockinitializeGaugeForToken",
+    "outputs": [],
     "stateMutability": "nonpayable",
     "type": "function"
   },
@@ -12144,21 +12018,67 @@
         "type": "uint256"
       }
     ],
-    "name": "mockStepSilo",
+    "name": "rainSiloSunrise",
     "outputs": [],
     "stateMutability": "nonpayable",
     "type": "function"
   },
   {
     "inputs": [],
-    "name": "mockUpdateAverageGrownStalkPerBdvPerSeason",
+    "name": "rainSunrise",
     "outputs": [],
     "stateMutability": "nonpayable",
     "type": "function"
   },
   {
-    "inputs": [],
-    "name": "mockUpdateAverageStalkPerBdvPerSeason",
+    "inputs": [
+      {
+        "internalType": "uint256",
+        "name": "amount",
+        "type": "uint256"
+      }
+    ],
+    "name": "rainSunrises",
+    "outputs": [],
+    "stateMutability": "nonpayable",
+    "type": "function"
+  },
+  {
+    "inputs": [],
+    "name": "reentrancyGuardTest",
+    "outputs": [],
+    "stateMutability": "nonpayable",
+    "type": "function"
+  },
+  {
+    "inputs": [
+      {
+        "internalType": "address[]",
+        "name": "pools",
+        "type": "address[]"
+      }
+    ],
+    "name": "resetPools",
+    "outputs": [],
+    "stateMutability": "nonpayable",
+    "type": "function"
+  },
+  {
+    "inputs": [
+      {
+        "internalType": "uint256",
+        "name": "amount",
+        "type": "uint256"
+      }
+    ],
+    "name": "resetSeasonStart",
+    "outputs": [],
+    "stateMutability": "nonpayable",
+    "type": "function"
+  },
+  {
+    "inputs": [],
+    "name": "resetState",
     "outputs": [],
     "stateMutability": "nonpayable",
     "type": "function"
@@ -12169,10 +12089,370 @@
         "internalType": "int256",
         "name": "deltaB",
         "type": "int256"
-      }
-    ],
-    "name": "mockcalcCaseIdAndHandleRain",
-    "outputs": [
+      },
+      {
+        "internalType": "uint256",
+        "name": "caseId",
+        "type": "uint256"
+      },
+      {
+        "internalType": "bool",
+        "name": "oracleFailure",
+        "type": "bool"
+      }
+    ],
+    "name": "seedGaugeSunSunrise",
+    "outputs": [],
+    "stateMutability": "nonpayable",
+    "type": "function"
+  },
+  {
+    "inputs": [
+      {
+        "internalType": "bool",
+        "name": "peg",
+        "type": "bool"
+      }
+    ],
+    "name": "setAbovePegE",
+    "outputs": [],
+    "stateMutability": "nonpayable",
+    "type": "function"
+  },
+  {
+    "inputs": [
+      {
+        "internalType": "uint128",
+        "name": "percent",
+        "type": "uint128"
+      }
+    ],
+    "name": "setBeanToMaxLpGpPerBdvRatio",
+    "outputs": [],
+    "stateMutability": "nonpayable",
+    "type": "function"
+  },
+  {
+    "inputs": [
+      {
+        "internalType": "uint128",
+        "name": "amount",
+        "type": "uint128"
+      }
+    ],
+    "name": "setBeansSownE",
+    "outputs": [],
+    "stateMutability": "nonpayable",
+    "type": "function"
+  },
+  {
+    "inputs": [
+      {
+        "internalType": "uint256",
+        "name": "price",
+        "type": "uint256"
+      },
+      {
+        "internalType": "uint256",
+        "name": "podRate",
+        "type": "uint256"
+      },
+      {
+        "internalType": "uint256",
+        "name": "changeInSoilDemand",
+        "type": "uint256"
+      },
+      {
+        "internalType": "uint256",
+        "name": "liquidityToSupplyRatio",
+        "type": "uint256"
+      },
+      {
+        "internalType": "address",
+        "name": "targetWell",
+        "type": "address"
+      }
+    ],
+    "name": "setBeanstalkState",
+    "outputs": [
+      {
+        "internalType": "int256",
+        "name": "deltaB",
+        "type": "int256"
+      }
+    ],
+    "stateMutability": "nonpayable",
+    "type": "function"
+  },
+  {
+    "inputs": [
+      {
+        "internalType": "uint256",
+        "name": "changeInSoilDemand",
+        "type": "uint256"
+      }
+    ],
+    "name": "setChangeInSoilDemand",
+    "outputs": [],
+    "stateMutability": "nonpayable",
+    "type": "function"
+  },
+  {
+    "inputs": [
+      {
+        "internalType": "uint32",
+        "name": "_season",
+        "type": "uint32"
+      }
+    ],
+    "name": "setCurrentSeasonE",
+    "outputs": [],
+    "stateMutability": "nonpayable",
+    "type": "function"
+  },
+  {
+    "inputs": [
+      {
+        "internalType": "uint256",
+        "name": "liquidityToSupplyRatio",
+        "type": "uint256"
+      },
+      {
+        "internalType": "address",
+        "name": "targetWell",
+        "type": "address"
+      }
+    ],
+    "name": "setL2SR",
+    "outputs": [],
+    "stateMutability": "nonpayable",
+    "type": "function"
+  },
+  {
+    "inputs": [
+      {
+        "internalType": "uint128",
+        "name": "number",
+        "type": "uint128"
+      }
+    ],
+    "name": "setLastDSoilE",
+    "outputs": [],
+    "stateMutability": "nonpayable",
+    "type": "function"
+  },
+  {
+    "inputs": [
+      {
+        "internalType": "uint128",
+        "name": "lastSeasonBeanSown",
+        "type": "uint128"
+      },
+      {
+        "internalType": "uint128",
+        "name": "thisSeasonBeanSown",
+        "type": "uint128"
+      }
+    ],
+    "name": "setLastSeasonAndThisSeasonBeanSown",
+    "outputs": [],
+    "stateMutability": "nonpayable",
+    "type": "function"
+  },
+  {
+    "inputs": [
+      {
+        "internalType": "uint32",
+        "name": "number",
+        "type": "uint32"
+      }
+    ],
+    "name": "setLastSowTimeE",
+    "outputs": [],
+    "stateMutability": "nonpayable",
+    "type": "function"
+  },
+  {
+    "inputs": [
+      {
+        "internalType": "uint32",
+        "name": "number",
+        "type": "uint32"
+      }
+    ],
+    "name": "setMaxTempE",
+    "outputs": [],
+    "stateMutability": "nonpayable",
+    "type": "function"
+  },
+  {
+    "inputs": [
+      {
+        "internalType": "uint256",
+        "name": "minSoilSownDemand",
+        "type": "uint256"
+      }
+    ],
+    "name": "setMinSoilSownDemand",
+    "outputs": [],
+    "stateMutability": "nonpayable",
+    "type": "function"
+  },
+  {
+    "inputs": [
+      {
+        "internalType": "uint32",
+        "name": "_time",
+        "type": "uint32"
+      }
+    ],
+    "name": "setNextSowTimeE",
+    "outputs": [],
+    "stateMutability": "nonpayable",
+    "type": "function"
+  },
+  {
+    "inputs": [
+      {
+        "internalType": "uint256",
+        "name": "capacity",
+        "type": "uint256"
+      }
+    ],
+    "name": "setOverallConvertCapacityUsedForBlock",
+    "outputs": [],
+    "stateMutability": "nonpayable",
+    "type": "function"
+  },
+  {
+    "inputs": [
+      {
+        "internalType": "uint256",
+        "name": "podRate",
+        "type": "uint256"
+      }
+    ],
+    "name": "setPodRate",
+    "outputs": [],
+    "stateMutability": "nonpayable",
+    "type": "function"
+  },
+  {
+    "inputs": [
+      {
+        "internalType": "uint256",
+        "name": "price",
+        "type": "uint256"
+      },
+      {
+        "internalType": "address",
+        "name": "targetWell",
+        "type": "address"
+      }
+    ],
+    "name": "setPrice",
+    "outputs": [
+      {
+        "internalType": "int256",
+        "name": "deltaB",
+        "type": "int256"
+      }
+    ],
+    "stateMutability": "nonpayable",
+    "type": "function"
+  },
+  {
+    "inputs": [
+      {
+        "internalType": "uint256",
+        "name": "amount",
+        "type": "uint256"
+      }
+    ],
+    "name": "setSoilE",
+    "outputs": [],
+    "stateMutability": "nonpayable",
+    "type": "function"
+  },
+  {
+    "inputs": [
+      {
+        "internalType": "uint256",
+        "name": "_block",
+        "type": "uint256"
+      }
+    ],
+    "name": "setSunriseBlock",
+    "outputs": [],
+    "stateMutability": "nonpayable",
+    "type": "function"
+  },
+  {
+    "inputs": [
+      {
+        "internalType": "uint256",
+        "name": "amount",
+        "type": "uint256"
+      }
+    ],
+    "name": "setTotalStalkE",
+    "outputs": [],
+    "stateMutability": "nonpayable",
+    "type": "function"
+  },
+  {
+    "inputs": [
+      {
+        "internalType": "uint256",
+        "name": "price",
+        "type": "uint256"
+      }
+    ],
+    "name": "setUsdEthPrice",
+    "outputs": [],
+    "stateMutability": "nonpayable",
+    "type": "function"
+  },
+  {
+    "inputs": [
+      {
+        "internalType": "uint256",
+        "name": "t",
+        "type": "uint256"
+      }
+    ],
+    "name": "setYieldE",
+    "outputs": [],
+    "stateMutability": "nonpayable",
+    "type": "function"
+  },
+  {
+    "inputs": [
+      {
+        "internalType": "uint256",
+        "name": "amount",
+        "type": "uint256"
+      }
+    ],
+    "name": "siloSunrise",
+    "outputs": [],
+    "stateMutability": "nonpayable",
+    "type": "function"
+  },
+  {
+    "inputs": [],
+    "name": "stepGauge",
+    "outputs": [],
+    "stateMutability": "nonpayable",
+    "type": "function"
+  },
+  {
+    "inputs": [
+      {
+        "internalType": "int256",
+        "name": "deltaB",
+        "type": "int256"
+      },
       {
         "internalType": "uint256",
         "name": "caseId",
@@ -12242,15 +12522,297 @@
         "type": "tuple"
       }
     ],
+    "name": "sunSunrise",
+    "outputs": [],
     "stateMutability": "nonpayable",
     "type": "function"
   },
   {
     "inputs": [
       {
+        "internalType": "int256",
+        "name": "deltaB",
+        "type": "int256"
+      },
+      {
+        "internalType": "uint256",
+        "name": "caseId",
+        "type": "uint256"
+      }
+    ],
+    "name": "sunSunriseWithL2srScaling",
+    "outputs": [],
+    "stateMutability": "nonpayable",
+    "type": "function"
+  },
+  {
+    "inputs": [
+      {
+        "internalType": "int256",
+        "name": "deltaB",
+        "type": "int256"
+      },
+      {
+        "internalType": "uint256",
+        "name": "caseId",
+        "type": "uint256"
+      },
+      {
+        "internalType": "uint32",
+        "name": "t",
+        "type": "uint32"
+      }
+    ],
+    "name": "sunTemperatureSunrise",
+    "outputs": [],
+    "stateMutability": "nonpayable",
+    "type": "function"
+  },
+  {
+    "inputs": [
+      {
+        "internalType": "uint32",
+        "name": "_s",
+        "type": "uint32"
+      }
+    ],
+    "name": "teleportSunrise",
+    "outputs": [],
+    "stateMutability": "nonpayable",
+    "type": "function"
+  },
+  {
+    "inputs": [],
+    "name": "thisSowTime",
+    "outputs": [
+      {
+        "internalType": "uint256",
+        "name": "",
+        "type": "uint256"
+      }
+    ],
+    "stateMutability": "view",
+    "type": "function"
+  },
+  {
+    "inputs": [],
+    "name": "mockInitState",
+    "outputs": [],
+    "stateMutability": "nonpayable",
+    "type": "function"
+  },
+  {
+    "inputs": [
+      {
+        "internalType": "address",
+        "name": "pool",
+        "type": "address"
+      }
+    ],
+    "name": "poolCurrentDeltaBMock",
+    "outputs": [
+      {
+        "internalType": "int256",
+        "name": "deltaB",
+        "type": "int256"
+      }
+    ],
+    "stateMutability": "view",
+    "type": "function"
+  },
+  {
+    "inputs": [
+      {
         "internalType": "address",
         "name": "token",
         "type": "address"
+      },
+      {
+        "internalType": "bytes4",
+        "name": "selector",
+        "type": "bytes4"
+      }
+    ],
+    "name": "addWhitelistSelector",
+    "outputs": [],
+    "stateMutability": "nonpayable",
+    "type": "function"
+  },
+  {
+    "inputs": [
+      {
+        "internalType": "uint256",
+        "name": "amount",
+        "type": "uint256"
+      }
+    ],
+    "name": "mockBDV",
+    "outputs": [
+      {
+        "internalType": "uint256",
+        "name": "",
+        "type": "uint256"
+      }
+    ],
+    "stateMutability": "pure",
+    "type": "function"
+  },
+  {
+    "inputs": [
+      {
+        "internalType": "uint256",
+        "name": "amount",
+        "type": "uint256"
+      }
+    ],
+    "name": "mockBDVDecrease",
+    "outputs": [
+      {
+        "internalType": "uint256",
+        "name": "",
+        "type": "uint256"
+      }
+    ],
+    "stateMutability": "pure",
+    "type": "function"
+  },
+  {
+    "inputs": [
+      {
+        "internalType": "uint256",
+        "name": "amount",
+        "type": "uint256"
+      }
+    ],
+    "name": "mockBDVIncrease",
+    "outputs": [
+      {
+        "internalType": "uint256",
+        "name": "",
+        "type": "uint256"
+      }
+    ],
+    "stateMutability": "pure",
+    "type": "function"
+  },
+  {
+    "inputs": [
+      {
+        "internalType": "address",
+        "name": "token",
+        "type": "address"
+      },
+      {
+        "internalType": "bytes4",
+        "name": "selector",
+        "type": "bytes4"
+      }
+    ],
+    "name": "mockChangeBDVSelector",
+    "outputs": [],
+    "stateMutability": "nonpayable",
+    "type": "function"
+  },
+  {
+    "inputs": [],
+    "name": "mockLiquidityWeight",
+    "outputs": [
+      {
+        "internalType": "uint256",
+        "name": "",
+        "type": "uint256"
+      }
+    ],
+    "stateMutability": "pure",
+    "type": "function"
+  },
+  {
+    "inputs": [
+      {
+        "internalType": "address",
+        "name": "token",
+        "type": "address"
+      },
+      {
+        "internalType": "address",
+        "name": "newLiquidityWeightImplementation",
+        "type": "address"
+      },
+      {
+        "internalType": "bytes1",
+        "name": "encodeType",
+        "type": "bytes1"
+      },
+      {
+        "internalType": "bytes4",
+        "name": "selector",
+        "type": "bytes4"
+      },
+      {
+        "internalType": "bytes",
+        "name": "data",
+        "type": "bytes"
+      }
+    ],
+    "name": "mockUpdateLiquidityWeight",
+    "outputs": [],
+    "stateMutability": "nonpayable",
+    "type": "function"
+  },
+  {
+    "inputs": [
+      {
+        "internalType": "address",
+        "name": "token",
+        "type": "address"
+      },
+      {
+        "internalType": "bytes4",
+        "name": "selector",
+        "type": "bytes4"
+      },
+      {
+        "internalType": "uint48",
+        "name": "stalkIssuedPerBdv",
+        "type": "uint48"
+      },
+      {
+        "internalType": "uint40",
+        "name": "stalkEarnedPerSeason",
+        "type": "uint40"
+      }
+    ],
+    "name": "mockWhitelistToken",
+    "outputs": [],
+    "stateMutability": "nonpayable",
+    "type": "function"
+  },
+  {
+    "inputs": [
+      {
+        "internalType": "address",
+        "name": "token",
+        "type": "address"
+      },
+      {
+        "internalType": "bytes4",
+        "name": "selector",
+        "type": "bytes4"
+      },
+      {
+        "internalType": "uint16",
+        "name": "stalkIssuedPerBdv",
+        "type": "uint16"
+      },
+      {
+        "internalType": "uint24",
+        "name": "stalkEarnedPerSeason",
+        "type": "uint24"
+      },
+      {
+        "internalType": "bytes1",
+        "name": "encodeType",
+        "type": "bytes1"
       },
       {
         "internalType": "bytes4",
@@ -12263,9 +12825,9 @@
         "type": "bytes4"
       },
       {
-        "internalType": "uint96",
-        "name": "",
-        "type": "uint96"
+        "internalType": "uint128",
+        "name": "gaugePoints",
+        "type": "uint128"
       },
       {
         "internalType": "uint64",
@@ -12273,836 +12835,6 @@
         "type": "uint64"
       }
     ],
-    "name": "mockinitializeGaugeForToken",
-    "outputs": [],
-    "stateMutability": "nonpayable",
-    "type": "function"
-  },
-  {
-    "inputs": [
-      {
-        "internalType": "uint256",
-        "name": "amount",
-        "type": "uint256"
-      }
-    ],
-    "name": "rainSiloSunrise",
-    "outputs": [],
-    "stateMutability": "nonpayable",
-    "type": "function"
-  },
-  {
-    "inputs": [],
-    "name": "rainSunrise",
-    "outputs": [],
-    "stateMutability": "nonpayable",
-    "type": "function"
-  },
-  {
-    "inputs": [
-      {
-        "internalType": "uint256",
-        "name": "amount",
-        "type": "uint256"
-      }
-    ],
-    "name": "rainSunrises",
-    "outputs": [],
-    "stateMutability": "nonpayable",
-    "type": "function"
-  },
-  {
-    "inputs": [],
-    "name": "reentrancyGuardTest",
-    "outputs": [],
-    "stateMutability": "nonpayable",
-    "type": "function"
-  },
-  {
-    "inputs": [
-      {
-        "internalType": "address[]",
-        "name": "pools",
-        "type": "address[]"
-      }
-    ],
-    "name": "resetPools",
-    "outputs": [],
-    "stateMutability": "nonpayable",
-    "type": "function"
-  },
-  {
-    "inputs": [
-      {
-        "internalType": "uint256",
-        "name": "amount",
-        "type": "uint256"
-      }
-    ],
-    "name": "resetSeasonStart",
-    "outputs": [],
-    "stateMutability": "nonpayable",
-    "type": "function"
-  },
-  {
-    "inputs": [],
-    "name": "resetState",
-    "outputs": [],
-    "stateMutability": "nonpayable",
-    "type": "function"
-  },
-  {
-    "inputs": [
-      {
-        "internalType": "int256",
-        "name": "deltaB",
-        "type": "int256"
-      },
-      {
-        "internalType": "uint256",
-        "name": "caseId",
-        "type": "uint256"
-      },
-      {
-        "internalType": "bool",
-        "name": "oracleFailure",
-        "type": "bool"
-      }
-    ],
-    "name": "seedGaugeSunSunrise",
-    "outputs": [],
-    "stateMutability": "nonpayable",
-    "type": "function"
-  },
-  {
-    "inputs": [
-      {
-        "internalType": "bool",
-        "name": "peg",
-        "type": "bool"
-      }
-    ],
-    "name": "setAbovePegE",
-    "outputs": [],
-    "stateMutability": "nonpayable",
-    "type": "function"
-  },
-  {
-    "inputs": [
-      {
-        "internalType": "uint128",
-        "name": "percent",
-        "type": "uint128"
-      }
-    ],
-    "name": "setBeanToMaxLpGpPerBdvRatio",
-    "outputs": [],
-    "stateMutability": "nonpayable",
-    "type": "function"
-  },
-  {
-    "inputs": [
-      {
-        "internalType": "uint128",
-        "name": "amount",
-        "type": "uint128"
-      }
-    ],
-    "name": "setBeansSownE",
-    "outputs": [],
-    "stateMutability": "nonpayable",
-    "type": "function"
-  },
-  {
-    "inputs": [
-      {
-        "internalType": "uint256",
-        "name": "price",
-        "type": "uint256"
-      },
-      {
-        "internalType": "uint256",
-        "name": "podRate",
-        "type": "uint256"
-      },
-      {
-        "internalType": "uint256",
-        "name": "changeInSoilDemand",
-        "type": "uint256"
-      },
-      {
-        "internalType": "uint256",
-        "name": "liquidityToSupplyRatio",
-        "type": "uint256"
-      },
-      {
-        "internalType": "address",
-        "name": "targetWell",
-        "type": "address"
-      }
-    ],
-    "name": "setBeanstalkState",
-    "outputs": [
-      {
-        "internalType": "int256",
-        "name": "deltaB",
-        "type": "int256"
-      }
-    ],
-    "stateMutability": "nonpayable",
-    "type": "function"
-  },
-  {
-    "inputs": [
-      {
-        "internalType": "uint256",
-        "name": "changeInSoilDemand",
-        "type": "uint256"
-      }
-    ],
-    "name": "setChangeInSoilDemand",
-    "outputs": [],
-    "stateMutability": "nonpayable",
-    "type": "function"
-  },
-  {
-    "inputs": [
-      {
-        "internalType": "uint32",
-        "name": "_season",
-        "type": "uint32"
-      }
-    ],
-    "name": "setCurrentSeasonE",
-    "outputs": [],
-    "stateMutability": "nonpayable",
-    "type": "function"
-  },
-  {
-    "inputs": [
-      {
-        "internalType": "uint256",
-        "name": "liquidityToSupplyRatio",
-        "type": "uint256"
-      },
-      {
-        "internalType": "address",
-        "name": "targetWell",
-        "type": "address"
-      }
-    ],
-    "name": "setL2SR",
-    "outputs": [],
-    "stateMutability": "nonpayable",
-    "type": "function"
-  },
-  {
-    "inputs": [
-      {
-        "internalType": "uint128",
-        "name": "number",
-        "type": "uint128"
-      }
-    ],
-    "name": "setLastDSoilE",
-    "outputs": [],
-    "stateMutability": "nonpayable",
-    "type": "function"
-  },
-  {
-    "inputs": [
-      {
-        "internalType": "uint128",
-        "name": "lastSeasonBeanSown",
-        "type": "uint128"
-      },
-      {
-        "internalType": "uint128",
-        "name": "thisSeasonBeanSown",
-        "type": "uint128"
-      }
-    ],
-    "name": "setLastSeasonAndThisSeasonBeanSown",
-    "outputs": [],
-    "stateMutability": "nonpayable",
-    "type": "function"
-  },
-  {
-    "inputs": [
-      {
-        "internalType": "uint32",
-        "name": "number",
-        "type": "uint32"
-      }
-    ],
-    "name": "setLastSowTimeE",
-    "outputs": [],
-    "stateMutability": "nonpayable",
-    "type": "function"
-  },
-  {
-    "inputs": [
-      {
-        "internalType": "uint32",
-        "name": "number",
-        "type": "uint32"
-      }
-    ],
-    "name": "setMaxTempE",
-    "outputs": [],
-    "stateMutability": "nonpayable",
-    "type": "function"
-  },
-  {
-    "inputs": [
-      {
-        "internalType": "uint256",
-        "name": "minSoilSownDemand",
-        "type": "uint256"
-      }
-    ],
-    "name": "setMinSoilSownDemand",
-    "outputs": [],
-    "stateMutability": "nonpayable",
-    "type": "function"
-  },
-  {
-    "inputs": [
-      {
-        "internalType": "uint32",
-        "name": "_time",
-        "type": "uint32"
-      }
-    ],
-    "name": "setNextSowTimeE",
-    "outputs": [],
-    "stateMutability": "nonpayable",
-    "type": "function"
-  },
-  {
-    "inputs": [
-      {
-        "internalType": "uint256",
-        "name": "capacity",
-        "type": "uint256"
-      }
-    ],
-    "name": "setOverallConvertCapacityUsedForBlock",
-    "outputs": [],
-    "stateMutability": "nonpayable",
-    "type": "function"
-  },
-  {
-    "inputs": [
-      {
-        "internalType": "uint256",
-        "name": "podRate",
-        "type": "uint256"
-      }
-    ],
-    "name": "setPodRate",
-    "outputs": [],
-    "stateMutability": "nonpayable",
-    "type": "function"
-  },
-  {
-    "inputs": [
-      {
-        "internalType": "uint256",
-        "name": "price",
-        "type": "uint256"
-      },
-      {
-        "internalType": "address",
-        "name": "targetWell",
-        "type": "address"
-      }
-    ],
-    "name": "setPrice",
-    "outputs": [
-      {
-        "internalType": "int256",
-        "name": "deltaB",
-        "type": "int256"
-      }
-    ],
-    "stateMutability": "nonpayable",
-    "type": "function"
-  },
-  {
-    "inputs": [
-      {
-        "internalType": "uint256",
-        "name": "amount",
-        "type": "uint256"
-      }
-    ],
-    "name": "setSoilE",
-    "outputs": [],
-    "stateMutability": "nonpayable",
-    "type": "function"
-  },
-  {
-    "inputs": [
-      {
-        "internalType": "uint256",
-        "name": "_block",
-        "type": "uint256"
-      }
-    ],
-    "name": "setSunriseBlock",
-    "outputs": [],
-    "stateMutability": "nonpayable",
-    "type": "function"
-  },
-  {
-    "inputs": [
-      {
-        "internalType": "uint256",
-        "name": "amount",
-        "type": "uint256"
-      }
-    ],
-    "name": "setTotalStalkE",
-    "outputs": [],
-    "stateMutability": "nonpayable",
-    "type": "function"
-  },
-  {
-    "inputs": [
-      {
-        "internalType": "uint256",
-        "name": "price",
-        "type": "uint256"
-      }
-    ],
-    "name": "setUsdEthPrice",
-    "outputs": [],
-    "stateMutability": "nonpayable",
-    "type": "function"
-  },
-  {
-    "inputs": [
-      {
-        "internalType": "uint256",
-        "name": "t",
-        "type": "uint256"
-      }
-    ],
-    "name": "setYieldE",
-    "outputs": [],
-    "stateMutability": "nonpayable",
-    "type": "function"
-  },
-  {
-    "inputs": [
-      {
-        "internalType": "uint256",
-        "name": "amount",
-        "type": "uint256"
-      }
-    ],
-    "name": "siloSunrise",
-    "outputs": [],
-    "stateMutability": "nonpayable",
-    "type": "function"
-  },
-  {
-    "inputs": [],
-    "name": "stepGauge",
-    "outputs": [],
-    "stateMutability": "nonpayable",
-    "type": "function"
-  },
-  {
-    "inputs": [
-      {
-        "internalType": "int256",
-        "name": "deltaB",
-        "type": "int256"
-      },
-      {
-        "internalType": "uint256",
-        "name": "caseId",
-        "type": "uint256"
-      },
-      {
-        "components": [
-          {
-            "components": [
-              {
-                "internalType": "uint256",
-                "name": "value",
-                "type": "uint256"
-              }
-            ],
-            "internalType": "struct Decimal.D256",
-            "name": "deltaPodDemand",
-            "type": "tuple"
-          },
-          {
-            "components": [
-              {
-                "internalType": "uint256",
-                "name": "value",
-                "type": "uint256"
-              }
-            ],
-            "internalType": "struct Decimal.D256",
-            "name": "lpToSupplyRatio",
-            "type": "tuple"
-          },
-          {
-            "components": [
-              {
-                "internalType": "uint256",
-                "name": "value",
-                "type": "uint256"
-              }
-            ],
-            "internalType": "struct Decimal.D256",
-            "name": "podRate",
-            "type": "tuple"
-          },
-          {
-            "internalType": "address",
-            "name": "largestLiqWell",
-            "type": "address"
-          },
-          {
-            "internalType": "bool",
-            "name": "oracleFailure",
-            "type": "bool"
-          },
-          {
-            "internalType": "uint256",
-            "name": "largestLiquidWellTwapBeanPrice",
-            "type": "uint256"
-          },
-          {
-            "internalType": "int256",
-            "name": "twaDeltaB",
-            "type": "int256"
-          }
-        ],
-        "internalType": "struct LibEvaluate.BeanstalkState",
-        "name": "bs",
-        "type": "tuple"
-      }
-    ],
-    "name": "sunSunrise",
-    "outputs": [],
-    "stateMutability": "nonpayable",
-    "type": "function"
-  },
-  {
-    "inputs": [
-      {
-        "internalType": "int256",
-        "name": "deltaB",
-        "type": "int256"
-      },
-      {
-        "internalType": "uint256",
-        "name": "caseId",
-        "type": "uint256"
-      }
-    ],
-    "name": "sunSunriseWithL2srScaling",
-    "outputs": [],
-    "stateMutability": "nonpayable",
-    "type": "function"
-  },
-  {
-    "inputs": [
-      {
-        "internalType": "int256",
-        "name": "deltaB",
-        "type": "int256"
-      },
-      {
-        "internalType": "uint256",
-        "name": "caseId",
-        "type": "uint256"
-      },
-      {
-        "internalType": "uint32",
-        "name": "t",
-        "type": "uint32"
-      }
-    ],
-    "name": "sunTemperatureSunrise",
-    "outputs": [],
-    "stateMutability": "nonpayable",
-    "type": "function"
-  },
-  {
-    "inputs": [
-      {
-        "internalType": "uint32",
-        "name": "_s",
-        "type": "uint32"
-      }
-    ],
-    "name": "teleportSunrise",
-    "outputs": [],
-    "stateMutability": "nonpayable",
-    "type": "function"
-  },
-  {
-    "inputs": [],
-    "name": "thisSowTime",
-    "outputs": [
-      {
-        "internalType": "uint256",
-        "name": "",
-        "type": "uint256"
-      }
-    ],
-    "stateMutability": "view",
-    "type": "function"
-  },
-  {
-    "inputs": [],
-    "name": "mockInitState",
-    "outputs": [],
-    "stateMutability": "nonpayable",
-    "type": "function"
-  },
-  {
-    "inputs": [
-      {
-        "internalType": "address",
-        "name": "pool",
-        "type": "address"
-      }
-    ],
-    "name": "poolCurrentDeltaBMock",
-    "outputs": [
-      {
-        "internalType": "int256",
-        "name": "deltaB",
-        "type": "int256"
-      }
-    ],
-    "stateMutability": "view",
-    "type": "function"
-  },
-  {
-    "inputs": [
-      {
-        "internalType": "address",
-        "name": "token",
-        "type": "address"
-      },
-      {
-        "internalType": "bytes4",
-        "name": "selector",
-        "type": "bytes4"
-      }
-    ],
-    "name": "addWhitelistSelector",
-    "outputs": [],
-    "stateMutability": "nonpayable",
-    "type": "function"
-  },
-  {
-    "inputs": [
-      {
-        "internalType": "uint256",
-        "name": "amount",
-        "type": "uint256"
-      }
-    ],
-    "name": "mockBDV",
-    "outputs": [
-      {
-        "internalType": "uint256",
-        "name": "",
-        "type": "uint256"
-      }
-    ],
-    "stateMutability": "pure",
-    "type": "function"
-  },
-  {
-    "inputs": [
-      {
-        "internalType": "uint256",
-        "name": "amount",
-        "type": "uint256"
-      }
-    ],
-    "name": "mockBDVDecrease",
-    "outputs": [
-      {
-        "internalType": "uint256",
-        "name": "",
-        "type": "uint256"
-      }
-    ],
-    "stateMutability": "pure",
-    "type": "function"
-  },
-  {
-    "inputs": [
-      {
-        "internalType": "uint256",
-        "name": "amount",
-        "type": "uint256"
-      }
-    ],
-    "name": "mockBDVIncrease",
-    "outputs": [
-      {
-        "internalType": "uint256",
-        "name": "",
-        "type": "uint256"
-      }
-    ],
-    "stateMutability": "pure",
-    "type": "function"
-  },
-  {
-    "inputs": [
-      {
-        "internalType": "address",
-        "name": "token",
-        "type": "address"
-      },
-      {
-        "internalType": "bytes4",
-        "name": "selector",
-        "type": "bytes4"
-      }
-    ],
-    "name": "mockChangeBDVSelector",
-    "outputs": [],
-    "stateMutability": "nonpayable",
-    "type": "function"
-  },
-  {
-    "inputs": [],
-    "name": "mockLiquidityWeight",
-    "outputs": [
-      {
-        "internalType": "uint256",
-        "name": "",
-        "type": "uint256"
-      }
-    ],
-    "stateMutability": "pure",
-    "type": "function"
-  },
-  {
-    "inputs": [
-      {
-        "internalType": "address",
-        "name": "token",
-        "type": "address"
-      },
-      {
-        "internalType": "address",
-        "name": "newLiquidityWeightImplementation",
-        "type": "address"
-      },
-      {
-        "internalType": "bytes1",
-        "name": "encodeType",
-        "type": "bytes1"
-      },
-      {
-        "internalType": "bytes4",
-        "name": "selector",
-        "type": "bytes4"
-      },
-      {
-        "internalType": "bytes",
-        "name": "data",
-        "type": "bytes"
-      }
-    ],
-    "name": "mockUpdateLiquidityWeight",
-    "outputs": [],
-    "stateMutability": "nonpayable",
-    "type": "function"
-  },
-  {
-    "inputs": [
-      {
-        "internalType": "address",
-        "name": "token",
-        "type": "address"
-      },
-      {
-        "internalType": "bytes4",
-        "name": "selector",
-        "type": "bytes4"
-      },
-      {
-        "internalType": "uint48",
-        "name": "stalkIssuedPerBdv",
-        "type": "uint48"
-      },
-      {
-        "internalType": "uint40",
-        "name": "stalkEarnedPerSeason",
-        "type": "uint40"
-      }
-    ],
-    "name": "mockWhitelistToken",
-    "outputs": [],
-    "stateMutability": "nonpayable",
-    "type": "function"
-  },
-  {
-    "inputs": [
-      {
-        "internalType": "address",
-        "name": "token",
-        "type": "address"
-      },
-      {
-        "internalType": "bytes4",
-        "name": "selector",
-        "type": "bytes4"
-      },
-      {
-        "internalType": "uint16",
-        "name": "stalkIssuedPerBdv",
-        "type": "uint16"
-      },
-      {
-        "internalType": "uint24",
-        "name": "stalkEarnedPerSeason",
-        "type": "uint24"
-      },
-      {
-        "internalType": "bytes1",
-        "name": "encodeType",
-        "type": "bytes1"
-      },
-      {
-        "internalType": "bytes4",
-        "name": "gaugePointSelector",
-        "type": "bytes4"
-      },
-      {
-        "internalType": "bytes4",
-        "name": "liquidityWeightSelector",
-        "type": "bytes4"
-      },
-      {
-        "internalType": "uint128",
-        "name": "gaugePoints",
-        "type": "uint128"
-      },
-      {
-        "internalType": "uint64",
-        "name": "optimalPercentDepositedBdv",
-        "type": "uint64"
-      }
-    ],
     "name": "mockWhitelistTokenWithGauge",
     "outputs": [],
     "stateMutability": "nonpayable",
