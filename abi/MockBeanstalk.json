--- conflicted
+++ resolved
@@ -530,15 +530,12 @@
       {
         "indexed": false,
         "internalType": "uint256",
-<<<<<<< HEAD
-=======
         "name": "nonce",
         "type": "uint256"
       },
       {
         "indexed": false,
         "internalType": "uint256",
->>>>>>> 718cc26a
         "name": "gasleft",
         "type": "uint256"
       }
@@ -570,15 +567,12 @@
       {
         "indexed": false,
         "internalType": "uint256",
-<<<<<<< HEAD
-=======
         "name": "nonce",
         "type": "uint256"
       },
       {
         "indexed": false,
         "internalType": "uint256",
->>>>>>> 718cc26a
         "name": "gasleft",
         "type": "uint256"
       }
@@ -6412,32 +6406,6 @@
       {
         "internalType": "address",
         "name": "account",
-<<<<<<< HEAD
-=======
-        "type": "address"
-      },
-      {
-        "internalType": "address",
-        "name": "token",
-        "type": "address"
-      },
-      {
-        "internalType": "uint256[]",
-        "name": "sortedDepositIds",
-        "type": "uint256[]"
-      }
-    ],
-    "name": "updateSortedDepositIds",
-    "outputs": [],
-    "stateMutability": "payable",
-    "type": "function"
-  },
-  {
-    "inputs": [
-      {
-        "internalType": "address",
-        "name": "token",
->>>>>>> 718cc26a
         "type": "address"
       },
       {
@@ -6785,14 +6753,11 @@
     ],
     "stateMutability": "payable",
     "type": "function"
-<<<<<<< HEAD
-=======
   },
   {
     "inputs": [],
     "name": "T",
     "type": "error"
->>>>>>> 718cc26a
   },
   {
     "inputs": [
@@ -6933,8 +6898,6 @@
       {
         "internalType": "address",
         "name": "well",
-<<<<<<< HEAD
-=======
         "type": "address"
       },
       {
@@ -6969,30 +6932,24 @@
       {
         "internalType": "address",
         "name": "tokenIn",
->>>>>>> 718cc26a
-        "type": "address"
-      },
-      {
-        "internalType": "uint256",
-        "name": "bdvToConvert",
-        "type": "uint256"
-      },
-      {
-        "internalType": "uint256",
-        "name": "grownStalkToConvert",
-        "type": "uint256"
-      }
-    ],
-    "name": "downPenalizedGrownStalk",
-    "outputs": [
-      {
-        "internalType": "uint256",
-        "name": "newGrownStalk",
-        "type": "uint256"
-      },
-      {
-        "internalType": "uint256",
-        "name": "grownStalkLost",
+        "type": "address"
+      },
+      {
+        "internalType": "address",
+        "name": "tokenOut",
+        "type": "address"
+      },
+      {
+        "internalType": "uint256",
+        "name": "amountIn",
+        "type": "uint256"
+      }
+    ],
+    "name": "getAmountOut",
+    "outputs": [
+      {
+        "internalType": "uint256",
+        "name": "amountOut",
         "type": "uint256"
       }
     ],
@@ -7002,84 +6959,6 @@
   {
     "inputs": [],
     "name": "getCalculatedBonusStalkPerBdv",
-    "outputs": [
-      {
-        "internalType": "uint256",
-        "name": "",
-        "type": "uint256"
-      }
-    ],
-    "stateMutability": "view",
-    "type": "function"
-  },
-  {
-    "inputs": [],
-    "name": "getConvertStalkPerBdvBonusAndMaximumCapacity",
-    "outputs": [
-      {
-        "internalType": "uint256",
-        "name": "",
-        "type": "uint256"
-      },
-      {
-        "internalType": "uint256",
-        "name": "",
-        "type": "uint256"
-      }
-    ],
-    "stateMutability": "view",
-    "type": "function"
-  },
-  {
-    "inputs": [],
-    "name": "getConvertStalkPerBdvBonusAndRemainingCapacity",
-    "outputs": [
-      {
-        "internalType": "uint256",
-        "name": "",
-        "type": "uint256"
-      },
-      {
-        "internalType": "uint256",
-        "name": "",
-        "type": "uint256"
-      }
-    ],
-    "stateMutability": "view",
-    "type": "function"
-  },
-  {
-    "inputs": [
-      {
-        "internalType": "address",
-        "name": "tokenIn",
-        "type": "address"
-      },
-      {
-        "internalType": "address",
-        "name": "tokenOut",
-        "type": "address"
-      },
-      {
-        "internalType": "uint256",
-        "name": "amountIn",
-        "type": "uint256"
-      }
-    ],
-    "name": "getAmountOut",
-    "outputs": [
-      {
-        "internalType": "uint256",
-        "name": "amountOut",
-        "type": "uint256"
-      }
-    ],
-    "stateMutability": "view",
-    "type": "function"
-  },
-  {
-    "inputs": [],
-    "name": "getCalculatedBaseBonusStalkPerBdv",
     "outputs": [
       {
         "internalType": "uint256",
@@ -7262,14 +7141,11 @@
         "internalType": "uint256",
         "name": "bdvToConvert",
         "type": "uint256"
-<<<<<<< HEAD
-=======
       },
       {
         "internalType": "uint256",
         "name": "grownStalk",
         "type": "uint256"
->>>>>>> 718cc26a
       }
     ],
     "name": "stalkBonus",
@@ -7338,64 +7214,6 @@
     "type": "function"
   },
   {
-<<<<<<< HEAD
-    "inputs": [
-      {
-        "internalType": "bytes",
-        "name": "convertData",
-        "type": "bytes"
-      },
-      {
-        "internalType": "int96[]",
-        "name": "stems",
-        "type": "int96[]"
-      },
-      {
-        "internalType": "uint256[]",
-        "name": "amounts",
-        "type": "uint256[]"
-      },
-      {
-        "internalType": "int256",
-        "name": "grownStalkSlippage",
-        "type": "int256"
-      }
-    ],
-    "name": "convertWithStalkSlippage",
-    "outputs": [
-      {
-        "internalType": "int96",
-        "name": "toStem",
-        "type": "int96"
-      },
-      {
-        "internalType": "uint256",
-        "name": "fromAmount",
-        "type": "uint256"
-      },
-      {
-        "internalType": "uint256",
-        "name": "toAmount",
-        "type": "uint256"
-      },
-      {
-        "internalType": "uint256",
-        "name": "fromBdv",
-        "type": "uint256"
-      },
-      {
-        "internalType": "uint256",
-        "name": "toBdv",
-        "type": "uint256"
-      }
-    ],
-    "stateMutability": "payable",
-    "type": "function"
-  },
-  {
-    "anonymous": false,
-=======
->>>>>>> 718cc26a
     "inputs": [
       {
         "internalType": "bytes",
@@ -8031,7 +7849,6 @@
         "name": "amount",
         "type": "uint256"
       },
-<<<<<<< HEAD
       {
         "indexed": false,
         "internalType": "uint256",
@@ -8376,7 +8193,7 @@
     "anonymous": false,
     "inputs": [
       {
-        "indexed": true,
+        "indexed": false,
         "internalType": "enum GaugeId",
         "name": "gaugeId",
         "type": "uint8"
@@ -8417,7 +8234,7 @@
     "anonymous": false,
     "inputs": [
       {
-        "indexed": true,
+        "indexed": false,
         "internalType": "enum GaugeId",
         "name": "gaugeId",
         "type": "uint8"
@@ -8436,7 +8253,7 @@
     "anonymous": false,
     "inputs": [
       {
-        "indexed": true,
+        "indexed": false,
         "internalType": "enum GaugeId",
         "name": "gaugeId",
         "type": "uint8"
@@ -8455,7 +8272,7 @@
     "anonymous": false,
     "inputs": [
       {
-        "indexed": true,
+        "indexed": false,
         "internalType": "enum GaugeId",
         "name": "gaugeId",
         "type": "uint8"
@@ -8468,7 +8285,7 @@
     "anonymous": false,
     "inputs": [
       {
-        "indexed": true,
+        "indexed": false,
         "internalType": "enum GaugeId",
         "name": "gaugeId",
         "type": "uint8"
@@ -8506,6 +8323,94 @@
     "type": "event"
   },
   {
+    "anonymous": false,
+    "inputs": [
+      {
+        "indexed": false,
+        "internalType": "enum GaugeId",
+        "name": "gaugeId",
+        "type": "uint8"
+      },
+      {
+        "indexed": false,
+        "internalType": "bytes",
+        "name": "data",
+        "type": "bytes"
+      }
+    ],
+    "name": "UpdatedGaugeData",
+    "type": "event"
+  },
+  {
+    "anonymous": false,
+    "inputs": [
+      {
+        "indexed": false,
+        "internalType": "enum GaugeId",
+        "name": "gaugeId",
+        "type": "uint8"
+      },
+      {
+        "indexed": false,
+        "internalType": "bytes",
+        "name": "value",
+        "type": "bytes"
+      }
+    ],
+    "name": "UpdatedGaugeValue",
+    "type": "event"
+  },
+  {
+    "anonymous": false,
+    "inputs": [
+      {
+        "indexed": false,
+        "internalType": "uint32",
+        "name": "season",
+        "type": "uint32"
+      },
+      {
+        "indexed": false,
+        "internalType": "bool",
+        "name": "abovePeg",
+        "type": "bool"
+      }
+    ],
+    "name": "PegStateUpdated",
+    "type": "event"
+  },
+  {
+    "anonymous": false,
+    "inputs": [
+      {
+        "indexed": true,
+        "internalType": "uint256",
+        "name": "season",
+        "type": "uint256"
+      },
+      {
+        "indexed": false,
+        "internalType": "uint256",
+        "name": "caseId",
+        "type": "uint256"
+      },
+      {
+        "indexed": false,
+        "internalType": "int32",
+        "name": "absChange",
+        "type": "int32"
+      },
+      {
+        "indexed": false,
+        "internalType": "uint256",
+        "name": "fieldId",
+        "type": "uint256"
+      }
+    ],
+    "name": "TemperatureChange",
+    "type": "event"
+  },
+  {
     "inputs": [],
     "name": "abovePeg",
     "outputs": [
@@ -8547,98 +8452,1048 @@
     ],
     "name": "getAbsBeanToMaxLpRatioChangeFromCaseId",
     "outputs": [
-=======
->>>>>>> 718cc26a
-      {
-        "indexed": false,
-        "internalType": "uint256",
-        "name": "bdv",
-        "type": "uint256"
-      }
-    ],
-    "name": "AddDeposit",
-    "type": "event"
-  },
-  {
-    "anonymous": false,
-    "inputs": [
-      {
-        "indexed": true,
-        "internalType": "uint256",
-        "name": "season",
-        "type": "uint256"
-      },
-      {
-<<<<<<< HEAD
+      {
+        "internalType": "uint80",
+        "name": "ml",
+        "type": "uint80"
+      }
+    ],
+    "stateMutability": "view",
+    "type": "function"
+  },
+  {
+    "inputs": [
+      {
+        "internalType": "uint256",
+        "name": "caseId",
+        "type": "uint256"
+      }
+    ],
+    "name": "getAbsTemperatureChangeFromCaseId",
+    "outputs": [
+      {
         "internalType": "int32",
         "name": "t",
         "type": "int32"
-=======
-        "indexed": true,
-        "internalType": "address",
-        "name": "token",
-        "type": "address"
-      },
-      {
-        "indexed": false,
-        "internalType": "uint256",
-        "name": "gaugePoints",
-        "type": "uint256"
->>>>>>> 718cc26a
-      }
-    ],
-    "name": "GaugePointChange",
-    "type": "event"
+      }
+    ],
+    "stateMutability": "view",
+    "type": "function"
+  },
+  {
+    "inputs": [
+      {
+        "internalType": "uint256",
+        "name": "caseId",
+        "type": "uint256"
+      }
+    ],
+    "name": "getCaseData",
+    "outputs": [
+      {
+        "internalType": "bytes32",
+        "name": "casesData",
+        "type": "bytes32"
+      }
+    ],
+    "stateMutability": "view",
+    "type": "function"
+  },
+  {
+    "inputs": [],
+    "name": "getCases",
+    "outputs": [
+      {
+        "internalType": "bytes32[144]",
+        "name": "cases",
+        "type": "bytes32[144]"
+      }
+    ],
+    "stateMutability": "view",
+    "type": "function"
+  },
+  {
+    "inputs": [
+      {
+        "internalType": "uint256",
+        "name": "caseId",
+        "type": "uint256"
+      }
+    ],
+    "name": "getChangeFromCaseId",
+    "outputs": [
+      {
+        "internalType": "uint32",
+        "name": "",
+        "type": "uint32"
+      },
+      {
+        "internalType": "int32",
+        "name": "",
+        "type": "int32"
+      },
+      {
+        "internalType": "uint80",
+        "name": "",
+        "type": "uint80"
+      },
+      {
+        "internalType": "int80",
+        "name": "",
+        "type": "int80"
+      }
+    ],
+    "stateMutability": "view",
+    "type": "function"
+  },
+  {
+    "inputs": [],
+    "name": "getDeltaPodDemandLowerBound",
+    "outputs": [
+      {
+        "internalType": "uint256",
+        "name": "",
+        "type": "uint256"
+      }
+    ],
+    "stateMutability": "view",
+    "type": "function"
+  },
+  {
+    "inputs": [],
+    "name": "getDeltaPodDemandUpperBound",
+    "outputs": [
+      {
+        "internalType": "uint256",
+        "name": "",
+        "type": "uint256"
+      }
+    ],
+    "stateMutability": "view",
+    "type": "function"
+  },
+  {
+    "inputs": [],
+    "name": "getEvaluationParameters",
+    "outputs": [
+      {
+        "components": [
+          {
+            "internalType": "uint256",
+            "name": "maxBeanMaxLpGpPerBdvRatio",
+            "type": "uint256"
+          },
+          {
+            "internalType": "uint256",
+            "name": "minBeanMaxLpGpPerBdvRatio",
+            "type": "uint256"
+          },
+          {
+            "internalType": "uint256",
+            "name": "targetSeasonsToCatchUp",
+            "type": "uint256"
+          },
+          {
+            "internalType": "uint256",
+            "name": "podRateLowerBound",
+            "type": "uint256"
+          },
+          {
+            "internalType": "uint256",
+            "name": "podRateOptimal",
+            "type": "uint256"
+          },
+          {
+            "internalType": "uint256",
+            "name": "podRateUpperBound",
+            "type": "uint256"
+          },
+          {
+            "internalType": "uint256",
+            "name": "deltaPodDemandLowerBound",
+            "type": "uint256"
+          },
+          {
+            "internalType": "uint256",
+            "name": "deltaPodDemandUpperBound",
+            "type": "uint256"
+          },
+          {
+            "internalType": "uint256",
+            "name": "lpToSupplyRatioUpperBound",
+            "type": "uint256"
+          },
+          {
+            "internalType": "uint256",
+            "name": "lpToSupplyRatioOptimal",
+            "type": "uint256"
+          },
+          {
+            "internalType": "uint256",
+            "name": "lpToSupplyRatioLowerBound",
+            "type": "uint256"
+          },
+          {
+            "internalType": "uint256",
+            "name": "excessivePriceThreshold",
+            "type": "uint256"
+          },
+          {
+            "internalType": "uint256",
+            "name": "soilCoefficientHigh",
+            "type": "uint256"
+          },
+          {
+            "internalType": "uint256",
+            "name": "soilCoefficientLow",
+            "type": "uint256"
+          },
+          {
+            "internalType": "uint256",
+            "name": "baseReward",
+            "type": "uint256"
+          },
+          {
+            "internalType": "uint128",
+            "name": "minAvgGsPerBdv",
+            "type": "uint128"
+          },
+          {
+            "internalType": "uint128",
+            "name": "rainingMinBeanMaxLpGpPerBdvRatio",
+            "type": "uint128"
+          }
+        ],
+        "internalType": "struct EvaluationParameters",
+        "name": "",
+        "type": "tuple"
+      }
+    ],
+    "stateMutability": "view",
+    "type": "function"
+  },
+  {
+    "inputs": [],
+    "name": "getExcessivePriceThreshold",
+    "outputs": [
+      {
+        "internalType": "uint256",
+        "name": "",
+        "type": "uint256"
+      }
+    ],
+    "stateMutability": "view",
+    "type": "function"
+  },
+  {
+    "inputs": [],
+    "name": "getExtEvaluationParameters",
+    "outputs": [
+      {
+        "components": [
+          {
+            "internalType": "uint256",
+            "name": "belowPegSoilL2SRScalar",
+            "type": "uint256"
+          },
+          {
+            "internalType": "uint256",
+            "name": "soilCoefficientRelativelyHigh",
+            "type": "uint256"
+          },
+          {
+            "internalType": "uint256",
+            "name": "soilCoefficientRelativelyLow",
+            "type": "uint256"
+          },
+          {
+            "internalType": "uint256",
+            "name": "abovePegDeltaBSoilScalar",
+            "type": "uint256"
+          },
+          {
+            "internalType": "uint256",
+            "name": "soilDistributionPeriod",
+            "type": "uint256"
+          },
+          {
+            "internalType": "uint256",
+            "name": "minSoilIssuance",
+            "type": "uint256"
+          },
+          {
+            "internalType": "bytes32[61]",
+            "name": "buffer",
+            "type": "bytes32[61]"
+          }
+        ],
+        "internalType": "struct ExtEvaluationParameters",
+        "name": "",
+        "type": "tuple"
+      }
+    ],
+    "stateMutability": "view",
+    "type": "function"
+  },
+  {
+    "inputs": [],
+    "name": "getLargestLiqWell",
+    "outputs": [
+      {
+        "internalType": "address",
+        "name": "",
+        "type": "address"
+      }
+    ],
+    "stateMutability": "view",
+    "type": "function"
+  },
+  {
+    "inputs": [],
+    "name": "getLpToSupplyRatioLowerBound",
+    "outputs": [
+      {
+        "internalType": "uint256",
+        "name": "",
+        "type": "uint256"
+      }
+    ],
+    "stateMutability": "view",
+    "type": "function"
+  },
+  {
+    "inputs": [],
+    "name": "getLpToSupplyRatioOptimal",
+    "outputs": [
+      {
+        "internalType": "uint256",
+        "name": "",
+        "type": "uint256"
+      }
+    ],
+    "stateMutability": "view",
+    "type": "function"
+  },
+  {
+    "inputs": [],
+    "name": "getLpToSupplyRatioUpperBound",
+    "outputs": [
+      {
+        "internalType": "uint256",
+        "name": "",
+        "type": "uint256"
+      }
+    ],
+    "stateMutability": "view",
+    "type": "function"
+  },
+  {
+    "inputs": [],
+    "name": "getMaxBeanMaxLpGpPerBdvRatio",
+    "outputs": [
+      {
+        "internalType": "uint256",
+        "name": "",
+        "type": "uint256"
+      }
+    ],
+    "stateMutability": "view",
+    "type": "function"
+  },
+  {
+    "inputs": [],
+    "name": "getMinBeanMaxLpGpPerBdvRatio",
+    "outputs": [
+      {
+        "internalType": "uint256",
+        "name": "",
+        "type": "uint256"
+      }
+    ],
+    "stateMutability": "view",
+    "type": "function"
+  },
+  {
+    "inputs": [],
+    "name": "getOrderLockedBeans",
+    "outputs": [
+      {
+        "internalType": "uint256",
+        "name": "",
+        "type": "uint256"
+      }
+    ],
+    "stateMutability": "view",
+    "type": "function"
+  },
+  {
+    "inputs": [],
+    "name": "getPodRateLowerBound",
+    "outputs": [
+      {
+        "internalType": "uint256",
+        "name": "",
+        "type": "uint256"
+      }
+    ],
+    "stateMutability": "view",
+    "type": "function"
+  },
+  {
+    "inputs": [],
+    "name": "getPodRateOptimal",
+    "outputs": [
+      {
+        "internalType": "uint256",
+        "name": "",
+        "type": "uint256"
+      }
+    ],
+    "stateMutability": "view",
+    "type": "function"
+  },
+  {
+    "inputs": [],
+    "name": "getPodRateUpperBound",
+    "outputs": [
+      {
+        "internalType": "uint256",
+        "name": "",
+        "type": "uint256"
+      }
+    ],
+    "stateMutability": "view",
+    "type": "function"
+  },
+  {
+    "inputs": [
+      {
+        "internalType": "uint256",
+        "name": "caseId",
+        "type": "uint256"
+      }
+    ],
+    "name": "getRelBeanToMaxLpRatioChangeFromCaseId",
+    "outputs": [
+      {
+        "internalType": "int80",
+        "name": "l",
+        "type": "int80"
+      }
+    ],
+    "stateMutability": "view",
+    "type": "function"
+  },
+  {
+    "inputs": [
+      {
+        "internalType": "uint256",
+        "name": "caseId",
+        "type": "uint256"
+      }
+    ],
+    "name": "getRelTemperatureChangeFromCaseId",
+    "outputs": [
+      {
+        "internalType": "uint32",
+        "name": "mt",
+        "type": "uint32"
+      }
+    ],
+    "stateMutability": "view",
+    "type": "function"
+  },
+  {
+    "inputs": [],
+    "name": "getSeasonStruct",
+    "outputs": [
+      {
+        "components": [
+          {
+            "internalType": "uint32",
+            "name": "current",
+            "type": "uint32"
+          },
+          {
+            "internalType": "uint32",
+            "name": "lastSop",
+            "type": "uint32"
+          },
+          {
+            "internalType": "uint32",
+            "name": "lastSopSeason",
+            "type": "uint32"
+          },
+          {
+            "internalType": "uint32",
+            "name": "rainStart",
+            "type": "uint32"
+          },
+          {
+            "internalType": "bool",
+            "name": "raining",
+            "type": "bool"
+          },
+          {
+            "internalType": "uint64",
+            "name": "sunriseBlock",
+            "type": "uint64"
+          },
+          {
+            "internalType": "bool",
+            "name": "abovePeg",
+            "type": "bool"
+          },
+          {
+            "internalType": "uint32",
+            "name": "pegCrossSeason",
+            "type": "uint32"
+          },
+          {
+            "internalType": "uint256",
+            "name": "start",
+            "type": "uint256"
+          },
+          {
+            "internalType": "uint256",
+            "name": "period",
+            "type": "uint256"
+          },
+          {
+            "internalType": "uint256",
+            "name": "timestamp",
+            "type": "uint256"
+          },
+          {
+            "internalType": "uint256",
+            "name": "standardMintedBeans",
+            "type": "uint256"
+          },
+          {
+            "internalType": "bytes32[8]",
+            "name": "_buffer",
+            "type": "bytes32[8]"
+          }
+        ],
+        "internalType": "struct Season",
+        "name": "",
+        "type": "tuple"
+      }
+    ],
+    "stateMutability": "view",
+    "type": "function"
+  },
+  {
+    "inputs": [],
+    "name": "getSeasonTimestamp",
+    "outputs": [
+      {
+        "internalType": "uint256",
+        "name": "",
+        "type": "uint256"
+      }
+    ],
+    "stateMutability": "view",
+    "type": "function"
+  },
+  {
+    "inputs": [],
+    "name": "getTargetSeasonsToCatchUp",
+    "outputs": [
+      {
+        "internalType": "uint256",
+        "name": "",
+        "type": "uint256"
+      }
+    ],
+    "stateMutability": "view",
+    "type": "function"
+  },
+  {
+    "inputs": [],
+    "name": "getTotalUsdLiquidity",
+    "outputs": [
+      {
+        "internalType": "uint256",
+        "name": "totalLiquidity",
+        "type": "uint256"
+      }
+    ],
+    "stateMutability": "view",
+    "type": "function"
+  },
+  {
+    "inputs": [],
+    "name": "getTotalWeightedUsdLiquidity",
+    "outputs": [
+      {
+        "internalType": "uint256",
+        "name": "totalWeightedLiquidity",
+        "type": "uint256"
+      }
+    ],
+    "stateMutability": "view",
+    "type": "function"
+  },
+  {
+    "inputs": [
+      {
+        "internalType": "address",
+        "name": "well",
+        "type": "address"
+      }
+    ],
+    "name": "getTwaLiquidityForWell",
+    "outputs": [
+      {
+        "internalType": "uint256",
+        "name": "",
+        "type": "uint256"
+      }
+    ],
+    "stateMutability": "view",
+    "type": "function"
+  },
+  {
+    "inputs": [
+      {
+        "internalType": "address",
+        "name": "well",
+        "type": "address"
+      }
+    ],
+    "name": "getWeightedTwaLiquidityForWell",
+    "outputs": [
+      {
+        "internalType": "uint256",
+        "name": "",
+        "type": "uint256"
+      }
+    ],
+    "stateMutability": "view",
+    "type": "function"
+  },
+  {
+    "inputs": [],
+    "name": "getWellsByDeltaB",
+    "outputs": [
+      {
+        "components": [
+          {
+            "internalType": "address",
+            "name": "well",
+            "type": "address"
+          },
+          {
+            "internalType": "int256",
+            "name": "deltaB",
+            "type": "int256"
+          }
+        ],
+        "internalType": "struct LibFlood.WellDeltaB[]",
+        "name": "wellDeltaBs",
+        "type": "tuple[]"
+      },
+      {
+        "internalType": "uint256",
+        "name": "totalPositiveDeltaB",
+        "type": "uint256"
+      },
+      {
+        "internalType": "uint256",
+        "name": "totalNegativeDeltaB",
+        "type": "uint256"
+      },
+      {
+        "internalType": "uint256",
+        "name": "positiveDeltaBCount",
+        "type": "uint256"
+      }
+    ],
+    "stateMutability": "view",
+    "type": "function"
+  },
+  {
+    "inputs": [],
+    "name": "paused",
+    "outputs": [
+      {
+        "internalType": "bool",
+        "name": "",
+        "type": "bool"
+      }
+    ],
+    "stateMutability": "view",
+    "type": "function"
+  },
+  {
+    "inputs": [
+      {
+        "internalType": "uint32",
+        "name": "_season",
+        "type": "uint32"
+      },
+      {
+        "internalType": "address",
+        "name": "well",
+        "type": "address"
+      }
+    ],
+    "name": "plentyPerRoot",
+    "outputs": [
+      {
+        "internalType": "uint256",
+        "name": "",
+        "type": "uint256"
+      }
+    ],
+    "stateMutability": "view",
+    "type": "function"
+  },
+  {
+    "inputs": [
+      {
+        "internalType": "address",
+        "name": "pool",
+        "type": "address"
+      }
+    ],
+    "name": "poolCurrentDeltaB",
+    "outputs": [
+      {
+        "internalType": "int256",
+        "name": "deltaB",
+        "type": "int256"
+      }
+    ],
+    "stateMutability": "view",
+    "type": "function"
+  },
+  {
+    "inputs": [
+      {
+        "internalType": "address",
+        "name": "pool",
+        "type": "address"
+      }
+    ],
+    "name": "poolDeltaB",
+    "outputs": [
+      {
+        "internalType": "int256",
+        "name": "",
+        "type": "int256"
+      }
+    ],
+    "stateMutability": "view",
+    "type": "function"
+  },
+  {
+    "inputs": [
+      {
+        "internalType": "address",
+        "name": "pool",
+        "type": "address"
+      }
+    ],
+    "name": "poolDeltaBNoCap",
+    "outputs": [
+      {
+        "internalType": "int256",
+        "name": "",
+        "type": "int256"
+      }
+    ],
+    "stateMutability": "view",
+    "type": "function"
+  },
+  {
+    "inputs": [],
+    "name": "rain",
+    "outputs": [
+      {
+        "components": [
+          {
+            "internalType": "uint256",
+            "name": "pods",
+            "type": "uint256"
+          },
+          {
+            "internalType": "uint256",
+            "name": "roots",
+            "type": "uint256"
+          },
+          {
+            "internalType": "uint128",
+            "name": "floodHarvestablePods",
+            "type": "uint128"
+          },
+          {
+            "internalType": "bytes32[3]",
+            "name": "_buffer",
+            "type": "bytes32[3]"
+          }
+        ],
+        "internalType": "struct Rain",
+        "name": "",
+        "type": "tuple"
+      }
+    ],
+    "stateMutability": "view",
+    "type": "function"
+  },
+  {
+    "inputs": [],
+    "name": "season",
+    "outputs": [
+      {
+        "internalType": "uint32",
+        "name": "",
+        "type": "uint32"
+      }
+    ],
+    "stateMutability": "view",
+    "type": "function"
+  },
+  {
+    "inputs": [],
+    "name": "sunriseBlock",
+    "outputs": [
+      {
+        "internalType": "uint64",
+        "name": "",
+        "type": "uint64"
+      }
+    ],
+    "stateMutability": "view",
+    "type": "function"
+  },
+  {
+    "inputs": [],
+    "name": "time",
+    "outputs": [
+      {
+        "components": [
+          {
+            "internalType": "uint32",
+            "name": "current",
+            "type": "uint32"
+          },
+          {
+            "internalType": "uint32",
+            "name": "lastSop",
+            "type": "uint32"
+          },
+          {
+            "internalType": "uint32",
+            "name": "lastSopSeason",
+            "type": "uint32"
+          },
+          {
+            "internalType": "uint32",
+            "name": "rainStart",
+            "type": "uint32"
+          },
+          {
+            "internalType": "bool",
+            "name": "raining",
+            "type": "bool"
+          },
+          {
+            "internalType": "uint64",
+            "name": "sunriseBlock",
+            "type": "uint64"
+          },
+          {
+            "internalType": "bool",
+            "name": "abovePeg",
+            "type": "bool"
+          },
+          {
+            "internalType": "uint32",
+            "name": "pegCrossSeason",
+            "type": "uint32"
+          },
+          {
+            "internalType": "uint256",
+            "name": "start",
+            "type": "uint256"
+          },
+          {
+            "internalType": "uint256",
+            "name": "period",
+            "type": "uint256"
+          },
+          {
+            "internalType": "uint256",
+            "name": "timestamp",
+            "type": "uint256"
+          },
+          {
+            "internalType": "uint256",
+            "name": "standardMintedBeans",
+            "type": "uint256"
+          },
+          {
+            "internalType": "bytes32[8]",
+            "name": "_buffer",
+            "type": "bytes32[8]"
+          }
+        ],
+        "internalType": "struct Season",
+        "name": "",
+        "type": "tuple"
+      }
+    ],
+    "stateMutability": "view",
+    "type": "function"
+  },
+  {
+    "inputs": [],
+    "name": "totalDeltaB",
+    "outputs": [
+      {
+        "internalType": "int256",
+        "name": "deltaB",
+        "type": "int256"
+      }
+    ],
+    "stateMutability": "view",
+    "type": "function"
+  },
+  {
+    "inputs": [],
+    "name": "totalDeltaBNoCap",
+    "outputs": [
+      {
+        "internalType": "int256",
+        "name": "deltaB",
+        "type": "int256"
+      }
+    ],
+    "stateMutability": "view",
+    "type": "function"
+  },
+  {
+    "inputs": [],
+    "name": "totalInstantaneousDeltaB",
+    "outputs": [
+      {
+        "internalType": "int256",
+        "name": "",
+        "type": "int256"
+      }
+    ],
+    "stateMutability": "view",
+    "type": "function"
+  },
+  {
+    "inputs": [],
+    "name": "weather",
+    "outputs": [
+      {
+        "components": [
+          {
+            "internalType": "uint128",
+            "name": "lastDeltaSoil",
+            "type": "uint128"
+          },
+          {
+            "internalType": "uint32",
+            "name": "lastSowTime",
+            "type": "uint32"
+          },
+          {
+            "internalType": "uint32",
+            "name": "thisSowTime",
+            "type": "uint32"
+          },
+          {
+            "internalType": "uint32",
+            "name": "temp",
+            "type": "uint32"
+          },
+          {
+            "internalType": "uint16",
+            "name": "morningDuration",
+            "type": "uint16"
+          },
+          {
+            "internalType": "uint256",
+            "name": "morningControl",
+            "type": "uint256"
+          },
+          {
+            "internalType": "bytes32[3]",
+            "name": "_buffer",
+            "type": "bytes32[3]"
+          }
+        ],
+        "internalType": "struct Weather",
+        "name": "",
+        "type": "tuple"
+      }
+    ],
+    "stateMutability": "view",
+    "type": "function"
+  },
+  {
+    "inputs": [
+      {
+        "internalType": "address",
+        "name": "well",
+        "type": "address"
+      }
+    ],
+    "name": "wellOracleSnapshot",
+    "outputs": [
+      {
+        "internalType": "bytes",
+        "name": "snapshot",
+        "type": "bytes"
+      }
+    ],
+    "stateMutability": "view",
+    "type": "function"
+  },
+  {
+    "inputs": [],
+    "name": "MathOverflowedMulDiv",
+    "type": "error"
   },
   {
     "anonymous": false,
     "inputs": [
       {
-        "indexed": false,
-        "internalType": "uint256",
-        "name": "newStalkPerBdvPerSeason",
-        "type": "uint256"
-      }
-    ],
-    "name": "UpdateAverageStalkPerBdvPerSeason",
-    "type": "event"
-  },
-  {
-    "anonymous": false,
-    "inputs": [
-      {
-        "indexed": false,
-        "internalType": "uint256",
-        "name": "newMaxTotalGaugePoints",
-        "type": "uint256"
-      }
-    ],
-    "name": "UpdateMaxTotalGaugePoints",
-    "type": "event"
-  },
-  {
-    "anonymous": false,
-    "inputs": [
-      {
-        "indexed": true,
-        "internalType": "enum ShipmentRecipient",
-        "name": "recipient",
-        "type": "uint8"
-      },
-      {
-        "indexed": false,
-        "internalType": "uint256",
-        "name": "receivedAmount",
-        "type": "uint256"
-      },
-      {
-        "indexed": false,
-        "internalType": "bytes",
-        "name": "data",
-        "type": "bytes"
-      }
-    ],
-    "name": "Receipt",
+        "components": [
+          {
+            "internalType": "address",
+            "name": "planContract",
+            "type": "address"
+          },
+          {
+            "internalType": "bytes4",
+            "name": "planSelector",
+            "type": "bytes4"
+          },
+          {
+            "internalType": "enum ShipmentRecipient",
+            "name": "recipient",
+            "type": "uint8"
+          },
+          {
+            "internalType": "bytes",
+            "name": "data",
+            "type": "bytes"
+          }
+        ],
+        "indexed": false,
+        "internalType": "struct ShipmentRoute[]",
+        "name": "newShipmentRoutes",
+        "type": "tuple[]"
+      }
+    ],
+    "name": "ShipmentRoutesSet",
     "type": "event"
   },
   {
@@ -8653,55 +9508,30 @@
       {
         "indexed": false,
         "internalType": "uint256",
-        "name": "shipmentAmount",
-        "type": "uint256"
-      }
-    ],
-    "name": "Shipped",
+        "name": "soil",
+        "type": "uint256"
+      }
+    ],
+    "name": "Soil",
     "type": "event"
   },
   {
-    "inputs": [
-      {
-        "internalType": "uint256[]",
-        "name": "shipmentAmounts",
-        "type": "uint256[]"
-      },
-      {
-        "components": [
-          {
-            "internalType": "uint256",
-            "name": "points",
-            "type": "uint256"
-          },
-          {
-            "internalType": "uint256",
-            "name": "cap",
-            "type": "uint256"
-          }
-        ],
-        "internalType": "struct ShipmentPlan[]",
-        "name": "shipmentPlans",
-        "type": "tuple[]"
-      },
-      {
-        "internalType": "uint256",
-        "name": "totalPoints",
-        "type": "uint256"
-      },
-      {
-        "internalType": "uint256",
-        "name": "beansToShip",
-        "type": "uint256"
-      }
-    ],
-    "name": "getBeansFromPoints",
-    "outputs": [],
-    "stateMutability": "pure",
-    "type": "function"
-  },
-  {
-    "inputs": [
+    "anonymous": false,
+    "inputs": [
+      {
+        "indexed": true,
+        "internalType": "uint256",
+        "name": "season",
+        "type": "uint256"
+      }
+    ],
+    "name": "Sunrise",
+    "type": "event"
+  },
+  {
+    "inputs": [],
+    "name": "getShipmentRoutes",
+    "outputs": [
       {
         "components": [
           {
@@ -8717,7 +9547,77 @@
           {
             "internalType": "enum ShipmentRecipient",
             "name": "recipient",
-            "type": "ShipmentRecipient"
+            "type": "uint8"
+          },
+          {
+            "internalType": "bytes",
+            "name": "data",
+            "type": "bytes"
+          }
+        ],
+        "internalType": "struct ShipmentRoute[]",
+        "name": "",
+        "type": "tuple[]"
+      }
+    ],
+    "stateMutability": "view",
+    "type": "function"
+  },
+  {
+    "inputs": [
+      {
+        "internalType": "address",
+        "name": "account",
+        "type": "address"
+      },
+      {
+        "internalType": "enum LibTransfer.To",
+        "name": "mode",
+        "type": "uint8"
+      }
+    ],
+    "name": "gm",
+    "outputs": [
+      {
+        "internalType": "uint256",
+        "name": "",
+        "type": "uint256"
+      }
+    ],
+    "stateMutability": "payable",
+    "type": "function"
+  },
+  {
+    "inputs": [],
+    "name": "seasonTime",
+    "outputs": [
+      {
+        "internalType": "uint32",
+        "name": "",
+        "type": "uint32"
+      }
+    ],
+    "stateMutability": "view",
+    "type": "function"
+  },
+  {
+    "inputs": [
+      {
+        "components": [
+          {
+            "internalType": "address",
+            "name": "planContract",
+            "type": "address"
+          },
+          {
+            "internalType": "bytes4",
+            "name": "planSelector",
+            "type": "bytes4"
+          },
+          {
+            "internalType": "enum ShipmentRecipient",
+            "name": "recipient",
+            "type": "uint8"
           },
           {
             "internalType": "bytes",
@@ -8730,1722 +9630,6 @@
         "type": "tuple[]"
       }
     ],
-    "name": "getShipmentPlans",
-    "outputs": [
-      {
-        "components": [
-          {
-            "internalType": "uint256",
-            "name": "points",
-            "type": "uint256"
-          },
-          {
-            "internalType": "uint256",
-            "name": "cap",
-            "type": "uint256"
-          }
-        ],
-        "internalType": "struct ShipmentPlan[]",
-        "name": "shipmentPlans",
-        "type": "tuple[]"
-      },
-      {
-        "internalType": "uint256",
-        "name": "totalPoints",
-        "type": "uint256"
-      }
-    ],
-    "stateMutability": "view",
-    "type": "function"
-  },
-  {
-    "anonymous": false,
-    "inputs": [
-      {
-        "indexed": true,
-        "internalType": "uint256",
-        "name": "season",
-        "type": "uint256"
-      },
-      {
-        "indexed": false,
-        "internalType": "uint256",
-        "name": "deltaPodDemand",
-        "type": "uint256"
-      },
-      {
-        "indexed": false,
-        "internalType": "uint256",
-        "name": "lpToSupplyRatio",
-        "type": "uint256"
-      },
-      {
-        "indexed": false,
-        "internalType": "uint256",
-        "name": "podRate",
-        "type": "uint256"
-      },
-      {
-        "indexed": false,
-        "internalType": "uint256",
-        "name": "thisSowTime",
-        "type": "uint256"
-      },
-      {
-        "indexed": false,
-        "internalType": "uint256",
-        "name": "lastSowTime",
-        "type": "uint256"
-      }
-    ],
-    "name": "SeasonMetrics",
-    "type": "event"
-  },
-  {
-    "anonymous": false,
-    "inputs": [
-      {
-        "indexed": true,
-        "internalType": "uint256",
-        "name": "season",
-        "type": "uint256"
-      },
-      {
-        "indexed": false,
-        "internalType": "uint256",
-        "name": "caseId",
-        "type": "uint256"
-      },
-      {
-        "indexed": false,
-        "internalType": "int80",
-        "name": "absChange",
-        "type": "int80"
-      }
-    ],
-    "name": "BeanToMaxLpGpPerBdvRatioChange",
-    "type": "event"
-  },
-  {
-    "anonymous": false,
-    "inputs": [
-      {
-        "indexed": true,
-        "internalType": "uint256",
-        "name": "season",
-        "type": "uint256"
-      },
-      {
-        "indexed": false,
-        "internalType": "bool",
-        "name": "raining",
-        "type": "bool"
-      }
-    ],
-    "name": "RainStatus",
-    "type": "event"
-  },
-  {
-    "anonymous": false,
-    "inputs": [
-      {
-        "indexed": false,
-        "internalType": "uint256",
-        "name": "toField",
-        "type": "uint256"
-      }
-    ],
-    "name": "SeasonOfPlentyField",
-    "type": "event"
-  },
-  {
-    "anonymous": false,
-    "inputs": [
-      {
-        "indexed": true,
-        "internalType": "uint256",
-        "name": "season",
-        "type": "uint256"
-      },
-      {
-        "indexed": false,
-        "internalType": "address",
-        "name": "well",
-        "type": "address"
-      },
-      {
-        "indexed": false,
-        "internalType": "address",
-        "name": "token",
-        "type": "address"
-      },
-      {
-        "indexed": false,
-        "internalType": "uint256",
-        "name": "amount",
-        "type": "uint256"
-      },
-      {
-        "indexed": false,
-        "internalType": "uint256",
-        "name": "beans",
-        "type": "uint256"
-      }
-    ],
-    "name": "SeasonOfPlentyWell",
-    "type": "event"
-  },
-  {
-    "anonymous": false,
-    "inputs": [
-      {
-        "indexed": false,
-        "internalType": "enum GaugeId",
-        "name": "gaugeId",
-        "type": "uint8"
-      },
-      {
-        "components": [
-          {
-            "internalType": "bytes",
-            "name": "value",
-            "type": "bytes"
-          },
-          {
-            "internalType": "address",
-            "name": "target",
-            "type": "address"
-          },
-          {
-            "internalType": "bytes4",
-            "name": "selector",
-            "type": "bytes4"
-          },
-          {
-            "internalType": "bytes",
-            "name": "data",
-            "type": "bytes"
-          }
-        ],
-        "indexed": false,
-        "internalType": "struct Gauge",
-        "name": "gauge",
-        "type": "tuple"
-      }
-    ],
-    "name": "AddedGauge",
-    "type": "event"
-  },
-  {
-    "anonymous": false,
-    "inputs": [
-      {
-        "indexed": false,
-        "internalType": "enum GaugeId",
-        "name": "gaugeId",
-        "type": "uint8"
-      },
-      {
-        "indexed": false,
-        "internalType": "bytes",
-        "name": "value",
-        "type": "bytes"
-      }
-    ],
-    "name": "Engaged",
-    "type": "event"
-  },
-  {
-    "anonymous": false,
-    "inputs": [
-      {
-        "indexed": false,
-        "internalType": "enum GaugeId",
-        "name": "gaugeId",
-        "type": "uint8"
-      },
-      {
-        "indexed": false,
-        "internalType": "bytes",
-        "name": "data",
-        "type": "bytes"
-      }
-    ],
-    "name": "EngagedData",
-    "type": "event"
-  },
-  {
-    "anonymous": false,
-    "inputs": [
-      {
-        "indexed": false,
-        "internalType": "enum GaugeId",
-        "name": "gaugeId",
-        "type": "uint8"
-      }
-    ],
-    "name": "RemovedGauge",
-    "type": "event"
-  },
-  {
-    "anonymous": false,
-    "inputs": [
-      {
-        "indexed": false,
-        "internalType": "enum GaugeId",
-        "name": "gaugeId",
-        "type": "uint8"
-      },
-      {
-        "components": [
-          {
-            "internalType": "bytes",
-            "name": "value",
-            "type": "bytes"
-          },
-          {
-            "internalType": "address",
-            "name": "target",
-            "type": "address"
-          },
-          {
-            "internalType": "bytes4",
-            "name": "selector",
-            "type": "bytes4"
-          },
-          {
-            "internalType": "bytes",
-            "name": "data",
-            "type": "bytes"
-          }
-        ],
-        "indexed": false,
-        "internalType": "struct Gauge",
-        "name": "gauge",
-        "type": "tuple"
-      }
-    ],
-    "name": "UpdatedGauge",
-    "type": "event"
-  },
-  {
-    "anonymous": false,
-    "inputs": [
-      {
-        "indexed": false,
-        "internalType": "enum GaugeId",
-        "name": "gaugeId",
-        "type": "uint8"
-      },
-      {
-        "indexed": false,
-        "internalType": "bytes",
-        "name": "data",
-        "type": "bytes"
-      }
-    ],
-    "name": "UpdatedGaugeData",
-    "type": "event"
-  },
-  {
-    "anonymous": false,
-    "inputs": [
-      {
-        "indexed": false,
-        "internalType": "enum GaugeId",
-        "name": "gaugeId",
-        "type": "uint8"
-      },
-      {
-        "indexed": false,
-        "internalType": "bytes",
-        "name": "value",
-        "type": "bytes"
-      }
-    ],
-    "name": "UpdatedGaugeValue",
-    "type": "event"
-  },
-  {
-    "anonymous": false,
-    "inputs": [
-      {
-        "indexed": false,
-        "internalType": "uint32",
-        "name": "season",
-        "type": "uint32"
-      },
-      {
-        "indexed": false,
-        "internalType": "bool",
-        "name": "abovePeg",
-        "type": "bool"
-      }
-    ],
-    "name": "PegStateUpdated",
-    "type": "event"
-  },
-  {
-    "anonymous": false,
-    "inputs": [
-      {
-        "indexed": true,
-        "internalType": "uint256",
-        "name": "season",
-        "type": "uint256"
-      },
-      {
-        "indexed": false,
-        "internalType": "uint256",
-        "name": "caseId",
-        "type": "uint256"
-      },
-      {
-        "indexed": false,
-        "internalType": "int32",
-        "name": "absChange",
-        "type": "int32"
-      },
-      {
-        "indexed": false,
-        "internalType": "uint256",
-        "name": "fieldId",
-        "type": "uint256"
-      }
-    ],
-    "name": "TemperatureChange",
-    "type": "event"
-  },
-  {
-    "inputs": [],
-    "name": "abovePeg",
-    "outputs": [
-      {
-        "internalType": "bool",
-        "name": "",
-        "type": "bool"
-      }
-    ],
-    "stateMutability": "view",
-    "type": "function"
-  },
-  {
-    "inputs": [
-      {
-        "internalType": "address[]",
-        "name": "pools",
-        "type": "address[]"
-      }
-    ],
-    "name": "cumulativeCurrentDeltaB",
-    "outputs": [
-      {
-        "internalType": "int256",
-        "name": "deltaB",
-        "type": "int256"
-      }
-    ],
-    "stateMutability": "view",
-    "type": "function"
-  },
-  {
-    "inputs": [
-      {
-        "internalType": "uint256",
-        "name": "caseId",
-        "type": "uint256"
-      }
-    ],
-    "name": "getAbsBeanToMaxLpRatioChangeFromCaseId",
-    "outputs": [
-      {
-        "internalType": "uint80",
-        "name": "ml",
-        "type": "uint80"
-      }
-    ],
-    "stateMutability": "view",
-    "type": "function"
-  },
-  {
-    "inputs": [
-      {
-        "internalType": "uint256",
-        "name": "caseId",
-        "type": "uint256"
-      }
-    ],
-    "name": "getAbsTemperatureChangeFromCaseId",
-    "outputs": [
-      {
-        "internalType": "int32",
-        "name": "t",
-        "type": "int32"
-      }
-    ],
-    "stateMutability": "view",
-    "type": "function"
-  },
-  {
-    "inputs": [
-      {
-        "internalType": "uint256",
-        "name": "caseId",
-        "type": "uint256"
-      }
-    ],
-    "name": "getCaseData",
-    "outputs": [
-      {
-        "internalType": "bytes32",
-        "name": "casesData",
-        "type": "bytes32"
-      }
-    ],
-    "stateMutability": "view",
-    "type": "function"
-  },
-  {
-    "inputs": [],
-    "name": "getCases",
-    "outputs": [
-      {
-        "internalType": "bytes32[144]",
-        "name": "cases",
-        "type": "bytes32[144]"
-      }
-    ],
-    "stateMutability": "view",
-    "type": "function"
-  },
-  {
-    "inputs": [
-      {
-        "internalType": "uint256",
-        "name": "caseId",
-        "type": "uint256"
-      }
-    ],
-    "name": "getChangeFromCaseId",
-    "outputs": [
-      {
-        "internalType": "uint32",
-        "name": "",
-        "type": "uint32"
-      },
-      {
-        "internalType": "int32",
-        "name": "",
-        "type": "int32"
-      },
-      {
-        "internalType": "uint80",
-        "name": "",
-        "type": "uint80"
-      },
-      {
-        "internalType": "int80",
-        "name": "",
-        "type": "int80"
-      }
-    ],
-    "stateMutability": "view",
-    "type": "function"
-  },
-  {
-    "inputs": [],
-    "name": "getDeltaPodDemandLowerBound",
-    "outputs": [
-      {
-        "internalType": "uint256",
-        "name": "",
-        "type": "uint256"
-      }
-    ],
-    "stateMutability": "view",
-    "type": "function"
-  },
-  {
-    "inputs": [],
-    "name": "getDeltaPodDemandUpperBound",
-    "outputs": [
-      {
-        "internalType": "uint256",
-        "name": "",
-        "type": "uint256"
-      }
-    ],
-    "stateMutability": "view",
-    "type": "function"
-  },
-  {
-    "inputs": [],
-    "name": "getEvaluationParameters",
-    "outputs": [
-      {
-        "components": [
-          {
-            "internalType": "uint256",
-            "name": "maxBeanMaxLpGpPerBdvRatio",
-            "type": "uint256"
-          },
-          {
-            "internalType": "uint256",
-            "name": "minBeanMaxLpGpPerBdvRatio",
-            "type": "uint256"
-          },
-          {
-            "internalType": "uint256",
-            "name": "targetSeasonsToCatchUp",
-            "type": "uint256"
-          },
-          {
-            "internalType": "uint256",
-            "name": "podRateLowerBound",
-            "type": "uint256"
-          },
-          {
-            "internalType": "uint256",
-            "name": "podRateOptimal",
-            "type": "uint256"
-          },
-          {
-            "internalType": "uint256",
-            "name": "podRateUpperBound",
-            "type": "uint256"
-          },
-          {
-            "internalType": "uint256",
-            "name": "deltaPodDemandLowerBound",
-            "type": "uint256"
-          },
-          {
-            "internalType": "uint256",
-            "name": "deltaPodDemandUpperBound",
-            "type": "uint256"
-          },
-          {
-            "internalType": "uint256",
-            "name": "lpToSupplyRatioUpperBound",
-            "type": "uint256"
-          },
-          {
-            "internalType": "uint256",
-            "name": "lpToSupplyRatioOptimal",
-            "type": "uint256"
-          },
-          {
-            "internalType": "uint256",
-            "name": "lpToSupplyRatioLowerBound",
-            "type": "uint256"
-          },
-          {
-            "internalType": "uint256",
-            "name": "excessivePriceThreshold",
-            "type": "uint256"
-          },
-          {
-            "internalType": "uint256",
-            "name": "soilCoefficientHigh",
-            "type": "uint256"
-          },
-          {
-            "internalType": "uint256",
-            "name": "soilCoefficientLow",
-            "type": "uint256"
-          },
-          {
-            "internalType": "uint256",
-            "name": "baseReward",
-            "type": "uint256"
-          },
-          {
-            "internalType": "uint128",
-            "name": "minAvgGsPerBdv",
-            "type": "uint128"
-          },
-          {
-            "internalType": "uint128",
-            "name": "rainingMinBeanMaxLpGpPerBdvRatio",
-            "type": "uint128"
-          }
-        ],
-        "internalType": "struct EvaluationParameters",
-        "name": "",
-        "type": "tuple"
-      }
-    ],
-    "stateMutability": "view",
-    "type": "function"
-  },
-  {
-    "inputs": [],
-    "name": "getExcessivePriceThreshold",
-    "outputs": [
-      {
-        "internalType": "uint256",
-        "name": "",
-        "type": "uint256"
-      }
-    ],
-    "stateMutability": "view",
-    "type": "function"
-  },
-  {
-    "inputs": [],
-    "name": "getExtEvaluationParameters",
-    "outputs": [
-      {
-        "components": [
-          {
-            "internalType": "uint256",
-            "name": "belowPegSoilL2SRScalar",
-            "type": "uint256"
-          },
-          {
-            "internalType": "uint256",
-            "name": "soilCoefficientRelativelyHigh",
-            "type": "uint256"
-          },
-          {
-            "internalType": "uint256",
-            "name": "soilCoefficientRelativelyLow",
-            "type": "uint256"
-          },
-          {
-            "internalType": "uint256",
-            "name": "abovePegDeltaBSoilScalar",
-            "type": "uint256"
-          },
-          {
-            "internalType": "uint256",
-            "name": "soilDistributionPeriod",
-            "type": "uint256"
-          },
-          {
-            "internalType": "uint256",
-            "name": "minSoilIssuance",
-            "type": "uint256"
-          },
-          {
-<<<<<<< HEAD
-            "internalType": "uint256",
-            "name": "supplyPodDemandScalar",
-            "type": "uint256"
-          },
-          {
-            "internalType": "uint256",
-            "name": "initialSoilPodDemandScalar",
-            "type": "uint256"
-          },
-          {
-            "internalType": "bytes32[59]",
-            "name": "buffer",
-            "type": "bytes32[59]"
-=======
-            "internalType": "bytes32[61]",
-            "name": "buffer",
-            "type": "bytes32[61]"
->>>>>>> 718cc26a
-          }
-        ],
-        "internalType": "struct ExtEvaluationParameters",
-        "name": "",
-        "type": "tuple"
-      }
-    ],
-    "stateMutability": "view",
-    "type": "function"
-  },
-  {
-    "inputs": [],
-    "name": "getLargestLiqWell",
-    "outputs": [
-      {
-        "internalType": "address",
-        "name": "",
-        "type": "address"
-      }
-    ],
-    "stateMutability": "view",
-    "type": "function"
-  },
-  {
-    "inputs": [],
-    "name": "getLpToSupplyRatioLowerBound",
-    "outputs": [
-      {
-        "internalType": "uint256",
-        "name": "",
-        "type": "uint256"
-      }
-    ],
-    "stateMutability": "view",
-    "type": "function"
-  },
-  {
-    "inputs": [],
-    "name": "getLpToSupplyRatioOptimal",
-    "outputs": [
-      {
-        "internalType": "uint256",
-        "name": "",
-        "type": "uint256"
-      }
-    ],
-    "stateMutability": "view",
-    "type": "function"
-  },
-  {
-    "inputs": [],
-    "name": "getLpToSupplyRatioUpperBound",
-    "outputs": [
-      {
-        "internalType": "uint256",
-        "name": "",
-        "type": "uint256"
-      }
-    ],
-    "stateMutability": "view",
-    "type": "function"
-  },
-  {
-    "inputs": [],
-    "name": "getMaxBeanMaxLpGpPerBdvRatio",
-    "outputs": [
-      {
-        "internalType": "uint256",
-        "name": "",
-        "type": "uint256"
-      }
-    ],
-    "stateMutability": "view",
-    "type": "function"
-  },
-  {
-    "inputs": [],
-    "name": "getMinBeanMaxLpGpPerBdvRatio",
-    "outputs": [
-      {
-        "internalType": "uint256",
-        "name": "",
-        "type": "uint256"
-      }
-    ],
-    "stateMutability": "view",
-    "type": "function"
-  },
-  {
-    "inputs": [],
-    "name": "getOrderLockedBeans",
-    "outputs": [
-      {
-        "internalType": "uint256",
-        "name": "",
-        "type": "uint256"
-      }
-    ],
-    "stateMutability": "view",
-    "type": "function"
-  },
-  {
-    "inputs": [],
-    "name": "getPodRateLowerBound",
-    "outputs": [
-      {
-        "internalType": "uint256",
-        "name": "",
-        "type": "uint256"
-      }
-    ],
-    "stateMutability": "view",
-    "type": "function"
-  },
-  {
-    "inputs": [],
-    "name": "getPodRateOptimal",
-    "outputs": [
-      {
-        "internalType": "uint256",
-        "name": "",
-        "type": "uint256"
-      }
-    ],
-    "stateMutability": "view",
-    "type": "function"
-  },
-  {
-    "inputs": [],
-    "name": "getPodRateUpperBound",
-    "outputs": [
-      {
-        "internalType": "uint256",
-        "name": "",
-        "type": "uint256"
-      }
-    ],
-    "stateMutability": "view",
-    "type": "function"
-  },
-  {
-    "inputs": [
-      {
-        "internalType": "uint256",
-        "name": "caseId",
-        "type": "uint256"
-      }
-    ],
-    "name": "getRelBeanToMaxLpRatioChangeFromCaseId",
-    "outputs": [
-      {
-        "internalType": "int80",
-        "name": "l",
-        "type": "int80"
-      }
-    ],
-    "stateMutability": "view",
-    "type": "function"
-  },
-  {
-    "inputs": [
-      {
-        "internalType": "uint256",
-        "name": "caseId",
-        "type": "uint256"
-      }
-    ],
-    "name": "getRelTemperatureChangeFromCaseId",
-    "outputs": [
-      {
-        "internalType": "uint32",
-        "name": "mt",
-        "type": "uint32"
-      }
-    ],
-    "stateMutability": "view",
-    "type": "function"
-  },
-  {
-    "inputs": [],
-    "name": "getSeasonStruct",
-    "outputs": [
-      {
-        "components": [
-          {
-            "internalType": "uint32",
-            "name": "current",
-            "type": "uint32"
-          },
-          {
-            "internalType": "uint32",
-            "name": "lastSop",
-            "type": "uint32"
-          },
-          {
-            "internalType": "uint32",
-            "name": "lastSopSeason",
-            "type": "uint32"
-          },
-          {
-            "internalType": "uint32",
-            "name": "rainStart",
-            "type": "uint32"
-          },
-          {
-            "internalType": "bool",
-            "name": "raining",
-            "type": "bool"
-          },
-          {
-            "internalType": "uint64",
-            "name": "sunriseBlock",
-            "type": "uint64"
-          },
-          {
-            "internalType": "bool",
-            "name": "abovePeg",
-            "type": "bool"
-          },
-          {
-            "internalType": "uint32",
-            "name": "pegCrossSeason",
-            "type": "uint32"
-          },
-          {
-            "internalType": "uint256",
-            "name": "start",
-            "type": "uint256"
-          },
-          {
-            "internalType": "uint256",
-            "name": "period",
-            "type": "uint256"
-          },
-          {
-            "internalType": "uint256",
-            "name": "timestamp",
-            "type": "uint256"
-          },
-          {
-            "internalType": "uint256",
-            "name": "standardMintedBeans",
-            "type": "uint256"
-          },
-          {
-            "internalType": "bytes32[8]",
-            "name": "_buffer",
-            "type": "bytes32[8]"
-          }
-        ],
-        "internalType": "struct Season",
-        "name": "",
-        "type": "tuple"
-      }
-    ],
-    "stateMutability": "view",
-    "type": "function"
-  },
-  {
-    "inputs": [],
-    "name": "getSeasonTimestamp",
-    "outputs": [
-      {
-        "internalType": "uint256",
-        "name": "",
-        "type": "uint256"
-      }
-    ],
-    "stateMutability": "view",
-    "type": "function"
-  },
-  {
-    "inputs": [],
-    "name": "getTargetSeasonsToCatchUp",
-    "outputs": [
-      {
-        "internalType": "uint256",
-        "name": "",
-        "type": "uint256"
-      }
-    ],
-    "stateMutability": "view",
-    "type": "function"
-  },
-  {
-    "inputs": [],
-    "name": "getTotalUsdLiquidity",
-    "outputs": [
-      {
-        "internalType": "uint256",
-        "name": "totalLiquidity",
-        "type": "uint256"
-      }
-    ],
-    "stateMutability": "view",
-    "type": "function"
-  },
-  {
-    "inputs": [],
-    "name": "getTotalWeightedUsdLiquidity",
-    "outputs": [
-      {
-        "internalType": "uint256",
-        "name": "totalWeightedLiquidity",
-        "type": "uint256"
-      }
-    ],
-    "stateMutability": "view",
-    "type": "function"
-  },
-  {
-    "inputs": [
-      {
-        "internalType": "address",
-        "name": "well",
-        "type": "address"
-      }
-    ],
-    "name": "getTwaLiquidityForWell",
-    "outputs": [
-      {
-        "internalType": "uint256",
-        "name": "",
-        "type": "uint256"
-      }
-    ],
-    "stateMutability": "view",
-    "type": "function"
-  },
-  {
-    "inputs": [
-      {
-        "internalType": "address",
-        "name": "well",
-        "type": "address"
-      }
-    ],
-    "name": "getWeightedTwaLiquidityForWell",
-    "outputs": [
-      {
-        "internalType": "uint256",
-        "name": "",
-        "type": "uint256"
-      }
-    ],
-    "stateMutability": "view",
-    "type": "function"
-  },
-  {
-    "inputs": [],
-    "name": "getWellsByDeltaB",
-    "outputs": [
-      {
-        "components": [
-          {
-            "internalType": "address",
-            "name": "well",
-            "type": "address"
-          },
-          {
-            "internalType": "int256",
-            "name": "deltaB",
-            "type": "int256"
-          }
-        ],
-        "internalType": "struct LibFlood.WellDeltaB[]",
-        "name": "wellDeltaBs",
-        "type": "tuple[]"
-      },
-      {
-        "internalType": "uint256",
-        "name": "totalPositiveDeltaB",
-        "type": "uint256"
-      },
-      {
-        "internalType": "uint256",
-        "name": "totalNegativeDeltaB",
-        "type": "uint256"
-      },
-      {
-        "internalType": "uint256",
-        "name": "positiveDeltaBCount",
-        "type": "uint256"
-      }
-    ],
-    "stateMutability": "view",
-    "type": "function"
-  },
-  {
-    "inputs": [],
-    "name": "paused",
-    "outputs": [
-      {
-        "internalType": "bool",
-        "name": "",
-        "type": "bool"
-      }
-    ],
-    "stateMutability": "view",
-    "type": "function"
-  },
-  {
-    "inputs": [
-      {
-        "internalType": "uint32",
-        "name": "_season",
-        "type": "uint32"
-      },
-      {
-        "internalType": "address",
-        "name": "well",
-        "type": "address"
-      }
-    ],
-    "name": "plentyPerRoot",
-    "outputs": [
-      {
-        "internalType": "uint256",
-        "name": "",
-        "type": "uint256"
-      }
-    ],
-    "stateMutability": "view",
-    "type": "function"
-  },
-  {
-    "inputs": [
-      {
-        "internalType": "address",
-        "name": "pool",
-        "type": "address"
-      }
-    ],
-    "name": "poolCurrentDeltaB",
-    "outputs": [
-      {
-        "internalType": "int256",
-        "name": "deltaB",
-        "type": "int256"
-      }
-    ],
-    "stateMutability": "view",
-    "type": "function"
-  },
-  {
-    "inputs": [
-      {
-        "internalType": "address",
-        "name": "pool",
-        "type": "address"
-      }
-    ],
-    "name": "poolDeltaB",
-    "outputs": [
-      {
-        "internalType": "int256",
-        "name": "",
-        "type": "int256"
-      }
-    ],
-    "stateMutability": "view",
-    "type": "function"
-  },
-  {
-    "inputs": [
-      {
-        "internalType": "address",
-        "name": "pool",
-        "type": "address"
-      }
-    ],
-    "name": "poolDeltaBNoCap",
-    "outputs": [
-      {
-        "internalType": "int256",
-        "name": "",
-        "type": "int256"
-      }
-    ],
-    "stateMutability": "view",
-    "type": "function"
-  },
-  {
-    "inputs": [],
-    "name": "rain",
-    "outputs": [
-      {
-        "components": [
-          {
-            "internalType": "uint256",
-            "name": "pods",
-            "type": "uint256"
-          },
-          {
-            "internalType": "uint256",
-            "name": "roots",
-            "type": "uint256"
-          },
-          {
-            "internalType": "uint128",
-            "name": "floodHarvestablePods",
-            "type": "uint128"
-          },
-          {
-            "internalType": "bytes32[3]",
-            "name": "_buffer",
-            "type": "bytes32[3]"
-          }
-        ],
-        "internalType": "struct Rain",
-        "name": "",
-        "type": "tuple"
-      }
-    ],
-    "stateMutability": "view",
-    "type": "function"
-  },
-  {
-    "inputs": [],
-    "name": "season",
-    "outputs": [
-      {
-        "internalType": "uint32",
-        "name": "",
-        "type": "uint32"
-      }
-    ],
-    "stateMutability": "view",
-    "type": "function"
-  },
-  {
-    "inputs": [],
-    "name": "sunriseBlock",
-    "outputs": [
-      {
-        "internalType": "uint64",
-        "name": "",
-        "type": "uint64"
-      }
-    ],
-    "stateMutability": "view",
-    "type": "function"
-  },
-  {
-    "inputs": [],
-    "name": "time",
-    "outputs": [
-      {
-        "components": [
-          {
-            "internalType": "uint32",
-            "name": "current",
-            "type": "uint32"
-          },
-          {
-            "internalType": "uint32",
-            "name": "lastSop",
-            "type": "uint32"
-          },
-          {
-            "internalType": "uint32",
-            "name": "lastSopSeason",
-            "type": "uint32"
-          },
-          {
-            "internalType": "uint32",
-            "name": "rainStart",
-            "type": "uint32"
-          },
-          {
-            "internalType": "bool",
-            "name": "raining",
-            "type": "bool"
-          },
-          {
-            "internalType": "uint64",
-            "name": "sunriseBlock",
-            "type": "uint64"
-          },
-          {
-            "internalType": "bool",
-            "name": "abovePeg",
-            "type": "bool"
-          },
-          {
-            "internalType": "uint32",
-            "name": "pegCrossSeason",
-            "type": "uint32"
-          },
-          {
-            "internalType": "uint256",
-            "name": "start",
-            "type": "uint256"
-          },
-          {
-            "internalType": "uint256",
-            "name": "period",
-            "type": "uint256"
-          },
-          {
-            "internalType": "uint256",
-            "name": "timestamp",
-            "type": "uint256"
-          },
-          {
-            "internalType": "uint256",
-            "name": "standardMintedBeans",
-            "type": "uint256"
-          },
-          {
-            "internalType": "bytes32[8]",
-            "name": "_buffer",
-            "type": "bytes32[8]"
-          }
-        ],
-        "internalType": "struct Season",
-        "name": "",
-        "type": "tuple"
-      }
-    ],
-    "stateMutability": "view",
-    "type": "function"
-  },
-  {
-    "inputs": [],
-    "name": "totalDeltaB",
-    "outputs": [
-      {
-        "internalType": "int256",
-        "name": "deltaB",
-        "type": "int256"
-      }
-    ],
-    "stateMutability": "view",
-    "type": "function"
-  },
-  {
-    "inputs": [],
-    "name": "totalDeltaBNoCap",
-    "outputs": [
-      {
-        "internalType": "int256",
-        "name": "deltaB",
-        "type": "int256"
-      }
-    ],
-    "stateMutability": "view",
-    "type": "function"
-  },
-  {
-    "inputs": [],
-    "name": "totalInstantaneousDeltaB",
-    "outputs": [
-      {
-        "internalType": "int256",
-        "name": "",
-        "type": "int256"
-      }
-    ],
-    "stateMutability": "view",
-    "type": "function"
-  },
-  {
-    "inputs": [],
-    "name": "weather",
-    "outputs": [
-      {
-        "components": [
-          {
-            "internalType": "uint128",
-            "name": "lastDeltaSoil",
-            "type": "uint128"
-          },
-          {
-            "internalType": "uint32",
-            "name": "lastSowTime",
-            "type": "uint32"
-          },
-          {
-            "internalType": "uint32",
-            "name": "thisSowTime",
-            "type": "uint32"
-          },
-          {
-            "internalType": "uint32",
-            "name": "temp",
-            "type": "uint32"
-          },
-          {
-            "internalType": "uint16",
-            "name": "morningDuration",
-            "type": "uint16"
-          },
-          {
-            "internalType": "uint256",
-            "name": "morningControl",
-            "type": "uint256"
-          },
-          {
-            "internalType": "bytes32[3]",
-            "name": "_buffer",
-            "type": "bytes32[3]"
-          }
-        ],
-        "internalType": "struct Weather",
-        "name": "",
-        "type": "tuple"
-      }
-    ],
-    "stateMutability": "view",
-    "type": "function"
-  },
-  {
-    "inputs": [
-      {
-        "internalType": "address",
-        "name": "well",
-        "type": "address"
-      }
-    ],
-    "name": "wellOracleSnapshot",
-    "outputs": [
-<<<<<<< HEAD
-      {
-        "internalType": "bytes",
-        "name": "snapshot",
-        "type": "bytes"
-      }
-    ],
-    "stateMutability": "view",
-    "type": "function"
-  },
-  {
-    "inputs": [],
-    "name": "MathOverflowedMulDiv",
-    "type": "error"
-  },
-  {
-    "anonymous": false,
-    "inputs": [
-      {
-        "indexed": false,
-        "internalType": "uint32",
-        "name": "season",
-        "type": "uint32"
-      },
-      {
-        "indexed": false,
-        "internalType": "bool",
-        "name": "abovePeg",
-        "type": "bool"
-      }
-    ],
-    "name": "PegStateUpdated",
-    "type": "event"
-=======
-      {
-        "internalType": "bytes",
-        "name": "snapshot",
-        "type": "bytes"
-      }
-    ],
-    "stateMutability": "view",
-    "type": "function"
-  },
-  {
-    "inputs": [],
-    "name": "MathOverflowedMulDiv",
-    "type": "error"
->>>>>>> 718cc26a
-  },
-  {
-    "anonymous": false,
-    "inputs": [
-      {
-        "components": [
-          {
-            "internalType": "address",
-            "name": "planContract",
-            "type": "address"
-          },
-          {
-            "internalType": "bytes4",
-            "name": "planSelector",
-            "type": "bytes4"
-          },
-          {
-            "internalType": "enum ShipmentRecipient",
-            "name": "recipient",
-            "type": "uint8"
-          },
-          {
-            "internalType": "bytes",
-            "name": "data",
-            "type": "bytes"
-          }
-        ],
-        "indexed": false,
-        "internalType": "struct ShipmentRoute[]",
-        "name": "newShipmentRoutes",
-        "type": "tuple[]"
-      }
-    ],
-    "name": "ShipmentRoutesSet",
-    "type": "event"
-  },
-  {
-    "anonymous": false,
-    "inputs": [
-      {
-        "indexed": true,
-        "internalType": "uint32",
-        "name": "season",
-        "type": "uint32"
-      },
-      {
-        "indexed": false,
-        "internalType": "uint256",
-        "name": "soil",
-        "type": "uint256"
-      }
-    ],
-    "name": "Soil",
-    "type": "event"
-  },
-  {
-    "anonymous": false,
-    "inputs": [
-      {
-        "indexed": true,
-        "internalType": "uint256",
-        "name": "season",
-        "type": "uint256"
-      }
-    ],
-    "name": "Sunrise",
-    "type": "event"
-  },
-  {
-<<<<<<< HEAD
-    "anonymous": false,
-    "inputs": [
-      {
-        "indexed": true,
-        "internalType": "uint256",
-        "name": "season",
-        "type": "uint256"
-      },
-      {
-        "indexed": false,
-        "internalType": "uint256",
-        "name": "caseId",
-        "type": "uint256"
-      },
-      {
-        "indexed": false,
-        "internalType": "int32",
-        "name": "absChange",
-        "type": "int32"
-      },
-      {
-        "indexed": false,
-        "internalType": "uint256",
-        "name": "fieldId",
-        "type": "uint256"
-      }
-    ],
-    "name": "TemperatureChange",
-    "type": "event"
-  },
-  {
-    "anonymous": false,
-    "inputs": [
-      {
-        "indexed": true,
-        "internalType": "uint256",
-        "name": "season",
-        "type": "uint256"
-      },
-      {
-        "indexed": false,
-        "internalType": "address[]",
-        "name": "tokens",
-        "type": "address[]"
-      },
-      {
-        "indexed": false,
-        "internalType": "int96[]",
-        "name": "stems",
-        "type": "int96[]"
-      }
-    ],
-    "name": "UpdatedBelowPegCrossStems",
-    "type": "event"
-  },
-  {
-=======
->>>>>>> 718cc26a
-    "inputs": [],
-    "name": "getShipmentRoutes",
-    "outputs": [
-      {
-        "components": [
-          {
-            "internalType": "address",
-            "name": "planContract",
-            "type": "address"
-          },
-          {
-            "internalType": "bytes4",
-            "name": "planSelector",
-            "type": "bytes4"
-          },
-          {
-            "internalType": "enum ShipmentRecipient",
-            "name": "recipient",
-            "type": "uint8"
-          },
-          {
-            "internalType": "bytes",
-            "name": "data",
-            "type": "bytes"
-          }
-        ],
-        "internalType": "struct ShipmentRoute[]",
-        "name": "",
-        "type": "tuple[]"
-      }
-    ],
-    "stateMutability": "view",
-    "type": "function"
-  },
-  {
-    "inputs": [
-      {
-        "internalType": "address",
-        "name": "account",
-        "type": "address"
-      },
-      {
-        "internalType": "enum LibTransfer.To",
-        "name": "mode",
-        "type": "uint8"
-      }
-    ],
-    "name": "gm",
-    "outputs": [
-      {
-        "internalType": "uint256",
-        "name": "",
-        "type": "uint256"
-      }
-    ],
-    "stateMutability": "payable",
-    "type": "function"
-  },
-  {
-    "inputs": [],
-    "name": "seasonTime",
-    "outputs": [
-      {
-        "internalType": "uint32",
-        "name": "",
-        "type": "uint32"
-      }
-    ],
-    "stateMutability": "view",
-    "type": "function"
-  },
-  {
-    "inputs": [
-      {
-        "components": [
-          {
-            "internalType": "address",
-            "name": "planContract",
-            "type": "address"
-          },
-          {
-            "internalType": "bytes4",
-            "name": "planSelector",
-            "type": "bytes4"
-          },
-          {
-            "internalType": "enum ShipmentRecipient",
-            "name": "recipient",
-            "type": "uint8"
-          },
-          {
-            "internalType": "bytes",
-            "name": "data",
-            "type": "bytes"
-          }
-        ],
-        "internalType": "struct ShipmentRoute[]",
-        "name": "shipmentRoutes",
-        "type": "tuple[]"
-      }
-    ],
     "name": "setShipmentRoutes",
     "outputs": [],
     "stateMutability": "nonpayable",
@@ -11004,6 +10188,108 @@
         "internalType": "uint256",
         "name": "totalBdv",
         "type": "uint256"
+      }
+    ],
+    "stateMutability": "view",
+    "type": "function"
+  },
+  {
+    "inputs": [
+      {
+        "internalType": "bytes",
+        "name": "value",
+        "type": "bytes"
+      },
+      {
+        "internalType": "bytes",
+        "name": "systemData",
+        "type": "bytes"
+      },
+      {
+        "internalType": "bytes",
+        "name": "gaugeData",
+        "type": "bytes"
+      }
+    ],
+    "name": "convertDownPenaltyGauge",
+    "outputs": [
+      {
+        "internalType": "bytes",
+        "name": "",
+        "type": "bytes"
+      },
+      {
+        "internalType": "bytes",
+        "name": "",
+        "type": "bytes"
+      }
+    ],
+    "stateMutability": "view",
+    "type": "function"
+  },
+  {
+    "inputs": [
+      {
+        "internalType": "bytes",
+        "name": "value",
+        "type": "bytes"
+      },
+      {
+        "internalType": "bytes",
+        "name": "systemData",
+        "type": "bytes"
+      },
+      {
+        "internalType": "bytes",
+        "name": "gaugeData",
+        "type": "bytes"
+      }
+    ],
+    "name": "convertUpBonusGauge",
+    "outputs": [
+      {
+        "internalType": "bytes",
+        "name": "",
+        "type": "bytes"
+      },
+      {
+        "internalType": "bytes",
+        "name": "",
+        "type": "bytes"
+      }
+    ],
+    "stateMutability": "view",
+    "type": "function"
+  },
+  {
+    "inputs": [
+      {
+        "internalType": "bytes",
+        "name": "value",
+        "type": "bytes"
+      },
+      {
+        "internalType": "bytes",
+        "name": "systemData",
+        "type": "bytes"
+      },
+      {
+        "internalType": "bytes",
+        "name": "gaugeData",
+        "type": "bytes"
+      }
+    ],
+    "name": "cultivationFactor",
+    "outputs": [
+      {
+        "internalType": "bytes",
+        "name": "",
+        "type": "bytes"
+      },
+      {
+        "internalType": "bytes",
+        "name": "",
+        "type": "bytes"
       }
     ],
     "stateMutability": "view",
@@ -11081,7 +10367,6 @@
     "name": "convertDownPenaltyGauge",
     "outputs": [
       {
-<<<<<<< HEAD
         "internalType": "bytes",
         "name": "",
         "type": "bytes"
@@ -11090,185 +10375,6 @@
         "internalType": "bytes",
         "name": "",
         "type": "bytes"
-=======
-        "internalType": "uint256",
-        "name": "",
-        "type": "uint256"
-      }
-    ],
-    "stateMutability": "view",
-    "type": "function"
-  },
-  {
-    "inputs": [
-      {
-        "internalType": "address",
-        "name": "well",
-        "type": "address"
-      }
-    ],
-    "name": "getGaugePointsPerBdvForWell",
-    "outputs": [
-      {
-        "internalType": "uint256",
-        "name": "",
-        "type": "uint256"
-      }
-    ],
-    "stateMutability": "view",
-    "type": "function"
-  },
-  {
-    "inputs": [
-      {
-        "internalType": "address",
-        "name": "token",
-        "type": "address"
-      }
-    ],
-    "name": "getGaugePointsWithParams",
-    "outputs": [
-      {
-        "internalType": "uint256",
-        "name": "",
-        "type": "uint256"
-      }
-    ],
-    "stateMutability": "view",
-    "type": "function"
-  },
-  {
-    "inputs": [],
-    "name": "getGrownStalkIssuedPerGp",
-    "outputs": [
-      {
-        "internalType": "uint256",
-        "name": "",
-        "type": "uint256"
-      }
-    ],
-    "stateMutability": "view",
-    "type": "function"
-  },
-  {
-    "inputs": [],
-    "name": "getGrownStalkIssuedPerSeason",
-    "outputs": [
-      {
-        "internalType": "uint256",
-        "name": "",
-        "type": "uint256"
-      }
-    ],
-    "stateMutability": "view",
-    "type": "function"
-  },
-  {
-    "inputs": [],
-    "name": "getLargestGpPerBdv",
-    "outputs": [
-      {
-        "internalType": "uint256",
-        "name": "",
-        "type": "uint256"
-      }
-    ],
-    "stateMutability": "view",
-    "type": "function"
-  },
-  {
-    "inputs": [],
-    "name": "getLiquidityToSupplyRatio",
-    "outputs": [
-      {
-        "internalType": "uint256",
-        "name": "",
-        "type": "uint256"
-      }
-    ],
-    "stateMutability": "view",
-    "type": "function"
-  },
-  {
-    "inputs": [],
-    "name": "getMaxTotalGaugePoints",
-    "outputs": [
-      {
-        "internalType": "uint256",
-        "name": "",
-        "type": "uint256"
-      }
-    ],
-    "stateMutability": "view",
-    "type": "function"
-  },
-  {
-    "inputs": [
-      {
-        "internalType": "uint256",
-        "name": "fieldId",
-        "type": "uint256"
-      }
-    ],
-    "name": "getPodRate",
-    "outputs": [
-      {
-        "internalType": "uint256",
-        "name": "",
-        "type": "uint256"
-      }
-    ],
-    "stateMutability": "view",
-    "type": "function"
-  },
-  {
-    "inputs": [],
-    "name": "getSeedGauge",
-    "outputs": [
-      {
-        "components": [
-          {
-            "internalType": "uint128",
-            "name": "averageGrownStalkPerBdvPerSeason",
-            "type": "uint128"
-          },
-          {
-            "internalType": "uint128",
-            "name": "beanToMaxLpGpPerBdvRatio",
-            "type": "uint128"
-          },
-          {
-            "internalType": "bool",
-            "name": "avgGsPerBdvFlag",
-            "type": "bool"
-          },
-          {
-            "internalType": "uint128",
-            "name": "maxTotalGaugePoints",
-            "type": "uint128"
-          },
-          {
-            "internalType": "bytes32[4]",
-            "name": "_buffer",
-            "type": "bytes32[4]"
-          }
-        ],
-        "internalType": "struct SeedGauge",
-        "name": "",
-        "type": "tuple"
-      }
-    ],
-    "stateMutability": "view",
-    "type": "function"
-  },
-  {
-    "inputs": [],
-    "name": "getTotalBdv",
-    "outputs": [
-      {
-        "internalType": "uint256",
-        "name": "totalBdv",
-        "type": "uint256"
       }
     ],
     "stateMutability": "view",
@@ -11292,7 +10398,7 @@
         "type": "bytes"
       }
     ],
-    "name": "convertDownPenaltyGauge",
+    "name": "convertUpBonusGauge",
     "outputs": [
       {
         "internalType": "bytes",
@@ -11303,7 +10409,6 @@
         "internalType": "bytes",
         "name": "",
         "type": "bytes"
->>>>>>> 718cc26a
       }
     ],
     "stateMutability": "view",
@@ -11327,7 +10432,7 @@
         "type": "bytes"
       }
     ],
-    "name": "convertUpBonusGauge",
+    "name": "cultivationFactor",
     "outputs": [
       {
         "internalType": "bytes",
@@ -11346,43 +10451,8 @@
   {
     "inputs": [
       {
-        "internalType": "bytes",
-        "name": "value",
-        "type": "bytes"
-      },
-      {
-        "internalType": "bytes",
-        "name": "systemData",
-        "type": "bytes"
-      },
-      {
-        "internalType": "bytes",
-        "name": "gaugeData",
-        "type": "bytes"
-      }
-    ],
-    "name": "cultivationFactor",
-    "outputs": [
-      {
-        "internalType": "bytes",
-        "name": "",
-        "type": "bytes"
-      },
-      {
-        "internalType": "bytes",
-        "name": "",
-        "type": "bytes"
-      }
-    ],
-    "stateMutability": "view",
-    "type": "function"
-  },
-  {
-    "inputs": [
-      {
         "internalType": "uint256",
         "name": "currentGaugePoints",
-<<<<<<< HEAD
         "type": "uint256"
       },
       {
@@ -11396,21 +10466,6 @@
         "type": "uint256"
       },
       {
-=======
-        "type": "uint256"
-      },
-      {
-        "internalType": "uint256",
-        "name": "optimalPercentDepositedBdv",
-        "type": "uint256"
-      },
-      {
-        "internalType": "uint256",
-        "name": "percentOfDepositedBdv",
-        "type": "uint256"
-      },
-      {
->>>>>>> 718cc26a
         "internalType": "bytes",
         "name": "",
         "type": "bytes"
@@ -11531,7 +10586,6 @@
         "internalType": "enum GaugeId",
         "name": "gaugeId",
         "type": "uint8"
-<<<<<<< HEAD
       },
       {
         "internalType": "bytes",
@@ -11545,17 +10599,14 @@
         "internalType": "bytes",
         "name": "",
         "type": "bytes"
-=======
->>>>>>> 718cc26a
       },
       {
         "internalType": "bytes",
-        "name": "systemData",
+        "name": "",
         "type": "bytes"
       }
     ],
-<<<<<<< HEAD
-    "stateMutability": "nonpayable",
+    "stateMutability": "view",
     "type": "function"
   },
   {
@@ -11594,9 +10645,6 @@
       }
     ],
     "name": "getGaugeResult",
-=======
-    "name": "getGaugeIdResult",
->>>>>>> 718cc26a
     "outputs": [
       {
         "internalType": "bytes",
@@ -11609,24 +10657,125 @@
         "type": "bytes"
       }
     ],
-<<<<<<< HEAD
-    "stateMutability": "nonpayable",
-=======
-    "stateMutability": "view",
->>>>>>> 718cc26a
-    "type": "function"
-  },
-  {
-    "inputs": [
-      {
-<<<<<<< HEAD
+    "stateMutability": "view",
+    "type": "function"
+  },
+  {
+    "inputs": [
+      {
         "internalType": "enum GaugeId",
         "name": "gaugeId",
         "type": "uint8"
       }
     ],
     "name": "getGaugeValue",
-=======
+    "outputs": [
+      {
+        "internalType": "bytes",
+        "name": "",
+        "type": "bytes"
+      }
+    ],
+    "stateMutability": "view",
+    "type": "function"
+  },
+  {
+    "inputs": [
+      {
+        "internalType": "uint256",
+        "name": "optimalPercentBdv",
+        "type": "uint256"
+      }
+    ],
+    "name": "getRelativelyCloseAbove",
+    "outputs": [
+      {
+        "internalType": "uint256",
+        "name": "",
+        "type": "uint256"
+      }
+    ],
+    "stateMutability": "pure",
+    "type": "function"
+  },
+  {
+    "inputs": [
+      {
+        "internalType": "uint256",
+        "name": "optimalPercentBdv",
+        "type": "uint256"
+      }
+    ],
+    "name": "getRelativelyCloseBelow",
+    "outputs": [
+      {
+        "internalType": "uint256",
+        "name": "",
+        "type": "uint256"
+      }
+    ],
+    "stateMutability": "pure",
+    "type": "function"
+  },
+  {
+    "inputs": [
+      {
+        "internalType": "uint256",
+        "name": "optimalPercentBdv",
+        "type": "uint256"
+      }
+    ],
+    "name": "getRelativelyFarAbove",
+    "outputs": [
+      {
+        "internalType": "uint256",
+        "name": "",
+        "type": "uint256"
+      }
+    ],
+    "stateMutability": "pure",
+    "type": "function"
+  },
+  {
+    "inputs": [
+      {
+        "internalType": "uint256",
+        "name": "optimalPercentBdv",
+        "type": "uint256"
+      }
+    ],
+    "name": "getRelativelyFarBelow",
+    "outputs": [
+      {
+        "internalType": "uint256",
+        "name": "",
+        "type": "uint256"
+      }
+    ],
+    "stateMutability": "pure",
+    "type": "function"
+  },
+  {
+    "inputs": [
+      {
+        "internalType": "enum GaugeId",
+        "name": "gaugeId",
+        "type": "uint8"
+      }
+    ],
+    "name": "removeGauge",
+    "outputs": [],
+    "stateMutability": "nonpayable",
+    "type": "function"
+  },
+  {
+    "inputs": [
+      {
+        "internalType": "enum GaugeId",
+        "name": "gaugeId",
+        "type": "uint8"
+      },
+      {
         "components": [
           {
             "internalType": "bytes",
@@ -11652,159 +10801,6 @@
         "internalType": "struct Gauge",
         "name": "gauge",
         "type": "tuple"
-      },
-      {
-        "internalType": "bytes",
-        "name": "systemData",
-        "type": "bytes"
-      }
-    ],
-    "name": "getGaugeResult",
->>>>>>> 718cc26a
-    "outputs": [
-      {
-        "internalType": "bytes",
-        "name": "",
-        "type": "bytes"
-<<<<<<< HEAD
-=======
-      },
-      {
-        "internalType": "bytes",
-        "name": "",
-        "type": "bytes"
->>>>>>> 718cc26a
-      }
-    ],
-    "stateMutability": "view",
-    "type": "function"
-  },
-  {
-    "inputs": [
-      {
-        "internalType": "enum GaugeId",
-        "name": "gaugeId",
-        "type": "uint8"
-      }
-    ],
-<<<<<<< HEAD
-    "name": "getRelativelyCloseAbove",
-=======
-    "name": "getGaugeValue",
->>>>>>> 718cc26a
-    "outputs": [
-      {
-        "internalType": "bytes",
-        "name": "",
-        "type": "bytes"
-      }
-    ],
-    "stateMutability": "view",
-    "type": "function"
-  },
-  {
-    "inputs": [
-      {
-        "internalType": "uint256",
-        "name": "optimalPercentBdv",
-        "type": "uint256"
-      }
-    ],
-    "name": "getRelativelyCloseBelow",
-    "outputs": [
-      {
-        "internalType": "uint256",
-        "name": "",
-        "type": "uint256"
-      }
-    ],
-    "stateMutability": "pure",
-    "type": "function"
-  },
-  {
-    "inputs": [
-      {
-        "internalType": "uint256",
-        "name": "optimalPercentBdv",
-        "type": "uint256"
-      }
-    ],
-    "name": "getRelativelyFarAbove",
-    "outputs": [
-      {
-        "internalType": "uint256",
-        "name": "",
-        "type": "uint256"
-      }
-    ],
-    "stateMutability": "pure",
-    "type": "function"
-  },
-  {
-    "inputs": [
-      {
-        "internalType": "uint256",
-        "name": "optimalPercentBdv",
-        "type": "uint256"
-      }
-    ],
-    "name": "getRelativelyFarBelow",
-    "outputs": [
-      {
-        "internalType": "uint256",
-        "name": "",
-        "type": "uint256"
-      }
-    ],
-    "stateMutability": "pure",
-    "type": "function"
-  },
-  {
-    "inputs": [
-      {
-        "internalType": "enum GaugeId",
-        "name": "gaugeId",
-        "type": "uint8"
-      }
-    ],
-    "name": "removeGauge",
-    "outputs": [],
-    "stateMutability": "nonpayable",
-    "type": "function"
-  },
-  {
-    "inputs": [
-      {
-        "internalType": "enum GaugeId",
-        "name": "gaugeId",
-        "type": "uint8"
-      },
-      {
-        "components": [
-          {
-            "internalType": "bytes",
-            "name": "value",
-            "type": "bytes"
-          },
-          {
-            "internalType": "address",
-            "name": "target",
-            "type": "address"
-          },
-          {
-            "internalType": "bytes4",
-            "name": "selector",
-            "type": "bytes4"
-          },
-          {
-            "internalType": "bytes",
-            "name": "data",
-            "type": "bytes"
-          }
-        ],
-        "internalType": "struct Gauge",
-        "name": "gauge",
-        "type": "tuple"
       }
     ],
     "name": "updateGauge",
@@ -12198,8 +11194,6 @@
   {
     "inputs": [
       {
-<<<<<<< HEAD
-=======
         "internalType": "uint256",
         "name": "newStalkPerBdvBonus",
         "type": "uint256"
@@ -12213,7 +11207,6 @@
   {
     "inputs": [
       {
->>>>>>> 718cc26a
         "internalType": "address",
         "name": "token",
         "type": "address"
@@ -12641,11 +11634,7 @@
         "type": "uint256"
       }
     ],
-<<<<<<< HEAD
-    "stateMutability": "nonpayable",
-=======
-    "stateMutability": "view",
->>>>>>> 718cc26a
+    "stateMutability": "view",
     "type": "function"
   },
   {
@@ -13753,83 +12742,65 @@
         "internalType": "uint256",
         "name": "",
         "type": "uint256"
-      }
-    ],
-    "name": "sunSunriseWithL2srScaling",
+      },
+      {
+        "internalType": "uint32",
+        "name": "t",
+        "type": "uint32"
+      }
+    ],
+    "name": "sunTemperatureSunrise",
     "outputs": [],
     "stateMutability": "nonpayable",
     "type": "function"
   },
   {
     "inputs": [
+      {
+        "internalType": "uint32",
+        "name": "_s",
+        "type": "uint32"
+      }
+    ],
+    "name": "teleportSunrise",
+    "outputs": [],
+    "stateMutability": "nonpayable",
+    "type": "function"
+  },
+  {
+    "inputs": [],
+    "name": "thisSowTime",
+    "outputs": [
+      {
+        "internalType": "uint256",
+        "name": "",
+        "type": "uint256"
+      }
+    ],
+    "stateMutability": "view",
+    "type": "function"
+  },
+  {
+    "inputs": [],
+    "name": "mockInitState",
+    "outputs": [],
+    "stateMutability": "nonpayable",
+    "type": "function"
+  },
+  {
+    "inputs": [
+      {
+        "internalType": "address",
+        "name": "pool",
+        "type": "address"
+      }
+    ],
+    "name": "poolCurrentDeltaBMock",
+    "outputs": [
       {
         "internalType": "int256",
         "name": "deltaB",
         "type": "int256"
-      },
-      {
-        "internalType": "uint256",
-        "name": "caseId",
-        "type": "uint256"
-      },
-      {
-        "internalType": "uint32",
-        "name": "t",
-        "type": "uint32"
-      }
-    ],
-    "name": "sunTemperatureSunrise",
-    "outputs": [],
-    "stateMutability": "nonpayable",
-    "type": "function"
-  },
-  {
-    "inputs": [
-      {
-        "internalType": "uint32",
-        "name": "_s",
-        "type": "uint32"
-      }
-    ],
-    "name": "teleportSunrise",
-    "outputs": [],
-    "stateMutability": "nonpayable",
-    "type": "function"
-  },
-  {
-    "inputs": [],
-    "name": "thisSowTime",
-    "outputs": [
-      {
-        "internalType": "uint256",
-        "name": "",
-        "type": "uint256"
-      }
-    ],
-    "stateMutability": "view",
-    "type": "function"
-  },
-  {
-    "inputs": [],
-    "name": "mockInitState",
-    "outputs": [],
-    "stateMutability": "nonpayable",
-    "type": "function"
-  },
-  {
-    "inputs": [
-      {
-        "internalType": "address",
-        "name": "pool",
-        "type": "address"
-      }
-    ],
-    "name": "poolCurrentDeltaBMock",
-    "outputs": [
-      {
-        "internalType": "int256",
-        "name": "deltaB",
-        "type": "int256"
       }
     ],
     "stateMutability": "view",
