--- conflicted
+++ resolved
@@ -6521,19 +6521,14 @@
       },
       {
         "indexed": false,
-<<<<<<< HEAD
         "internalType": "uint256",
         "name": "grownStalkLost",
-=======
-        "internalType": "uint256",
-        "name": "grownStalkLost",
         "type": "uint256"
       },
       {
         "indexed": false,
         "internalType": "uint256",
         "name": "grownStalkKept",
->>>>>>> 0f258b7d
         "type": "uint256"
       }
     ],
