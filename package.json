--- conflicted
+++ resolved
@@ -34,14 +34,10 @@
     "@nomicfoundation/hardhat-chai-matchers": "^2.0.0",
     "@nomicfoundation/hardhat-ethers": "^3.0.0",
     "@nomicfoundation/hardhat-network-helpers": "^1.0.10",
-<<<<<<< HEAD
-    "@nomicfoundation/hardhat-verify": "^2.0.0",
-=======
     "@nomiclabs/hardhat-ethers": "^2.2.1",
     "@nomiclabs/hardhat-etherscan": "github:pinto-org/hardhat-etherscan#master",
     "@nomiclabs/hardhat-waffle": "^2.0.3",
     "@openzeppelin/hardhat-upgrades": "^1.17.0",
->>>>>>> 4c0a14dc
     "@types/cors": "^2.8.17",
     "@types/express": "^5.0.0",
     "chai": "^4.4.1",
