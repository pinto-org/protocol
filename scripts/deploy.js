--- conflicted
+++ resolved
@@ -278,10 +278,7 @@
     "LibSilo",
     "LibShipping",
     "LibFlood",
-<<<<<<< HEAD
-=======
     "LibTokenSilo",
->>>>>>> d17f7faa
     "LibEvaluate",
     "LibWeather"
   ];
