const path = require("path");
const fs = require("fs");
const glob = require("glob");

require("@nomiclabs/hardhat-waffle");
require("@nomiclabs/hardhat-ethers");
require("hardhat-contract-sizer");
require("hardhat-gas-reporter");
require("hardhat-tracer");
require("@openzeppelin/hardhat-upgrades");
require("dotenv").config();
require("@nomiclabs/hardhat-etherscan");
const { time } = require("@nomicfoundation/hardhat-network-helpers");
const { addLiquidityAndTransfer } = require("./scripts/deployment/addLiquidity");
const { megaInit } = require("./scripts/deployment/megaInit");
const { impersonateSigner, mintEth, getBeanstalk, mintUsdc, getUsdc } = require("./utils");
const { parseDeploymentParameters } = require("./scripts/deployment/parameters/parseParams.js");
const { setBalanceAtSlot } = require("./utils/tokenSlots");
const { to6, toX, to18 } = require("./test/hardhat/utils/helpers.js");
const {
  PINTO,
  L2_PINTO,
  PINTO_DIAMOND_DEPLOYER,
  L2_PCM,
  BASE_BLOCK_TIME,
  PINTO_WETH_WELL_BASE,
  PINTO_CBETH_WELL_BASE,
  PINTO_CBTC_WELL_BASE,
  PINTO_USDC_WELL_BASE,
  PINTO_WSOL_WELL_BASE,
  nameToAddressMap,
  addressToNameMap,
  addressToBalanceSlotMap
} = require("./test/hardhat/utils/constants.js");
const { task } = require("hardhat/config");
const { upgradeWithNewFacets, decodeDiamondCutAction } = require("./scripts/diamond.js");
const { resolveDependencies } = require("./scripts/resolveDependencies");
const { getFacetBytecode, compareBytecode } = require("./test/hardhat/utils/bytecode");

//////////////////////// TASKS ////////////////////////

task("callSunrise", "Calls the sunrise function", async function () {
  beanstalk = await getBeanstalk(L2_PINTO);
  const account = await impersonateSigner(PINTO_DIAMOND_DEPLOYER);

  // ensure account has enough eth for gas
  await mintEth(account.address);

  // Simulate the transaction to check if it would succeed
  const lastTimestamp = (await ethers.provider.getBlock("latest")).timestamp;
  const hourTimestamp = parseInt(lastTimestamp / 3600 + 1) * 3600;
  const additionalSeconds = 0;
  await network.provider.send("evm_setNextBlockTimestamp", [hourTimestamp + additionalSeconds]);
  await beanstalk.connect(account).sunrise({ gasLimit: 10000000 });
  await network.provider.send("evm_mine");
  const unixTime = await time.latest();
  const currentTime = new Date(unixTime * 1000).toLocaleString();

  // Get season info
  const { raining, lastSop, lastSopSeason } = await beanstalk.time();
  const currentSeason = await beanstalk.connect(account).season();
  const floodedThisSeason = lastSopSeason === currentSeason;
  // Get total supply of pinto
  const pinto = await ethers.getContractAt("BeanstalkERC20", PINTO);
  const totalSupply = await pinto.totalSupply();

  console.log(
    "sunrise complete!\ncurrent season:",
    currentSeason,
    "\ncurrent blockchain time:",
    unixTime,
    "\nhuman readable time:",
    currentTime,
    "\ncurrent block:",
    (await ethers.provider.getBlock("latest")).number,
    "\ndeltaB:",
    (await beanstalk.totalDeltaB()).toString(),
    "\nraining:",
    raining,
    "\nlast sop:",
    lastSop,
    "\nlast sop season:",
    lastSopSeason,
    "\nflooded this season:",
    floodedThisSeason,
    "\ncurrent pinto supply:",
    await ethers.utils.formatUnits(totalSupply, 6)
  );
});

task("epi0", async () => {
  const mock = true;
  let deployer;
  if (mock) {
    deployer = (await ethers.getSigners())[0];
    console.log("Deployer address: ", await deployer.getAddress());
  } else {
    deployer = await impersonateSigner(PINTO_DIAMOND_DEPLOYER);
  }
  deployer = await impersonateSigner(PINTO_DIAMOND_DEPLOYER);

  // Deployment parameters path
  const inputFilePath = "./scripts/deployment/parameters/input/deploymentParams.json";
  let [systemData, whitelistData, wellData, tokenData, initWellDistributions, initSupply] =
    await parseDeploymentParameters(inputFilePath, false);

  await upgradeWithNewFacets({
    diamondAddress: L2_PINTO,
    facetNames: ["MetadataFacet"],
    initFacetName: "InitZeroWell",
    initArgs: [wellData],
    bip: false,
    object: !mock,
    verbose: true,
    account: deployer,
    verify: false
  });
});

// mint eth task to mint eth to specified account
task("mintEth", "Mints eth to specified account")
  .addParam("account")
  .setAction(async (taskArgs) => {
    await mintEth(taskArgs.account);
  });

task("unpause", "Unpauses the beanstalk contract", async function () {
  let deployer = await impersonateSigner(PINTO_DIAMOND_DEPLOYER);
  let beanstalk = await getBeanstalk(L2_PINTO);
  await beanstalk.connect(deployer).unpause();
});

task("mintUsdc", "Mints usdc to specified account")
  .addParam("account")
  .addParam("amount", "Amount of usdc to mint")
  .setAction(async (taskArgs) => {
    await mintUsdc(taskArgs.account, taskArgs.amount);
    // log balance of usdc for this address
    console.log("minted, now going to log amount");
    const usdc = await getUsdc();
    console.log("Balance of account: ", (await usdc.balanceOf(taskArgs.account)).toString());
  });

task("skipMorningAuction", "Skips the morning auction, accounts for block time", async function () {
  const duration = 300; // 5 minutes
  // skip 5 minutes in blocks --> 150 blocks for base
  const blocksToSkip = duration / BASE_BLOCK_TIME;
  for (let i = 0; i < blocksToSkip; i++) {
    await network.provider.send("evm_mine");
  }
  // increase timestamp by 5 minutes from current block timestamp
  const lastTimestamp = (await ethers.provider.getBlock("latest")).timestamp;
  await network.provider.send("evm_setNextBlockTimestamp", [lastTimestamp + duration]);
  // mine a new block to register the new timestamp
  await network.provider.send("evm_mine");
  console.log("---------------------------");
  console.log("Morning auction skipped!");
  console.log("Current block:", (await ethers.provider.getBlock("latest")).number);
  // human readable time
  const unixTime = await time.latest();
  const currentTime = new Date(unixTime * 1000).toLocaleString();
  console.log("Human readable time:", currentTime);
});

task("megaDeploy", "Deploys the Pinto Diamond", async function () {
  const mock = true;
  let deployer;
  let owner;
  if (mock) {
    deployer = await impersonateSigner(PINTO_DIAMOND_DEPLOYER);
    owner = L2_PCM;
    await mintEth(owner);
    await mintEth(deployer.address);
  } else {
    deployer = (await ethers.getSigners())[0];
    console.log("Deployer address: ", await deployer.getAddress());
    owner = L2_PCM;
  }

  await megaInit({
    deployer: deployer,
    deployerAddress: PINTO_DIAMOND_DEPLOYER,
    ownerAddress: owner,
    diamondName: "PintoDiamond",
    updateOracleTimeout: true,
    addLiquidity: true,
    skipInitialAmountPrompts: true,
    verbose: true,
    mock: mock
  });
});

task("PI-1", "Deploys Pinto improvment set 1").setAction(async function () {
  const mock = false;
  let owner;
  if (mock) {
    await hre.run("updateOracleTimeouts");
    owner = await impersonateSigner(L2_PCM);
    await mintEth(owner.address);
  } else {
    owner = (await ethers.getSigners())[0];
  }
  await upgradeWithNewFacets({
    diamondAddress: L2_PINTO,
    facetNames: [
      "ClaimFacet",
      "ApprovalFacet",
      "ConvertFacet",
      "ConvertGettersFacet",
      "SiloFacet",
      "SiloGettersFacet",
      "PipelineConvertFacet",
      "SeasonFacet",
      "GaugeGettersFacet",
      "FieldFacet"
    ],
    libraryNames: [
      "LibSilo",
      "LibTokenSilo",
      "LibConvert",
      "LibPipelineConvert",
      "LibGauge",
      "LibIncentive",
      "LibWellMinting",
      "LibGerminate",
      "LibShipping",
      "LibFlood",
      "LibEvaluate",
      "LibDibbler"
    ],
    facetLibraries: {
      ClaimFacet: ["LibSilo", "LibTokenSilo"],
      ConvertFacet: ["LibConvert", "LibPipelineConvert", "LibSilo", "LibTokenSilo"],
      SiloFacet: ["LibSilo", "LibTokenSilo"],
      PipelineConvertFacet: ["LibPipelineConvert", "LibSilo", "LibTokenSilo"],
      SeasonFacet: [
        "LibEvaluate",
        "LibFlood",
        "LibGauge",
        "LibGerminate",
        "LibShipping",
        "LibIncentive",
        "LibWellMinting"
      ]
    },
    initFacetName: "InitPI1",
    initArgs: [],
    object: !mock,
    verbose: true,
    account: owner
  });
});

task("PI-2", "Deploys Pinto improvment set 2").setAction(async function () {
  const mock = false;
  let owner;
  if (mock) {
    await hre.run("updateOracleTimeouts");
    owner = await impersonateSigner(L2_PCM);
    await mintEth(owner.address);
  } else {
    owner = (await ethers.getSigners())[0];
  }
  await upgradeWithNewFacets({
    diamondAddress: L2_PINTO,
    facetNames: ["ConvertFacet", "ConvertGettersFacet"],
    libraryNames: ["LibSilo", "LibTokenSilo", "LibConvert", "LibPipelineConvert"],
    facetLibraries: {
      ConvertFacet: ["LibConvert", "LibPipelineConvert", "LibSilo", "LibTokenSilo"]
    },
    initArgs: [],
    object: !mock,
    verbose: true,
    account: owner
  });
});

task("test-temp-changes", "Tests temperature changes after upgrade").setAction(async function () {
  // Fork from specific block
  await network.provider.request({
    method: "hardhat_reset",
    params: [
      {
        forking: {
          jsonRpcUrl: process.env.BASE_RPC,
          blockNumber: 22927326 // this block is shortly before a season where a dump would cause the temp to increase
        }
      }
    ]
  });

  const beanstalk = await getBeanstalk(L2_PINTO);

  const RESERVES = "0x4FAE5420F64c282FD908fdf05930B04E8e079770";
  const PINTO_CBTC_WELL = "0x3e11226fe3d85142B734ABCe6e58918d5828d1b4";

  // impersonate reserves address
  const reserves = await impersonateSigner(RESERVES);
  await mintEth(RESERVES);

  // Get Well contract and tokens
  const well = await ethers.getContractAt("IWell", PINTO_CBTC_WELL);
  const tokens = await well.tokens();
  const pinto = tokens[0];
  const cbBTC = tokens[1];

  console.log("\nExecuting swap from Pinto to cbBTC...");
  try {
    // Get current fee data to base our txn fees on
    const feeData = await ethers.provider.getFeeData();

    // Multiply the fees to ensure they're high enough (this took some trial and error)
    const adjustedMaxFeePerGas = feeData.maxFeePerGas.mul(5);
    const adjustedPriorityFeePerGas = feeData.maxPriorityFeePerGas.mul(2);

    const txParams = {
      maxFeePerGas: adjustedMaxFeePerGas,
      maxPriorityFeePerGas: adjustedPriorityFeePerGas,
      gasLimit: 1000000
    };

    console.log("Adjusted Tx Params:", {
      maxFeePerGas: adjustedMaxFeePerGas.toString(),
      maxPriorityFeePerGas: adjustedPriorityFeePerGas.toString(),
      gasLimit: txParams.gasLimit
    });

    // withdraw from internal balance
    console.log("\nTransferring Pinto from internal to external balance...");
    const transferTx = await beanstalk.connect(reserves).transferInternalTokenFrom(
      PINTO, // token address
      RESERVES, // sender
      RESERVES, // recipient
      to6("26000"), // amount
      0, // toMode (0 for external)
      txParams // gas parameters
    );

    var receipt = await transferTx.wait();
    console.log("Transfer complete!");
    console.log("Transaction hash:", transferTx.hash);
    console.log("Gas used:", receipt.gasUsed.toString());

    // approve spending pinto to the well
    console.log("\nApproving Pinto spend to Well...");
    const pintoToken = await ethers.getContractAt("IERC20", pinto);
    const approveTx = await pintoToken
      .connect(reserves)
      .approve(well.address, ethers.constants.MaxUint256, txParams);
    receipt = await approveTx.wait();
    console.log("Approval complete!");
    console.log("Transaction hash:", approveTx.hash);
    console.log("Gas used:", receipt.gasUsed.toString());

    // log pinto balance of reserves
    const pintoBalance = await pintoToken.balanceOf(reserves.address);
    console.log("\nPinto balance of reserves:", pintoBalance.toString());

    // Execute swap
    const amountIn = to6("26000"); // 26000 Pinto with 6 decimals
    const deadline = ethers.constants.MaxUint256;

    console.log("Swapping...");
    const tx = await well.connect(reserves).swapFrom(
      pinto, // fromToken
      cbBTC, // toToken
      amountIn, // amountIn
      0, // minAmountOut (0 for testing)
      reserves.address, // recipient
      deadline, // deadline
      txParams
    );

    receipt = await tx.wait();
    console.log("Swap complete!");
    console.log("Transaction hash:", tx.hash);
    console.log("Gas used:", receipt.gasUsed.toString());
  } catch (error) {
    console.error("Error during swap:", error);
    throw error;
  }

  // Get initial max temperature
  const initialMaxTemp = await beanstalk.maxTemperature();
  console.log("\nInitial max temperature:", initialMaxTemp.toString());

  // Run the upgrade
  console.log("\nRunning temp-changes-upgrade...");
  await hre.run("PI-3");

  // Run sunrise
  console.log("\nRunning sunrise...");
  await hre.run("callSunrise");

  // Get final max temperature
  const finalMaxTemp = await beanstalk.maxTemperature();
  console.log("\nFinal max temperature:", finalMaxTemp.toString());

  // Log the difference
  console.log("\nTemperature change:", finalMaxTemp.sub(initialMaxTemp).toString());
});

task("PI-3", "Deploys Pinto improvment set 3").setAction(async function () {
  const mock = true;
  let owner;
  if (mock) {
    // await hre.run("updateOracleTimeouts");
    owner = await impersonateSigner(L2_PCM);
    await mintEth(owner.address);
  } else {
    owner = (await ethers.getSigners())[0];
  }
  await upgradeWithNewFacets({
    diamondAddress: L2_PINTO,
    facetNames: [
      "ConvertFacet",
      "PipelineConvertFacet",
      "FieldFacet",
      "SeasonFacet",
      "ApprovalFacet",
      "ConvertGettersFacet",
      "ClaimFacet",
      "SiloFacet",
      "SiloGettersFacet",
      "SeasonGettersFacet"
    ],
    libraryNames: [
      "LibConvert",
      "LibPipelineConvert",
      "LibSilo",
      "LibTokenSilo",
      "LibEvaluate",
      "LibGauge",
      "LibIncentive",
      "LibShipping",
      "LibWellMinting",
      "LibFlood",
      "LibGerminate"
    ],
    facetLibraries: {
      ConvertFacet: ["LibConvert", "LibPipelineConvert", "LibSilo", "LibTokenSilo"],
      PipelineConvertFacet: ["LibPipelineConvert", "LibSilo", "LibTokenSilo"],
      SeasonFacet: [
        "LibEvaluate",
        "LibGauge",
        "LibIncentive",
        "LibShipping",
        "LibWellMinting",
        "LibFlood",
        "LibGerminate"
      ],
      ClaimFacet: ["LibSilo", "LibTokenSilo"],
      SiloFacet: ["LibSilo", "LibTokenSilo"],
      SeasonGettersFacet: ["LibWellMinting"]
    },
    initArgs: [],
    initFacetName: "InitPI3",
    object: !mock,
    verbose: true,
    account: owner
  });
});

task("PI-4", "Deploys Pinto improvment set 4").setAction(async function () {
  const mock = true;
  let owner;
  if (mock) {
    // await hre.run("updateOracleTimeouts");
    owner = await impersonateSigner(L2_PCM);
    await mintEth(owner.address);
  } else {
    owner = (await ethers.getSigners())[0];
  }
  await upgradeWithNewFacets({
    diamondAddress: L2_PINTO,
    facetNames: ["SeasonFacet", "GaugeGettersFacet", "SeasonGettersFacet"],
    libraryNames: [
      "LibEvaluate",
      "LibGauge",
      "LibIncentive",
      "LibShipping",
      "LibWellMinting",
      "LibFlood",
      "LibGerminate"
    ],
    facetLibraries: {
      SeasonFacet: [
        "LibEvaluate",
        "LibGauge",
        "LibIncentive",
        "LibShipping",
        "LibWellMinting",
        "LibFlood",
        "LibGerminate"
      ],
      SeasonGettersFacet: ["LibWellMinting"]
    },
    object: !mock,
    verbose: true,
    account: owner
  });
});

task("PI-5", "Deploys Pinto improvment set 5").setAction(async function () {
  const mock = true;
  let owner;
  if (mock) {
    // await hre.run("updateOracleTimeouts");
    owner = await impersonateSigner(L2_PCM);
    await mintEth(owner.address);
  } else {
    owner = (await ethers.getSigners())[0];
    console.log("Account address: ", await owner.getAddress());
  }
  await upgradeWithNewFacets({
    diamondAddress: L2_PINTO,
    facetNames: [
      "SeasonFacet",
      "SeasonGettersFacet",
      "FieldFacet",
      "GaugeGettersFacet",
      "ConvertGettersFacet",
      "SiloGettersFacet"
    ],
    libraryNames: [
      "LibEvaluate",
      "LibGauge",
      "LibIncentive",
      "LibShipping",
      "LibWellMinting",
      "LibFlood",
      "LibGerminate"
    ],
    facetLibraries: {
      SeasonFacet: [
        "LibEvaluate",
        "LibGauge",
        "LibIncentive",
        "LibShipping",
        "LibWellMinting",
        "LibFlood",
        "LibGerminate"
      ],
      SeasonGettersFacet: ["LibWellMinting"]
    },
    initArgs: [],
    initFacetName: "InitPI5",
    object: !mock,
    verbose: true,
    account: owner
  });
});

task("PI-6", "Deploys Pinto improvment set 6").setAction(async function () {
  const mock = true;
  let owner;
  if (mock) {
    // await hre.run("updateOracleTimeouts");
    owner = await impersonateSigner(L2_PCM);
    await mintEth(owner.address);
  } else {
    owner = (await ethers.getSigners())[0];
  }
  // upgrade facets
  await upgradeWithNewFacets({
    diamondAddress: L2_PINTO,
    facetNames: [
      "SeasonFacet",
      "SeasonGettersFacet",
      "GaugeFacet",
      "GaugeGettersFacet",
      "ClaimFacet",
      "PipelineConvertFacet",
      "SiloGettersFacet",
      "OracleFacet"
    ],
    libraryNames: [
      "LibEvaluate",
      "LibGauge",
      "LibIncentive",
      "LibShipping",
      "LibWellMinting",
      "LibFlood",
      "LibGerminate",
      "LibSilo",
      "LibTokenSilo",
      "LibPipelineConvert"
    ],
    facetLibraries: {
      SeasonFacet: [
        "LibEvaluate",
        "LibGauge",
        "LibIncentive",
        "LibShipping",
        "LibWellMinting",
        "LibFlood",
        "LibGerminate"
      ],
      SeasonGettersFacet: ["LibWellMinting"],
      ClaimFacet: ["LibSilo", "LibTokenSilo"],
      PipelineConvertFacet: ["LibPipelineConvert", "LibSilo", "LibTokenSilo"]
    },
    object: !mock,
    verbose: true,
    account: owner,
    initArgs: [],
    initFacetName: "InitPI6"
  });
});

<<<<<<< HEAD
task("TractorHelpers", "Deploys TractorHelpers").setAction(async function () {
  const mock = true;
  let owner;
  if (mock) {
=======
task("PI-7", "Deploys Pinto improvment set 7, Convert Down Penalty").setAction(async function () {
  const mock = true;
  let owner;
  if (mock) {
    // await hre.run("updateOracleTimeouts");
>>>>>>> bb375c8e
    owner = await impersonateSigner(L2_PCM);
    await mintEth(owner.address);
  } else {
    owner = (await ethers.getSigners())[0];
  }
<<<<<<< HEAD

  // Deploy contracts in correct order
  const priceManipulation = await ethers.getContractFactory("PriceManipulation");
  const priceManipulationContract = await priceManipulation.deploy(L2_PINTO);
  await priceManipulationContract.deployed();
  console.log("PriceManipulation deployed to:", priceManipulationContract.address);

  // Deploy SiloHelpers
  const siloHelpers = await ethers.getContractFactory("SiloHelpers");
  const siloHelpersContract = await siloHelpers.deploy(
    L2_PINTO,
    "0xD0fd333F7B30c7925DEBD81B7b7a4DFE106c3a5E", // price contract
    await owner.getAddress(), // owner address
    priceManipulationContract.address // price manipulation contract address
  );
  await siloHelpersContract.deployed();
  console.log("SiloHelpers deployed to:", siloHelpersContract.address);

  // Deploy SowBlueprintv0 and connect it to the existing SiloHelpers
  const sowBlueprint = await ethers.getContractFactory("SowBlueprintv0");
  const sowBlueprintContract = await sowBlueprint.deploy(
    L2_PINTO,
    "0xD0fd333F7B30c7925DEBD81B7b7a4DFE106c3a5E", // price contract
    await owner.getAddress(), // owner address
    siloHelpersContract.address // siloHelpers contract address
  );
  await sowBlueprintContract.deployed();
  console.log("SowBlueprintv0 deployed to:", sowBlueprintContract.address);

  // Rest of the facet upgrades...
  await upgradeWithNewFacets({
    diamondAddress: L2_PINTO,
    facetNames: [
      "TokenFacet",
      "TractorFacet",
      "FieldFacet",
      "SiloFacet",
      "SiloGettersFacet",
      "TokenSupportFacet",
      "MarketplaceFacet",
      "ApprovalFacet",
      "ClaimFacet",
      "ConvertFacet",
      "PipelineConvertFacet",
      "SeasonFacet"
    ],
    libraryNames: [
      "LibSilo",
      "LibTokenSilo",
      "LibConvert",
      "LibPipelineConvert",
=======
  // upgrade facets
  await upgradeWithNewFacets({
    diamondAddress: L2_PINTO,
    facetNames: [
      "ConvertFacet",
      "ConvertGettersFacet",
      "PipelineConvertFacet",
      "GaugeFacet",
      "SeasonFacet",
      "ApprovalFacet",
      "SeasonGettersFacet",
      "ClaimFacet",
      "SiloGettersFacet",
      "GaugeGettersFacet",
      "OracleFacet"
    ],
    libraryNames: [
      "LibConvert",
      "LibPipelineConvert",
      "LibSilo",
      "LibTokenSilo",
>>>>>>> bb375c8e
      "LibEvaluate",
      "LibGauge",
      "LibIncentive",
      "LibShipping",
      "LibWellMinting",
      "LibFlood",
      "LibGerminate"
    ],
    facetLibraries: {
<<<<<<< HEAD
      SiloFacet: ["LibSilo", "LibTokenSilo"],
      ClaimFacet: ["LibSilo", "LibTokenSilo"],
=======
>>>>>>> bb375c8e
      ConvertFacet: ["LibConvert", "LibPipelineConvert", "LibSilo", "LibTokenSilo"],
      PipelineConvertFacet: ["LibPipelineConvert", "LibSilo", "LibTokenSilo"],
      SeasonFacet: [
        "LibEvaluate",
        "LibGauge",
        "LibIncentive",
        "LibShipping",
        "LibWellMinting",
        "LibFlood",
        "LibGerminate"
<<<<<<< HEAD
      ]
    },
    object: !mock,
    verbose: true,
    account: owner
=======
      ],
      SeasonGettersFacet: ["LibWellMinting"],
      ClaimFacet: ["LibSilo", "LibTokenSilo"]
    },
    object: !mock,
    verbose: true,
    account: owner,
    initArgs: [],
    initFacetName: "InitPI7"
>>>>>>> bb375c8e
  });
});

task("getWhitelistedWells", "Lists all whitelisted wells and their non-pinto tokens").setAction(
  async () => {
    console.log("-----------------------------------");
    console.log("Whitelisted Wells and Their Non-Pinto Tokens:");
    console.log("-----------------------------------");

    const beanstalk = await getBeanstalk(L2_PINTO);
    const wells = await beanstalk.getWhitelistedWellLpTokens();

    for (let i = 0; i < wells.length; i++) {
      const well = await ethers.getContractAt("IWell", wells[i]);
      const tokens = await well.tokens();
      const nonBeanToken = await ethers.getContractAt("MockToken", tokens[1]);

      // Get token details
      const tokenName = addressToNameMap[tokens[1]] || tokens[1];
      const tokenSymbol = await nonBeanToken.symbol();
      const tokenDecimals = await nonBeanToken.decimals();

      // Get well reserves
      const reserves = await well.getReserves();
      const pintoReserve = ethers.utils.formatUnits(reserves[0], 6); // Pinto has 6 decimals
      const tokenReserve = ethers.utils.formatUnits(reserves[1], tokenDecimals);

      console.log(`\nWell Address: ${wells[i]}`);
      console.log(`Non-Pinto Token:`);
      console.log(`  - Address: ${tokens[1]}`);
      console.log(`  - Name: ${tokenName}`);
      console.log(`  - Symbol: ${tokenSymbol}`);
      console.log(`  - Decimals: ${tokenDecimals}`);
      console.log(`Current Reserves:`);
      console.log(`  - Pinto: ${pintoReserve}`);
      console.log(`  - ${tokenSymbol}: ${tokenReserve}`);
    }
  }
);

task("approveTokens", "Approves all non-bean tokens for whitelisted wells")
  .addParam("account", "The account to approve tokens from")
  .setAction(async (taskArgs) => {
    console.log("-----------------------------------");
    console.log(`Approving non-bean tokens for account: ${taskArgs.account}`);

    const wells = [
      PINTO_WETH_WELL_BASE,
      PINTO_CBETH_WELL_BASE,
      PINTO_CBTC_WELL_BASE,
      PINTO_USDC_WELL_BASE,
      PINTO_WSOL_WELL_BASE
    ];

    for (let i = 0; i < wells.length; i++) {
      const well = await ethers.getContractAt("IWell", wells[i]);
      const tokens = await well.tokens();
      // tokens[0] is pinto/bean, tokens[1] is the non-bean token
      const nonBeanToken = await ethers.getContractAt("MockToken", tokens[1]);
      const tokenName = addressToNameMap[tokens[1]] || tokens[1];

      console.log(`Approving ${tokenName}, deployed at: ${tokens[1]} for well: ${wells[i]}`);

      try {
        const signer = await impersonateSigner(taskArgs.account);
        await nonBeanToken.connect(signer).approve(wells[i], ethers.constants.MaxUint256);
        console.log(`Successfully approved ${tokenName}`);
      } catch (error) {
        console.error(`Failed to approve ${tokenName}: ${error.message}`);
      }
    }

    console.log("-----------------------------------");
    console.log("Token approvals complete!");
  });

task("addLiquidity", "Adds liquidity to a well")
  .addParam("well", "The well address to add liquidity to")
  .addParam("amounts", "Comma-separated list of amounts to add to the well ignoring token decimals")
  .addParam("receiver", "receiver of the LP tokens")
  .addFlag("deposit", "Whether to deposit the LP tokens to beanstalk")
  .setAction(async (taskArgs) => {
    taskArgs.amountsArray = taskArgs.amounts.split(",");
    const account = await impersonateSigner(PINTO_DIAMOND_DEPLOYER);
    await addLiquidityAndTransfer(
      account,
      taskArgs.well,
      taskArgs.receiver,
      taskArgs.amountsArray,
      true,
      taskArgs.deposit
    );
  });

task("addLiquidityToAllWells", "Adds liquidity to all wells")
  .addParam("receiver", "receiver of the LP tokens")
  .setAction(async (taskArgs) => {
    const account = await impersonateSigner(PINTO_DIAMOND_DEPLOYER);
    const wells = [
      PINTO_WETH_WELL_BASE,
      PINTO_CBETH_WELL_BASE,
      PINTO_CBTC_WELL_BASE,
      PINTO_USDC_WELL_BASE,
      PINTO_WSOL_WELL_BASE
    ];
    const amounts = [
      ["10000", "2"],
      ["10000", "3"],
      ["90000", "2"],
      ["10000", "10000"],
      ["10000", "10"]
    ];
    for (let i = 0; i < wells.length; i++) {
      await addLiquidityAndTransfer(account, wells[i], taskArgs.receiver, amounts[i], false);
    }
  });

task("forceFlood", "Forces a flood to occur", async function () {
  const account = await impersonateSigner(PINTO_DIAMOND_DEPLOYER);
  // add 1000 pintos and 1000 btc to force deltaB to skyrocket
  const amountsArray = ["1000", "1000"];
  const receiver = await account.getAddress();
  await addLiquidityAndTransfer(account, PINTO_CBTC_WELL_BASE, receiver, amountsArray, false);
  // call sunrise 3 times to force a flood
  for (let i = 0; i < 4; i++) {
    await hre.run("callSunrise");
  }
  console.log("---------------------------");
  console.log("Flood forced!");
});

task("sow", "Sows beans")
  .addParam("receiver", "receiver of the pods")
  .addParam("beans", "Amount of beans to sow")
  .setAction(async (taskArgs) => {
    const account = await impersonateSigner(taskArgs.receiver);
    beanstalk = await getBeanstalk(L2_PINTO);
    const mode = 0;
    const amount = to6(taskArgs.beans);
    // mint eth to receiver
    await mintEth(taskArgs.receiver);
    // mint beans
    const pintoMinter = await impersonateSigner(L2_PINTO);
    await mintEth(pintoMinter.address);
    const bean = await ethers.getContractAt("BeanstalkERC20", PINTO);
    await bean.connect(pintoMinter).mint(taskArgs.receiver, amount);
    // sow
    console.log(amount.toString());
    await beanstalk.connect(account).sow(amount, 1, mode, { gasLimit: 10000000 });
    console.log("---------------------------");
    console.log(`Sowed ${amount} beans from ${taskArgs.receiver}`);
  });

task("getTokens", "Gets tokens to an address")
  .addParam("receiver")
  .addParam("amount")
  .addParam("token")
  .setAction(async (taskArgs) => {
    let tokenAddress;
    let tokenName;
    if (nameToAddressMap[taskArgs.token]) {
      tokenAddress = nameToAddressMap[taskArgs.token];
      tokenName = taskArgs.token;
    } else {
      tokenAddress = taskArgs.token;
      tokenName = addressToNameMap[taskArgs.token];
    }
    // if token is pinto, mint by impersonating the pinto minter to also increase the total supply
    if (tokenAddress === PINTO) {
      console.log("-----------------------------------");
      console.log(`Minting Pinto to address: ${taskArgs.receiver}`);
      await hre.run("mintPinto", { receiver: taskArgs.receiver, amount: taskArgs.amount });
    } else {
      // else manipulate the balance slot
      console.log("-----------------------------------");
      console.log(`Setting the balance of ${tokenName} of: ${taskArgs.receiver}`);
      const token = await ethers.getContractAt("MockToken", tokenAddress);
      const amount = toX(taskArgs.amount, await token.decimals());
      await setBalanceAtSlot(
        tokenAddress,
        taskArgs.receiver,
        addressToBalanceSlotMap[tokenAddress],
        amount,
        false
      );
    }
    const token = await ethers.getContractAt("MockToken", tokenAddress);
    const balance = await token.balanceOf(taskArgs.receiver);
    const tokenDecimals = await token.decimals();
    console.log(
      "Balance of:",
      taskArgs.receiver,
      "for token ",
      tokenName,
      "is:",
      await ethers.utils.formatUnits(balance, tokenDecimals)
    );
    console.log("-----------------------------------");
  });

task("getPrice", async () => {
  const priceContract = await ethers.getContractAt(
    "BeanstalkPrice",
    "0xD0fd333F7B30c7925DEBD81B7b7a4DFE106c3a5E"
  );
  const price = await priceContract.price();
  console.log(price);
});

task("getGerminatingStem", async () => {
  const beanstalk = await getBeanstalk(L2_PINTO);
  const stem = await beanstalk.getGerminatingStem(PINTO);
  console.log("pinto stem:", stem);

  const depositIds = await beanstalk.getTokenDepositIdsForAccount(
    "0x00001d167c31a30fca4ccc0fd56df74f1c606524",
    PINTO
  );
  for (let i = 0; i < depositIds.length; i++) {
    const [token, stem] = await beanstalk.getAddressAndStem(depositIds[i]);
    console.log("token:", token, "stem:", stem);
  }
});

task("StalkData")
  .addParam("account")
  .setAction(async (taskArgs) => {
    const beanstalk = await getBeanstalk(L2_PINTO);

    // mow account before checking stalk data
    await beanstalk.mow(taskArgs.account, PINTO);
    const totalStalk = (await beanstalk.totalStalk()).toString();
    const totalGerminatingStalk = (await beanstalk.getTotalGerminatingStalk()).toString();
    const totalRoots = (await beanstalk.totalRoots()).toString();
    const accountStalk = (await beanstalk.balanceOfStalk(taskArgs.account)).toString();
    const accountRoots = (await beanstalk.balanceOfRoots(taskArgs.account)).toString();
    const germinatingStemForBean = (await beanstalk.getGerminatingStem(PINTO)).toString();
    const accountGerminatingStalk = (
      await beanstalk.balanceOfGerminatingStalk(taskArgs.account)
    ).toString();

    console.log("totalStalk:", totalStalk);
    console.log("totalGerminatingStalk:", totalGerminatingStalk);
    console.log("totalRoots:", totalRoots);
    console.log("accountStalk:", accountStalk);
    console.log("accountRoots:", accountRoots);
    console.log("accountGerminatingStalk:", accountGerminatingStalk);
    console.log("germStem:", germinatingStemForBean);
    console.log("stemTip:", (await beanstalk.stemTipForToken(PINTO)).toString());
  });

task("plant", "Plants beans")
  .addParam("account")
  .setAction(async (taskArgs) => {
    console.log("---------Stalk Data Before Planting!---------");
    await hre.run("StalkData", { account: taskArgs.account });
    const beanstalk = await getBeanstalk(L2_PINTO);
    console.log("---------------------------------------------");
    console.log("-----------------Planting!!!!!---------------");
    const account = await impersonateSigner(taskArgs.account);
    console.log("account:", account.address);
    const plantResult = await beanstalk.connect(account).callStatic.plant();
    console.log("beans planted:", plantResult.beans.toString());
    console.log("deposit stem:", plantResult.stem.toString());
    await beanstalk.connect(account).plant();
    console.log("---------------------------------------------");
    console.log("---------Stalk Data After Planting!---------");
    await hre.run("StalkData", { account: taskArgs.account });
    console.log("---------------------------------------------");
  });

task("mintPinto", "Mints Pintos to an address")
  .addParam("receiver")
  .addParam("amount")
  .setAction(async (taskArgs) => {
    const pintoMinter = await impersonateSigner(L2_PINTO);
    await mintEth(pintoMinter.address);
    const pinto = await ethers.getContractAt("BeanstalkERC20", PINTO);
    const amount = to6(taskArgs.amount);
    await pinto.connect(pintoMinter).mint(taskArgs.receiver, amount);
  });

task("diamondABI", "Generates ABI file for diamond, includes all ABIs of facets", async () => {
  // The path (relative to the root of `protocol` directory) where all modules sit.
  const modulesDir = path.join("contracts", "beanstalk", "facets");

  // The list of modules to combine into a single ABI. All facets (and facet dependencies) will be aggregated.
  const modules = ["diamond", "farm", "field", "market", "silo", "sun", "metadata"];

  // The glob returns the full file path like this:
  // contracts/beanstalk/facets/silo/SiloFacet.sol
  // We want the "SiloFacet" part.
  const getFacetName = (file) => {
    return file.split("/").pop().split(".")[0];
  };

  // Load files across all modules
  const paths = [];
  modules.forEach((module) => {
    const filesInModule = fs.readdirSync(path.join(".", modulesDir, module));
    paths.push(...filesInModule.map((f) => [module, f]));
  });

  // Build ABI
  let abi = [];
  modules.forEach((module) => {
    const pattern = path.join(".", modulesDir, module, "**", "*Facet.sol");
    const files = glob.sync(pattern);
    if (module == "silo") {
      // Manually add in libraries that emit events
      files.push("contracts/libraries/LibIncentive.sol");
      files.push("contracts/libraries/Silo/LibGerminate.sol");
      files.push("contracts/libraries/Minting/LibWellMinting.sol");
      files.push("contracts/libraries/Silo/LibWhitelistedTokens.sol");
      files.push("contracts/libraries/Silo/LibWhitelist.sol");
      files.push("contracts/libraries/Silo/LibTokenSilo.sol");
      files.push("contracts/libraries/LibGauge.sol");
      files.push("contracts/libraries/LibShipping.sol");
      files.push("contracts/libraries/Token/LibTransfer.sol");
      files.push("contracts/libraries/LibEvaluate.sol");
      files.push("contracts/libraries/Silo/LibFlood.sol");
    }
    files.forEach((file) => {
      const facetName = getFacetName(file);
      const jsonFileName = `${facetName}.json`;
      const jsonFileLoc = path.join(".", "artifacts", file, jsonFileName);

      const json = JSON.parse(fs.readFileSync(jsonFileLoc));

      // Log what's being included
      console.log(`${module}:`.padEnd(10), file);
      json.abi.forEach((item) => console.log(``.padEnd(10), item.type, item.name));
      console.log("");

      abi.push(...json.abi);
    });
  });

  const names = abi.map((a) => a.name);
  fs.writeFileSync(
    "./abi/Beanstalk.json",
    JSON.stringify(
      abi.filter((item, pos) => names.indexOf(item.name) == pos),
      null,
      2
    )
  );

  console.log("ABI written to abi/Beanstalk.json");
});

task("wellOracleSnapshot", "Gets the well oracle snapshot for a given well", async function () {
  const beanstalk = await getBeanstalk(L2_PINTO);
  const tokens = await beanstalk.getWhitelistedWellLpTokens();
  for (let i = 0; i < tokens.length; i++) {
    const snapshot = await beanstalk.wellOracleSnapshot(tokens[i]);
    console.log(snapshot);
  }
});

task("price", "Gets the price of a given token", async function () {
  const beanstalkPrice = await ethers.getContractAt(
    "BeanstalkPrice",
    "0xD0fd333F7B30c7925DEBD81B7b7a4DFE106c3a5E"
  );
  const price = await beanstalkPrice.price();
  for (let i = 0; i < 5; i++) {
    console.log(price[3][i]);
  }
});

/**
 * @notice generates mock diamond ABI.
 */
task("mockDiamondABI", "Generates ABI file for mock contracts", async () => {
  //////////////////////// FACETS ////////////////////////

  // The path (relative to the root of `protocol` directory) where all modules sit.
  const modulesDir = path.join("contracts", "beanstalk", "facets");

  // The list of modules to combine into a single ABI. All facets (and facet dependencies) will be aggregated.
  const modules = ["diamond", "farm", "field", "market", "silo", "sun", "metadata"];

  // The glob returns the full file path like this:
  // contracts/beanstalk/facets/silo/SiloFacet.sol
  // We want the "SiloFacet" part.
  const getFacetName = (file) => {
    return file.split("/").pop().split(".")[0];
  };

  // Load files across all modules
  let paths = [];
  modules.forEach((module) => {
    const filesInModule = fs.readdirSync(path.join(".", modulesDir, module));
    paths.push(...filesInModule.map((f) => [module, f]));
  });

  // Build ABI
  let abi = [];
  modules.forEach((module) => {
    const pattern = path.join(".", modulesDir, module, "**", "*Facet.sol");
    const files = glob.sync(pattern);
    if (module == "silo") {
      // Manually add in libraries that emit events
      files.push("contracts/libraries/LibIncentive.sol");
      files.push("contracts/libraries/Silo/LibWhitelist.sol");
      files.push("contracts/libraries/LibGauge.sol");
      files.push("contracts/libraries/Silo/LibGerminate.sol");
    }
    files.forEach((file) => {
      const facetName = getFacetName(file);
      const jsonFileName = `${facetName}.json`;
      const jsonFileLoc = path.join(".", "artifacts", file, jsonFileName);

      const json = JSON.parse(fs.readFileSync(jsonFileLoc));

      // Log what's being included
      console.log(`${module}:`.padEnd(10), file);
      json.abi.forEach((item) => console.log(``.padEnd(10), item.type, item.name));
      console.log("");

      abi.push(...json.abi);
    });
  });

  ////////////////////////// MOCK ////////////////////////
  // The path (relative to the root of `protocol` directory) where all modules sit.
  const mockModulesDir = path.join("contracts", "mocks", "mockFacets");

  // Load files across all mock modules.
  const filesInModule = fs.readdirSync(path.join(".", mockModulesDir));
  console.log("Mock Facets:");
  console.log(filesInModule);

  // Build ABI
  filesInModule.forEach((module) => {
    const file = path.join(".", mockModulesDir, module);
    const facetName = getFacetName(file);
    const jsonFileName = `${facetName}.json`;
    const jsonFileLoc = path.join(".", "artifacts", file, jsonFileName);
    const json = JSON.parse(fs.readFileSync(jsonFileLoc));

    // Log what's being included
    console.log(`${module}:`.padEnd(10), file);
    json.abi.forEach((item) => console.log(``.padEnd(10), item.type, item.name));
    console.log("");

    abi.push(...json.abi);
  });

  const names = abi.map((a) => a.name);
  fs.writeFileSync(
    "./abi/MockBeanstalk.json",
    JSON.stringify(
      abi.filter((item, pos) => names.indexOf(item.name) == pos),
      null,
      2
    )
  );
});

task("resolveUpgradeDependencies", "Resolves upgrade dependencies")
  .addOptionalParam(
    "facets",
    "Comma-separated list of facet names that were changed in the upgrade"
  )
  .addOptionalParam(
    "libraries",
    "Comma-separated list of library names that were changed in the upgrade"
  )
  .setAction(async function (taskArgs) {
    // Compile first to update the artifacts
    console.log("Compiling contracts to get updated artifacts...");
    await hre.run("compile");
    let facetNames = [];
    let libraryNames = [];
    // Validate input
    if (!taskArgs.facets && !taskArgs.libraries) {
      throw new Error("Either 'facets' or 'libraries' parameters are required.");
    }
    // Process 'facets' if provided
    if (taskArgs.facets) {
      facetNames = taskArgs.facets.split(",").map((name) => name.trim());
      console.log("Resolving dependencies for facets:", facetNames);
    } else {
      console.log("No facets changed, resolving dependencies for libraries only.");
    }
    // Process 'libraries' if provided
    if (taskArgs.libraries) {
      libraryNames = taskArgs.libraries.split(",").map((name) => name.trim());
      console.log("Resolving dependencies for libraries:", libraryNames);
    } else {
      console.log("No libraries changed, resolving dependencies for facets only.");
    }
    resolveDependencies(facetNames, libraryNames);
  });

task("decodeDiamondCut", "Decodes diamondCut calldata into human-readable format")
  .addParam("data", "The calldata to decode")
  .setAction(async ({ data }) => {
    const DIAMOND_CUT_ABI = [
      "function diamondCut((address facetAddress, uint8 action, bytes4[] functionSelectors)[] _diamondCut, address _init, bytes _calldata)"
    ];
    const iface = new ethers.utils.Interface(DIAMOND_CUT_ABI);

    // Decode the calldata
    const decoded = iface.parseTransaction({ data });

    // Extract the decoded parameters
    const { _diamondCut, _init, _calldata } = decoded.args;

    // Pretty print
    console.log("\n===== Decoded Diamond Cut =====");
    _diamondCut.forEach((facetCut, index) => {
      console.log(`\nFacetCut #${index + 1}`);
      console.log("=".repeat(40));
      console.log(`  🏷️  Facet Address  : ${facetCut.facetAddress}`);
      console.log(`  🔧 Action         : ${decodeDiamondCutAction(facetCut.action)}`);
      console.log("  📋 Function Selectors:");
      if (facetCut.functionSelectors.length > 0) {
        facetCut.functionSelectors.forEach((selector, selectorIndex) => {
          console.log(`      ${selectorIndex + 1}. ${selector}`);
        });
      } else {
        console.log("      (No selectors provided)");
      }
      console.log("=".repeat(40));
    });

    console.log("\n Init Facet Address:");
    console.log(`  ${_init}`);

    console.log("\n Init Selector:");
    console.log(`  ${_calldata}`);
  });

task(
  "verifySafeHashes",
  "Computes the expected hashes for a Safe transaction, to be verified against the safe ui and signer wallets"
)
  .addParam("safe", "The address of the safe multisig", undefined, types.string)
  .addParam(
    "to",
    "The address of the contract that the safe is interacting with",
    undefined,
    types.string
  )
  .addParam("data", "The data field in the safe ui (bytes)", undefined, types.string)
  .addOptionalParam("nonce", "The nonce of the transaction", -1, types.int)
  .addOptionalParam("operation", "The operation type of the transaction", 0, types.int)
  .setAction(async (taskArgs) => {
    // Parameters
    const safeAddress = taskArgs.safe;
    const to = taskArgs.to;
    const data = taskArgs.data;
    const dataHashed = ethers.utils.keccak256(data);
    // Default values (used when signing the transaction)
    const value = 0;
    const operation = taskArgs.operation; // Enum.Operation.Call (0 represents Call, 1 represents DelegateCall)
    const safeTxGas = 0;
    const baseGas = 0;
    const gasPrice = 0;
    const gasToken = ethers.constants.AddressZero; // native token (ETH)
    const refundReceiver = ethers.constants.AddressZero;
    // Standard for versions 1.0.0 and above
    const safeTxTypeHash = "0xbb8310d486368db6bd6f849402fdd73ad53d316b5a4b2644ad6efe0f941286d8";

    const abi = [
      "function getTransactionHash(address to, uint256 value, bytes calldata data, uint8 operation, uint256 safeTxGas, uint256 baseGas, uint256 gasPrice, address gasToken, address refundReceiver, uint256 _nonce) external view returns (bytes32)",
      "function getChainId() external view returns (uint256)",
      "function domainSeparator() external view returns (bytes32)",
      "function nonce() external view returns (uint256)"
    ];
    const safeMultisig = await ethers.getContractAt(abi, safeAddress);

    // Verify chain id
    const chainId = await safeMultisig.getChainId();

    // Get curent nonce if not provided
    let nonce;
    if (taskArgs.nonce === -1) {
      nonce = await safeMultisig.nonce();
    } else {
      nonce = taskArgs.nonce;
    }

    // Verify domain separator
    const domainSeparator = await safeMultisig.domainSeparator();

    // Verify safe transaction hash
    const safeTransactionHash = await safeMultisig.getTransactionHash(
      to,
      value,
      data,
      operation,
      safeTxGas,
      baseGas,
      gasPrice,
      gasToken,
      refundReceiver,
      nonce
    );

    // Verify message hash
    // The message hash is the keccak256 hash of the abi encoded SafeTxStruct struct
    // with the parameters below
    const encodedMsg = ethers.utils.defaultAbiCoder.encode(
      [
        "bytes32", // safeTxTypeHash
        "address", // to
        "uint256", // value
        "bytes32", // dataHashed
        "uint8", // operation
        "uint256", // safeTxGas
        "uint256", // baseGas
        "uint256", // gasPrice
        "address", // gasToken
        "address", // refundReceiver
        "uint256" // nonce
      ],
      [
        safeTxTypeHash,
        to,
        value,
        dataHashed,
        operation,
        safeTxGas,
        baseGas,
        gasPrice,
        gasToken,
        refundReceiver,
        nonce
      ]
    );

    // Keccak256 hash of the encoded message
    const computedMsgHash = ethers.utils.keccak256(encodedMsg);

    // Pretty print results
    console.log("\n\n");
    console.log("=".repeat(90));
    console.log("          🔗 Safe Transaction Details     ");
    console.log("=".repeat(90));
    console.log(`🌐 Chain ID           : ${chainId.toString()}`);
    console.log(`🔹 Safe Address       : ${safeAddress}`);
    console.log(`🔹 Interacting with   : ${to}`);
    console.log(`🔹 Nonce              : ${nonce}`);
    console.log(`🔹 Domain Separator   : ${domainSeparator}`);
    console.log(`🔹 Safe Tx Hash       : ${safeTransactionHash}`);
    console.log(`🔹 Message Hash       : ${computedMsgHash}`);
    console.log("=".repeat(90));
  });
task("verifyBytecode", "Verifies the bytecode of facets with optional library linking")
  .addParam(
    "facets",
    'JSON string mapping facets to their deployed addresses (e.g., \'{"FacetName": "0xAddress"}\')'
  )
  .addOptionalParam(
    "libraries",
    'JSON string mapping facets to their linked libraries (e.g., \'{"FacetName": {"LibName": "0xAddress"}}\')'
  )
  .setAction(async (taskArgs) => {
    // Compile first to update the artifacts
    console.log("Compiling contracts to get updated artifacts...");
    await hre.run("compile");

    // Parse inputs
    const deployedFacetAddresses = JSON.parse(taskArgs.facets);
    const facetLibraries = taskArgs.libraries ? JSON.parse(taskArgs.libraries) : {};

    // Deduce facet names from the keys in the addresses JSON
    const facetNames = Object.keys(deployedFacetAddresses);

    // Log the facet names and libraries
    console.log("-----------------------------------");
    console.log("\n📝 Facet Names:");
    facetNames.forEach((name) => console.log(`  - ${name}`));
    console.log("\n🔗 Facet Libraries:");
    Object.entries(facetLibraries).forEach(([facet, libraries]) => {
      console.log(`  📦 ${facet}:`);
      Object.entries(libraries).forEach(([lib, address]) => {
        console.log(`    🔹 ${lib}: ${address}`);
      });
    });
    console.log("\n📍 Deployed Addresses:");
    Object.entries(deployedFacetAddresses).forEach(([facet, address]) => {
      console.log(`  ${facet}: ${address}\n`);
    });
    console.log("-----------------------------------");

    // Verify bytecode for the facets
    const facetData = await getFacetBytecode(facetNames, facetLibraries, true);
    await compareBytecode(facetData, deployedFacetAddresses, false);
  });

task("pumps", async function () {
  const well = await ethers.getContractAt("IWell", PINTO_CBTC_WELL_BASE);
  const pumps = await well.pumps();
  console.log(pumps);
});

task("singleSidedDeposits", "Deposits non-bean tokens into wells and then into beanstalk")
  .addParam("account", "The account to deposit from")
  .addParam(
    "amounts",
    "Comma-separated list of amounts to deposit for each token (WETH,CBETH,CBTC,USDC,WSOL)"
  )
  .setAction(async (taskArgs) => {
    console.log("-----------------------------------");
    console.log(`Starting single-sided deposits for account: ${taskArgs.account}`);

    const wells = [
      PINTO_WETH_WELL_BASE,
      PINTO_CBETH_WELL_BASE,
      PINTO_CBTC_WELL_BASE,
      PINTO_USDC_WELL_BASE,
      PINTO_WSOL_WELL_BASE
    ];

    const amounts = taskArgs.amounts.split(",");
    if (amounts.length !== wells.length) {
      throw new Error("Must provide same number of amounts as wells");
    }

    const beanstalk = await getBeanstalk(L2_PINTO);
    const signer = await impersonateSigner(taskArgs.account);

    for (let i = 0; i < wells.length; i++) {
      const well = await ethers.getContractAt("IWell", wells[i]);
      const tokens = await well.tokens();
      const nonBeanToken = await ethers.getContractAt("MockToken", tokens[1]);
      const tokenName = addressToNameMap[tokens[1]] || tokens[1];
      const tokenDecimals = await nonBeanToken.decimals();
      const amount = toX(amounts[i], tokenDecimals);

      console.log(`\nProcessing ${tokenName}:`);
      console.log(`Amount: ${amount}`);

      try {
        // Set token balance and approve
        console.log(`Setting balance and approving ${tokenName}`);
        const balanceSlot = addressToBalanceSlotMap[tokens[1]];
        await setBalanceAtSlot(tokens[1], taskArgs.account, balanceSlot, amount, false);
        await nonBeanToken.connect(signer).approve(wells[i], ethers.constants.MaxUint256);

        // Add single-sided liquidity
        console.log(`Adding liquidity to well ${wells[i]}`);
        const tokenAmountsIn = [0, amount];
        await well
          .connect(signer)
          .addLiquidity(tokenAmountsIn, 0, taskArgs.account, ethers.constants.MaxUint256);

        // Approve and deposit LP tokens to beanstalk
        const wellToken = await ethers.getContractAt("IERC20", wells[i]);
        const lpBalance = await wellToken.balanceOf(taskArgs.account);
        console.log(`Received ${lpBalance.toString()} LP tokens`);

        console.log(`Approving ${tokenName} LP tokens for beanstalk`);
        await wellToken.connect(signer).approve(beanstalk.address, ethers.constants.MaxUint256);
        console.log(`Depositing ${tokenName} LP tokens into beanstalk`);
        await beanstalk.connect(signer).deposit(wells[i], lpBalance, 0);
        console.log(`Successfully deposited ${tokenName} LP tokens into beanstalk`);
        // return;
      } catch (error) {
        console.error(`Failed to process ${tokenName}: ${error.message}`);
      }
    }
    console.log("-----------------------------------");
    console.log("Single-sided deposits complete!");
  });

task("updateOracleTimeouts", "Updates oracle timeouts for all whitelisted LP tokens").setAction(
  async () => {
    console.log("Updating oracle timeouts for all whitelisted LP tokens");

    const beanstalk = await getBeanstalk(L2_PINTO);
    const account = await impersonateSigner(L2_PCM);
    await mintEth(account.address);

    // Get all whitelisted LP tokens
    const wells = await beanstalk.getWhitelistedWellLpTokens();

    for (let i = 0; i < wells.length; i++) {
      const well = await ethers.getContractAt("IWell", wells[i]);
      const tokens = await well.tokens();
      // tokens[0] is pinto/bean, tokens[1] is the non-bean token
      const nonPintoToken = tokens[1];
      const tokenName = addressToNameMap[nonPintoToken] || nonPintoToken;

      console.log(`\nProcessing well: ${wells[i]}`);
      console.log(`Non-pinto token: ${tokenName} (${nonPintoToken})`);

      try {
        // Get current oracle implementation for the non-pinto token
        const currentImpl = await beanstalk.getOracleImplementationForToken(nonPintoToken);
        console.log("Current implementation:");
        console.log("- Target:", currentImpl.target);
        console.log("- Selector:", currentImpl.selector);
        console.log("- Encode Type:", currentImpl.encodeType);
        console.log("- Current Data:", currentImpl.data);

        const newImpl = {
          target: currentImpl.target,
          selector: currentImpl.selector,
          encodeType: currentImpl.encodeType,
          data: ethers.utils.hexZeroPad(ethers.utils.hexlify(86400 * 365), 32) // 365 day oracle timeout
        };

        console.log("\nNew implementation:");
        console.log("- Target:", newImpl.target);
        console.log("- Selector:", newImpl.selector);
        console.log("- Encode Type:", newImpl.encodeType);
        console.log("- New Data:", newImpl.data);

        // Update the oracle implementation for token
        await beanstalk
          .connect(account)
          .updateOracleImplementationForToken(nonPintoToken, newImpl, { gasLimit: 10000000 });
        console.log(`Successfully updated oracle timeout for token: ${tokenName}`);
      } catch (error) {
        console.error(`Failed to update oracle timeout for token ${tokenName}:`, error.message);
      }
    }

    console.log("Finished oracle updates");
  }
);

task("deploySiloHelpers", "Deploys the SiloHelpers contract").setAction(
  async (args, { network, ethers }) => {
    try {
      console.log("-----------------------------------");
      console.log("Deploying SiloHelpers...");

      // Get deployer
      const deployer = await impersonateSigner(PINTO_DIAMOND_DEPLOYER);
      await mintEth(deployer.address);

      const BEANSTALK_PRICE = "0xd0fd333f7b30c7925debd81b7b7a4dfe106c3a5e";

      // Deploy contract
      const SiloHelpers = await ethers.getContractFactory("SiloHelpers");
      const siloHelpers = await SiloHelpers.connect(deployer).deploy(L2_PINTO, BEANSTALK_PRICE);
      await siloHelpers.deployed();

      console.log("\nSiloHelpers deployed to:", siloHelpers.address);
      console.log("-----------------------------------");
    } catch (error) {
      console.error("\x1b[31mError during deployment:\x1b[0m", error);
      process.exit(1);
    }
  }
);

task("ecosystemABI", "Generates ABI files for ecosystem contracts").setAction(async () => {
  try {
    console.log("Generating ABIs for ecosystem contracts...");

    // Create output directory if it doesn't exist
    const outputDir = "./abi/ecosystem";
    if (!fs.existsSync(outputDir)) {
      fs.mkdirSync(outputDir, { recursive: true });
    }

    // Generate SiloHelpers ABI
    const siloHelpersArtifact = await hre.artifacts.readArtifact("SiloHelpers");
    fs.writeFileSync(
      `${outputDir}/SiloHelpers.json`,
      JSON.stringify(siloHelpersArtifact.abi, null, 2)
    );

    // Generate SowBlueprintv0 ABI
    const sowBlueprintArtifact = await hre.artifacts.readArtifact("SowBlueprintv0");
    fs.writeFileSync(
      `${outputDir}/SowBlueprintv0.json`,
      JSON.stringify(sowBlueprintArtifact.abi, null, 2)
    );

    console.log("ABIs generated successfully in", outputDir);
  } catch (error) {
    console.error("Error generating ABIs:", error);
    process.exit(1);
  }
});

//////////////////////// CONFIGURATION ////////////////////////

module.exports = {
  defaultNetwork: "hardhat",
  networks: {
    hardhat: {
      chainId: 1337,
      forking: process.env.FORKING_RPC
        ? {
            url: process.env.FORKING_RPC,
            blockNumber: parseInt(process.env.BLOCK_NUMBER) || undefined
          }
        : undefined,
      allowUnlimitedContractSize: true
    },
    localhost: {
      chainId: 1337,
      url: "http://127.0.0.1:8545/",
      timeout: 1000000000,
      accounts: "remote"
    },
    mainnet: {
      chainId: 1,
      url: process.env.MAINNET_RPC || "",
      timeout: 1000000000
    },
    arbitrum: {
      chainId: 42161,
      url: process.env.ARBITRUM_RPC || "",
      timeout: 1000000000
    },
    base: {
      chainId: 8453,
      url: process.env.BASE_RPC || "",
      timeout: 100000000
    },
    custom: {
      chainId: 41337,
      url: process.env.CUSTOM_RPC || "",
      timeout: 100000
    }
  },
  etherscan: {
    apiKey: {
      arbitrumOne: process.env.ETHERSCAN_KEY_ARBITRUM,
      mainnet: process.env.ETHERSCAN_KEY,
      base: process.env.ETHERSCAN_KEY_BASE
    },
    customChains: [
      {
        network: "base",
        chainId: 8453,
        urls: {
          apiURL: "https://api.basescan.org/api",
          browserURL: "https://basescan.org"
        }
      }
    ]
  },
  solidity: {
    compilers: [
      {
        version: "0.8.25",
        settings: {
          optimizer: {
            enabled: true,
            runs: 100
          },
          evmVersion: "cancun"
        }
      },
      {
        version: "0.7.6",
        settings: {
          optimizer: {
            enabled: true,
            runs: 100
          }
        }
      }
    ]
  },
  gasReporter: {
    enabled: false
  },
  mocha: {
    timeout: 100000000
  },
  paths: {
    sources: "./contracts",
    cache: "./cache"
  },
  ignoreWarnings: [
    'code["5574"]' // Ignores the specific warning about duplicate definitions
  ]
};<|MERGE_RESOLUTION|>--- conflicted
+++ resolved
@@ -608,24 +608,77 @@
   });
 });
 
-<<<<<<< HEAD
-task("TractorHelpers", "Deploys TractorHelpers").setAction(async function () {
-  const mock = true;
-  let owner;
-  if (mock) {
-=======
 task("PI-7", "Deploys Pinto improvment set 7, Convert Down Penalty").setAction(async function () {
   const mock = true;
   let owner;
   if (mock) {
     // await hre.run("updateOracleTimeouts");
->>>>>>> bb375c8e
     owner = await impersonateSigner(L2_PCM);
     await mintEth(owner.address);
   } else {
     owner = (await ethers.getSigners())[0];
   }
-<<<<<<< HEAD
+  // upgrade facets
+  await upgradeWithNewFacets({
+    diamondAddress: L2_PINTO,
+    facetNames: [
+      "ConvertFacet",
+      "ConvertGettersFacet",
+      "PipelineConvertFacet",
+      "GaugeFacet",
+      "SeasonFacet",
+      "ApprovalFacet",
+      "SeasonGettersFacet",
+      "ClaimFacet",
+      "SiloGettersFacet",
+      "GaugeGettersFacet",
+      "OracleFacet"
+    ],
+    libraryNames: [
+      "LibConvert",
+      "LibPipelineConvert",
+      "LibSilo",
+      "LibTokenSilo",
+      "LibEvaluate",
+      "LibGauge",
+      "LibIncentive",
+      "LibShipping",
+      "LibWellMinting",
+      "LibFlood",
+      "LibGerminate"
+    ],
+    facetLibraries: {
+      ConvertFacet: ["LibConvert", "LibPipelineConvert", "LibSilo", "LibTokenSilo"],
+      PipelineConvertFacet: ["LibPipelineConvert", "LibSilo", "LibTokenSilo"],
+      SeasonFacet: [
+        "LibEvaluate",
+        "LibGauge",
+        "LibIncentive",
+        "LibShipping",
+        "LibWellMinting",
+        "LibFlood",
+        "LibGerminate"
+      ],
+      SeasonGettersFacet: ["LibWellMinting"],
+      ClaimFacet: ["LibSilo", "LibTokenSilo"]
+    },
+    object: !mock,
+    verbose: true,
+    account: owner,
+    initArgs: [],
+    initFacetName: "InitPI7"
+  });
+});
+
+task("TractorHelpers", "Deploys TractorHelpers").setAction(async function () {
+  const mock = true;
+  let owner;
+  if (mock) {
+    owner = await impersonateSigner(L2_PCM);
+    await mintEth(owner.address);
+  } else {
+    owner = (await ethers.getSigners())[0];
+  }
 
   // Deploy contracts in correct order
   const priceManipulation = await ethers.getContractFactory("PriceManipulation");
@@ -677,29 +730,6 @@
       "LibTokenSilo",
       "LibConvert",
       "LibPipelineConvert",
-=======
-  // upgrade facets
-  await upgradeWithNewFacets({
-    diamondAddress: L2_PINTO,
-    facetNames: [
-      "ConvertFacet",
-      "ConvertGettersFacet",
-      "PipelineConvertFacet",
-      "GaugeFacet",
-      "SeasonFacet",
-      "ApprovalFacet",
-      "SeasonGettersFacet",
-      "ClaimFacet",
-      "SiloGettersFacet",
-      "GaugeGettersFacet",
-      "OracleFacet"
-    ],
-    libraryNames: [
-      "LibConvert",
-      "LibPipelineConvert",
-      "LibSilo",
-      "LibTokenSilo",
->>>>>>> bb375c8e
       "LibEvaluate",
       "LibGauge",
       "LibIncentive",
@@ -709,11 +739,8 @@
       "LibGerminate"
     ],
     facetLibraries: {
-<<<<<<< HEAD
       SiloFacet: ["LibSilo", "LibTokenSilo"],
       ClaimFacet: ["LibSilo", "LibTokenSilo"],
-=======
->>>>>>> bb375c8e
       ConvertFacet: ["LibConvert", "LibPipelineConvert", "LibSilo", "LibTokenSilo"],
       PipelineConvertFacet: ["LibPipelineConvert", "LibSilo", "LibTokenSilo"],
       SeasonFacet: [
@@ -724,23 +751,11 @@
         "LibWellMinting",
         "LibFlood",
         "LibGerminate"
-<<<<<<< HEAD
       ]
     },
     object: !mock,
     verbose: true,
     account: owner
-=======
-      ],
-      SeasonGettersFacet: ["LibWellMinting"],
-      ClaimFacet: ["LibSilo", "LibTokenSilo"]
-    },
-    object: !mock,
-    verbose: true,
-    account: owner,
-    initArgs: [],
-    initFacetName: "InitPI7"
->>>>>>> bb375c8e
   });
 });
 
