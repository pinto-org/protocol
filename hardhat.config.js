--- conflicted
+++ resolved
@@ -2133,11 +2133,11 @@
 ////// STEP 2: DEPLOY TEMP_FIELD_FACET AND TOKEN_HOOK_FACET //////
 // To minimize the number of transaction the PCM multisig has to sign, we deploy the TempFieldFacet
 // that allows an EOA to add plots to the repayment field.
-// Set mock to false to deploy the TempFieldFacet and TokenHookFacet on base.
-//  - npx hardhat deployTempFieldFacetAndTokenHookFacet --network base
+// Set mock to false to deploy the TempFieldFacet
+//  - npx hardhat deployTempFieldFacetA --network base
 // Grab the diamond cut, queue it in the multisig and wait for execution before proceeding to the next step.
 task(
-  "deployTempFieldFacetAndTokenHookFacet",
+  "deployTempFieldFacet",
   "deploys the TempFieldFacet"
 ).setAction(async (taskArgs) => {
   // params
@@ -2149,8 +2149,6 @@
   );
   console.log("-".repeat(50));
 
-<<<<<<< HEAD
-=======
   let deployer;
   if (mock) {
     deployer = await impersonateSigner(L2_PCM);
@@ -2159,8 +2157,7 @@
     deployer = (await ethers.getSigners())[0];
   }
 
-  // Todo: add the TokenHookFacet here with init script to whitelist the silo payback hook
->>>>>>> e9ab4a65
+
   await upgradeWithNewFacets({
     diamondAddress: L2_PINTO,
     facetNames: ["TempRepaymentFieldFacet"],
