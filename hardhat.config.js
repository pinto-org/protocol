const path = require("path");
const fs = require("fs");
const glob = require("glob");

require("@nomiclabs/hardhat-waffle");
require("@nomiclabs/hardhat-ethers");
require("hardhat-contract-sizer");
require("hardhat-gas-reporter");
require("hardhat-tracer");
require("@openzeppelin/hardhat-upgrades");
require("dotenv").config();
require("@nomiclabs/hardhat-etherscan");
const { time } = require("@nomicfoundation/hardhat-network-helpers");
const { addLiquidityAndTransfer } = require("./scripts/deployment/addLiquidity");
const { megaInit } = require("./scripts/deployment/megaInit");
const { impersonateSigner, mintEth, getBeanstalk, mintUsdc, getUsdc } = require("./utils");
const { parseDeploymentParameters } = require("./scripts/deployment/parameters/parseParams.js");
const { setBalanceAtSlot } = require("./utils/tokenSlots");
const { to6, toX, to18 } = require("./test/hardhat/utils/helpers.js");
const {
  PINTO,
  L2_PINTO,
  PINTO_DIAMOND_DEPLOYER,
  L2_PCM,
  BASE_BLOCK_TIME,
  PINTO_WETH_WELL_BASE,
  PINTO_CBETH_WELL_BASE,
  PINTO_CBTC_WELL_BASE,
  PINTO_USDC_WELL_BASE,
  PINTO_WSOL_WELL_BASE,
  nameToAddressMap,
  addressToNameMap,
  addressToBalanceSlotMap
} = require("./test/hardhat/utils/constants.js");
const { task } = require("hardhat/config");
const { upgradeWithNewFacets, decodeDiamondCutAction } = require("./scripts/diamond.js");
const { resolveDependencies } = require("./scripts/resolveDependencies");
const { getFacetBytecode, compareBytecode } = require("./test/hardhat/utils/bytecode");

//////////////////////// TASKS ////////////////////////

task("callSunrise", "Calls the sunrise function", async function () {
  beanstalk = await getBeanstalk(L2_PINTO);
  const account = await impersonateSigner(PINTO_DIAMOND_DEPLOYER);

  // ensure account has enough eth for gas
  await mintEth(account.address);

  // Simulate the transaction to check if it would succeed
  const lastTimestamp = (await ethers.provider.getBlock("latest")).timestamp;
  const hourTimestamp = parseInt(lastTimestamp / 3600 + 1) * 3600;
  const additionalSeconds = 0;
  await network.provider.send("evm_setNextBlockTimestamp", [hourTimestamp + additionalSeconds]);
  await beanstalk.connect(account).sunrise({ gasLimit: 10000000 });
  await network.provider.send("evm_mine");
  const unixTime = await time.latest();
  const currentTime = new Date(unixTime * 1000).toLocaleString();

  // Get season info
  const { raining, lastSop, lastSopSeason } = await beanstalk.time();
  const currentSeason = await beanstalk.connect(account).season();
  const floodedThisSeason = lastSopSeason === currentSeason;
  // Get total supply of pinto
  const pinto = await ethers.getContractAt("BeanstalkERC20", PINTO);
  const totalSupply = await pinto.totalSupply();

  console.log(
    "sunrise complete!\ncurrent season:",
    currentSeason,
    "\ncurrent blockchain time:",
    unixTime,
    "\nhuman readable time:",
    currentTime,
    "\ncurrent block:",
    (await ethers.provider.getBlock("latest")).number,
    "\ndeltaB:",
    (await beanstalk.totalDeltaB()).toString(),
    "\nraining:",
    raining,
    "\nlast sop:",
    lastSop,
    "\nlast sop season:",
    lastSopSeason,
    "\nflooded this season:",
    floodedThisSeason,
    "\ncurrent pinto supply:",
    await ethers.utils.formatUnits(totalSupply, 6)
  );
});

task("epi0", async () => {
  const mock = true;
  let deployer;
  if (mock) {
    deployer = (await ethers.getSigners())[0];
    console.log("Deployer address: ", await deployer.getAddress());
  } else {
    deployer = await impersonateSigner(PINTO_DIAMOND_DEPLOYER);
  }
  deployer = await impersonateSigner(PINTO_DIAMOND_DEPLOYER);

  // Deployment parameters path
  const inputFilePath = "./scripts/deployment/parameters/input/deploymentParams.json";
  let [systemData, whitelistData, wellData, tokenData, initWellDistributions, initSupply] =
    await parseDeploymentParameters(inputFilePath, false);

  await upgradeWithNewFacets({
    diamondAddress: L2_PINTO,
    facetNames: ["MetadataFacet"],
    initFacetName: "InitZeroWell",
    initArgs: [wellData],
    bip: false,
    object: !mock,
    verbose: true,
    account: deployer,
    verify: false
  });
});

// mint eth task to mint eth to specified account
task("mintEth", "Mints eth to specified account")
  .addParam("account")
  .setAction(async (taskArgs) => {
    await mintEth(taskArgs.account);
  });

task("unpause", "Unpauses the beanstalk contract", async function () {
  let deployer = await impersonateSigner(PINTO_DIAMOND_DEPLOYER);
  let beanstalk = await getBeanstalk(L2_PINTO);
  await beanstalk.connect(deployer).unpause();
});

task("mintUsdc", "Mints usdc to specified account")
  .addParam("account")
  .addParam("amount", "Amount of usdc to mint")
  .setAction(async (taskArgs) => {
    await mintUsdc(taskArgs.account, taskArgs.amount);
    // log balance of usdc for this address
    console.log("minted, now going to log amount");
    const usdc = await getUsdc();
    console.log("Balance of account: ", (await usdc.balanceOf(taskArgs.account)).toString());
  });

task("skipMorningAuction", "Skips the morning auction, accounts for block time", async function () {
  const duration = 600; // 10 minutes
  // skip 10 minutes in blocks --> 300 blocks for base
  const blocksToSkip = duration / BASE_BLOCK_TIME;
  for (let i = 0; i < blocksToSkip; i++) {
    await network.provider.send("evm_mine");
  }
  // increase timestamp by 5 minutes from current block timestamp
  const lastTimestamp = (await ethers.provider.getBlock("latest")).timestamp;
  await network.provider.send("evm_setNextBlockTimestamp", [lastTimestamp + duration]);
  // mine a new block to register the new timestamp
  await network.provider.send("evm_mine");
  console.log("---------------------------");
  console.log("Morning auction skipped!");
  console.log("Current block:", (await ethers.provider.getBlock("latest")).number);
  // human readable time
  const unixTime = await time.latest();
  const currentTime = new Date(unixTime * 1000).toLocaleString();
  console.log("Human readable time:", currentTime);
});

task("megaDeploy", "Deploys the Pinto Diamond", async function () {
  const mock = true;
  let deployer;
  let owner;
  if (mock) {
    deployer = await impersonateSigner(PINTO_DIAMOND_DEPLOYER);
    owner = L2_PCM;
    await mintEth(owner);
    await mintEth(deployer.address);
  } else {
    deployer = (await ethers.getSigners())[0];
    console.log("Deployer address: ", await deployer.getAddress());
    owner = L2_PCM;
  }

  await megaInit({
    deployer: deployer,
    deployerAddress: PINTO_DIAMOND_DEPLOYER,
    ownerAddress: owner,
    diamondName: "PintoDiamond",
    updateOracleTimeout: true,
    addLiquidity: true,
    skipInitialAmountPrompts: true,
    verbose: true,
    mock: mock
  });
});

task("PI-1", "Deploys Pinto improvement set 1").setAction(async function () {
  const mock = false;
  let owner;
  if (mock) {
    await hre.run("updateOracleTimeouts");
    owner = await impersonateSigner(L2_PCM);
    await mintEth(owner.address);
  } else {
    owner = (await ethers.getSigners())[0];
  }
  await upgradeWithNewFacets({
    diamondAddress: L2_PINTO,
    facetNames: [
      "ClaimFacet",
      "ApprovalFacet",
      "ConvertFacet",
      "ConvertGettersFacet",
      "SiloFacet",
      "SiloGettersFacet",
      "PipelineConvertFacet",
      "SeasonFacet",
      "GaugeGettersFacet",
      "FieldFacet"
    ],
    libraryNames: [
      "LibSilo",
      "LibTokenSilo",
      "LibConvert",
      "LibPipelineConvert",
      "LibGauge",
      "LibIncentive",
      "LibWellMinting",
      "LibGerminate",
      "LibShipping",
      "LibFlood",
      "LibEvaluate",
      "LibDibbler"
    ],
    facetLibraries: {
      ClaimFacet: ["LibSilo", "LibTokenSilo"],
      ConvertFacet: ["LibConvert", "LibPipelineConvert", "LibSilo", "LibTokenSilo"],
      SiloFacet: ["LibSilo", "LibTokenSilo"],
      PipelineConvertFacet: ["LibPipelineConvert", "LibSilo", "LibTokenSilo"],
      SeasonFacet: [
        "LibEvaluate",
        "LibFlood",
        "LibGauge",
        "LibGerminate",
        "LibShipping",
        "LibIncentive",
        "LibWellMinting"
      ]
    },
    initFacetName: "InitPI1",
    initArgs: [],
    object: !mock,
    verbose: true,
    account: owner
  });
});

task("PI-2", "Deploys Pinto improvement set 2").setAction(async function () {
  const mock = false;
  let owner;
  if (mock) {
    await hre.run("updateOracleTimeouts");
    owner = await impersonateSigner(L2_PCM);
    await mintEth(owner.address);
  } else {
    owner = (await ethers.getSigners())[0];
  }
  await upgradeWithNewFacets({
    diamondAddress: L2_PINTO,
    facetNames: ["ConvertFacet", "ConvertGettersFacet"],
    libraryNames: ["LibSilo", "LibTokenSilo", "LibConvert", "LibPipelineConvert"],
    facetLibraries: {
      ConvertFacet: ["LibConvert", "LibPipelineConvert", "LibSilo", "LibTokenSilo"]
    },
    initArgs: [],
    object: !mock,
    verbose: true,
    account: owner
  });
});

task("test-temp-changes", "Tests temperature changes after upgrade").setAction(async function () {
  // Fork from specific block
  await network.provider.request({
    method: "hardhat_reset",
    params: [
      {
        forking: {
          jsonRpcUrl: process.env.BASE_RPC,
          blockNumber: 22927326 // this block is shortly before a season where a dump would cause the temp to increase
        }
      }
    ]
  });

  const beanstalk = await getBeanstalk(L2_PINTO);

  const RESERVES = "0x4FAE5420F64c282FD908fdf05930B04E8e079770";
  const PINTO_CBTC_WELL = "0x3e11226fe3d85142B734ABCe6e58918d5828d1b4";

  // impersonate reserves address
  const reserves = await impersonateSigner(RESERVES);
  await mintEth(RESERVES);

  // Get Well contract and tokens
  const well = await ethers.getContractAt("IWell", PINTO_CBTC_WELL);
  const tokens = await well.tokens();
  const pinto = tokens[0];
  const cbBTC = tokens[1];

  console.log("\nExecuting swap from Pinto to cbBTC...");
  try {
    // Get current fee data to base our txn fees on
    const feeData = await ethers.provider.getFeeData();

    // Multiply the fees to ensure they're high enough (this took some trial and error)
    const adjustedMaxFeePerGas = feeData.maxFeePerGas.mul(5);
    const adjustedPriorityFeePerGas = feeData.maxPriorityFeePerGas.mul(2);

    const txParams = {
      maxFeePerGas: adjustedMaxFeePerGas,
      maxPriorityFeePerGas: adjustedPriorityFeePerGas,
      gasLimit: 1000000
    };

    console.log("Adjusted Tx Params:", {
      maxFeePerGas: adjustedMaxFeePerGas.toString(),
      maxPriorityFeePerGas: adjustedPriorityFeePerGas.toString(),
      gasLimit: txParams.gasLimit
    });

    // withdraw from internal balance
    console.log("\nTransferring Pinto from internal to external balance...");
    const transferTx = await beanstalk.connect(reserves).transferInternalTokenFrom(
      PINTO, // token address
      RESERVES, // sender
      RESERVES, // recipient
      to6("26000"), // amount
      0, // toMode (0 for external)
      txParams // gas parameters
    );

    var receipt = await transferTx.wait();
    console.log("Transfer complete!");
    console.log("Transaction hash:", transferTx.hash);
    console.log("Gas used:", receipt.gasUsed.toString());

    // approve spending pinto to the well
    console.log("\nApproving Pinto spend to Well...");
    const pintoToken = await ethers.getContractAt("IERC20", pinto);
    const approveTx = await pintoToken
      .connect(reserves)
      .approve(well.address, ethers.constants.MaxUint256, txParams);
    receipt = await approveTx.wait();
    console.log("Approval complete!");
    console.log("Transaction hash:", approveTx.hash);
    console.log("Gas used:", receipt.gasUsed.toString());

    // log pinto balance of reserves
    const pintoBalance = await pintoToken.balanceOf(reserves.address);
    console.log("\nPinto balance of reserves:", pintoBalance.toString());

    // Execute swap
    const amountIn = to6("26000"); // 26000 Pinto with 6 decimals
    const deadline = ethers.constants.MaxUint256;

    console.log("Swapping...");
    const tx = await well.connect(reserves).swapFrom(
      pinto, // fromToken
      cbBTC, // toToken
      amountIn, // amountIn
      0, // minAmountOut (0 for testing)
      reserves.address, // recipient
      deadline, // deadline
      txParams
    );

    receipt = await tx.wait();
    console.log("Swap complete!");
    console.log("Transaction hash:", tx.hash);
    console.log("Gas used:", receipt.gasUsed.toString());
  } catch (error) {
    console.error("Error during swap:", error);
    throw error;
  }

  // Get initial max temperature
  const initialMaxTemp = await beanstalk.maxTemperature();
  console.log("\nInitial max temperature:", initialMaxTemp.toString());

  // Run the upgrade
  console.log("\nRunning temp-changes-upgrade...");
  await hre.run("PI-3");

  // Run sunrise
  console.log("\nRunning sunrise...");
  await hre.run("callSunrise");

  // Get final max temperature
  const finalMaxTemp = await beanstalk.maxTemperature();
  console.log("\nFinal max temperature:", finalMaxTemp.toString());

  // Log the difference
  console.log("\nTemperature change:", finalMaxTemp.sub(initialMaxTemp).toString());
});

task("PI-3", "Deploys Pinto improvement set 3").setAction(async function () {
  const mock = true;
  let owner;
  if (mock) {
    // await hre.run("updateOracleTimeouts");
    owner = await impersonateSigner(L2_PCM);
    await mintEth(owner.address);
  } else {
    owner = (await ethers.getSigners())[0];
  }
  await upgradeWithNewFacets({
    diamondAddress: L2_PINTO,
    facetNames: [
      "ConvertFacet",
      "PipelineConvertFacet",
      "FieldFacet",
      "SeasonFacet",
      "ApprovalFacet",
      "ConvertGettersFacet",
      "ClaimFacet",
      "SiloFacet",
      "SiloGettersFacet",
      "SeasonGettersFacet"
    ],
    libraryNames: [
      "LibConvert",
      "LibPipelineConvert",
      "LibSilo",
      "LibTokenSilo",
      "LibEvaluate",
      "LibGauge",
      "LibIncentive",
      "LibShipping",
      "LibWellMinting",
      "LibFlood",
      "LibGerminate"
    ],
    facetLibraries: {
      ConvertFacet: ["LibConvert", "LibPipelineConvert", "LibSilo", "LibTokenSilo"],
      PipelineConvertFacet: ["LibPipelineConvert", "LibSilo", "LibTokenSilo"],
      SeasonFacet: [
        "LibEvaluate",
        "LibGauge",
        "LibIncentive",
        "LibShipping",
        "LibWellMinting",
        "LibFlood",
        "LibGerminate"
      ],
      ClaimFacet: ["LibSilo", "LibTokenSilo"],
      SiloFacet: ["LibSilo", "LibTokenSilo"],
      SeasonGettersFacet: ["LibWellMinting"]
    },
    initArgs: [],
    initFacetName: "InitPI3",
    object: !mock,
    verbose: true,
    account: owner
  });
});

task("PI-4", "Deploys Pinto improvement set 4").setAction(async function () {
  const mock = true;
  let owner;
  if (mock) {
    // await hre.run("updateOracleTimeouts");
    owner = await impersonateSigner(L2_PCM);
    await mintEth(owner.address);
  } else {
    owner = (await ethers.getSigners())[0];
  }
  await upgradeWithNewFacets({
    diamondAddress: L2_PINTO,
    facetNames: ["SeasonFacet", "GaugeGettersFacet", "SeasonGettersFacet"],
    libraryNames: [
      "LibEvaluate",
      "LibGauge",
      "LibIncentive",
      "LibShipping",
      "LibWellMinting",
      "LibFlood",
      "LibGerminate"
    ],
    facetLibraries: {
      SeasonFacet: [
        "LibEvaluate",
        "LibGauge",
        "LibIncentive",
        "LibShipping",
        "LibWellMinting",
        "LibFlood",
        "LibGerminate"
      ],
      SeasonGettersFacet: ["LibWellMinting"]
    },
    object: !mock,
    verbose: true,
    account: owner
  });
});

task("PI-5", "Deploys Pinto improvement set 5").setAction(async function () {
  const mock = true;
  let owner;
  if (mock) {
    // await hre.run("updateOracleTimeouts");
    owner = await impersonateSigner(L2_PCM);
    await mintEth(owner.address);
  } else {
    owner = (await ethers.getSigners())[0];
    console.log("Account address: ", await owner.getAddress());
  }
  await upgradeWithNewFacets({
    diamondAddress: L2_PINTO,
    facetNames: [
      "SeasonFacet",
      "SeasonGettersFacet",
      "FieldFacet",
      "GaugeGettersFacet",
      "ConvertGettersFacet",
      "SiloGettersFacet"
    ],
    libraryNames: [
      "LibEvaluate",
      "LibGauge",
      "LibIncentive",
      "LibShipping",
      "LibWellMinting",
      "LibFlood",
      "LibGerminate"
    ],
    facetLibraries: {
      SeasonFacet: [
        "LibEvaluate",
        "LibGauge",
        "LibIncentive",
        "LibShipping",
        "LibWellMinting",
        "LibFlood",
        "LibGerminate"
      ],
      SeasonGettersFacet: ["LibWellMinting"]
    },
    initArgs: [],
    initFacetName: "InitPI5",
    object: !mock,
    verbose: true,
    account: owner
  });
});

task("PI-6", "Deploys Pinto improvement set 6").setAction(async function () {
  const mock = true;
  let owner;
  if (mock) {
    // await hre.run("updateOracleTimeouts");
    owner = await impersonateSigner(L2_PCM);
    await mintEth(owner.address);
  } else {
    owner = (await ethers.getSigners())[0];
  }
  // upgrade facets
  await upgradeWithNewFacets({
    diamondAddress: L2_PINTO,
    facetNames: [
      "SeasonFacet",
      "SeasonGettersFacet",
      "GaugeFacet",
      "GaugeGettersFacet",
      "ClaimFacet",
      "PipelineConvertFacet",
      "SiloGettersFacet",
      "OracleFacet"
    ],
    libraryNames: [
      "LibEvaluate",
      "LibGauge",
      "LibIncentive",
      "LibShipping",
      "LibWellMinting",
      "LibFlood",
      "LibGerminate",
      "LibSilo",
      "LibTokenSilo",
      "LibPipelineConvert"
    ],
    facetLibraries: {
      SeasonFacet: [
        "LibEvaluate",
        "LibGauge",
        "LibIncentive",
        "LibShipping",
        "LibWellMinting",
        "LibFlood",
        "LibGerminate"
      ],
      SeasonGettersFacet: ["LibWellMinting"],
      ClaimFacet: ["LibSilo", "LibTokenSilo"],
      PipelineConvertFacet: ["LibPipelineConvert", "LibSilo", "LibTokenSilo"]
    },
    object: !mock,
    verbose: true,
    account: owner,
    initArgs: [],
    initFacetName: "InitPI6"
  });
});

task("PI-7", "Deploys Pinto improvement set 7, Convert Down Penalty").setAction(async function () {
  const mock = true;
  let owner;
  if (mock) {
    // await hre.run("updateOracleTimeouts");
    owner = await impersonateSigner(L2_PCM);
    await mintEth(owner.address);
  } else {
    owner = (await ethers.getSigners())[0];
  }
  // upgrade facets
  await upgradeWithNewFacets({
    diamondAddress: L2_PINTO,
    facetNames: [
      "ConvertFacet",
      "ConvertGettersFacet",
      "PipelineConvertFacet",
      "GaugeFacet",
      "SeasonFacet",
      "ApprovalFacet",
      "SeasonGettersFacet",
      "ClaimFacet",
      "SiloGettersFacet",
      "GaugeGettersFacet",
      "OracleFacet"
    ],
    libraryNames: [
      "LibConvert",
      "LibPipelineConvert",
      "LibSilo",
      "LibTokenSilo",
      "LibEvaluate",
      "LibGauge",
      "LibIncentive",
      "LibShipping",
      "LibWellMinting",
      "LibFlood",
      "LibGerminate"
    ],
    facetLibraries: {
      ConvertFacet: ["LibConvert", "LibPipelineConvert", "LibSilo", "LibTokenSilo"],
      PipelineConvertFacet: ["LibPipelineConvert", "LibSilo", "LibTokenSilo"],
      SeasonFacet: [
        "LibEvaluate",
        "LibGauge",
        "LibIncentive",
        "LibShipping",
        "LibWellMinting",
        "LibFlood",
        "LibGerminate"
      ],
      SeasonGettersFacet: ["LibWellMinting"],
      ClaimFacet: ["LibSilo", "LibTokenSilo"]
    },
    object: !mock,
    verbose: true,
    account: owner,
    initArgs: [],
    initFacetName: "InitPI7"
  });
});

task("PI-8", "Deploys Pinto improvement set 8, Tractor, Soil Orderbook").setAction(
  async function () {
    const mock = true;
    let owner;
    if (mock) {
      owner = await impersonateSigner(L2_PCM);
      await mintEth(owner.address);
    } else {
      owner = (await ethers.getSigners())[0];
    }

    //////////////// External Contracts ////////////////

    // Deploy contracts in correct order

    // Updated Price contract
    const beanstalkPrice = await ethers.getContractFactory("BeanstalkPrice");
    const beanstalkPriceContract = await beanstalkPrice.deploy(L2_PINTO);
    await beanstalkPriceContract.deployed();
    console.log("\nBeanstalkPrice deployed to:", beanstalkPriceContract.address);

    // Price Manipulation
    const priceManipulation = await ethers.getContractFactory("PriceManipulation");
    const priceManipulationContract = await priceManipulation.deploy(L2_PINTO);
    await priceManipulationContract.deployed();
    console.log("\nPriceManipulation deployed to:", priceManipulationContract.address);

    // Deploy OperatorWhitelist
    const operatorWhitelist = await ethers.getContractFactory("OperatorWhitelist");
    const operatorWhitelistContract = await operatorWhitelist.deploy(L2_PCM);
    await operatorWhitelistContract.deployed();
    console.log("\nOperatorWhitelist deployed to:", operatorWhitelistContract.address);

    // Deploy LibTractorHelpers first
    const LibTractorHelpers = await ethers.getContractFactory("LibTractorHelpers");
    const libTractorHelpers = await LibTractorHelpers.deploy();
    await libTractorHelpers.deployed();
    console.log("\nLibTractorHelpers deployed to:", libTractorHelpers.address);

    // Deploy TractorHelpers with library linking
    const TractorHelpers = await ethers.getContractFactory("TractorHelpers", {
      libraries: {
        LibTractorHelpers: libTractorHelpers.address
      }
    });
    const tractorHelpersContract = await TractorHelpers.deploy(
      L2_PINTO, // diamond address
      beanstalkPriceContract.address, // price contract
      L2_PCM, // owner address
      priceManipulationContract.address // price manipulation contract address
    );
    await tractorHelpersContract.deployed();
    console.log("\nTractorHelpers deployed to:", tractorHelpersContract.address);

    // Deploy SowBlueprintv0 and connect it to the existing TractorHelpers
    const sowBlueprint = await ethers.getContractFactory("SowBlueprintv0");
    const sowBlueprintContract = await sowBlueprint.deploy(
      L2_PINTO, // diamond address
      L2_PCM, // owner address
      tractorHelpersContract.address // tractorHelpers contract address
    );

    await sowBlueprintContract.deployed();
    console.log("\nSowBlueprintv0 deployed to:", sowBlueprintContract.address);

    console.log("\nExternal contracts deployed!");

    console.log("\nStarting diamond upgrade...");

    /////////////////////// Diamond Upgrade ///////////////////////

    await upgradeWithNewFacets({
      diamondAddress: L2_PINTO,
      facetNames: [
        "SiloFacet",
        "SiloGettersFacet",
        "ConvertFacet",
        "PipelineConvertFacet",
        "TractorFacet",
        "FieldFacet",
        "ApprovalFacet",
        "ConvertGettersFacet",
        "GaugeFacet",
        "GaugeGettersFacet",
        "SeasonFacet",
        "SeasonGettersFacet",
        "TokenFacet",
        "TokenSupportFacet",
        "MarketplaceFacet",
        "ClaimFacet",
        "WhitelistFacet"
      ],
      libraryNames: [
        "LibSilo",
        "LibTokenSilo",
        "LibConvert",
        "LibPipelineConvert",
        "LibEvaluate",
        "LibGauge",
        "LibIncentive",
        "LibShipping",
        "LibWellMinting",
        "LibFlood",
        "LibGerminate"
      ],
      facetLibraries: {
        SiloFacet: ["LibSilo", "LibTokenSilo"],
        ConvertFacet: ["LibConvert", "LibPipelineConvert", "LibSilo", "LibTokenSilo"],
        PipelineConvertFacet: ["LibPipelineConvert", "LibSilo", "LibTokenSilo"],
        SeasonFacet: [
          "LibEvaluate",
          "LibGauge",
          "LibIncentive",
          "LibShipping",
          "LibWellMinting",
          "LibFlood",
          "LibGerminate"
        ],
        SeasonGettersFacet: ["LibWellMinting"],
        ClaimFacet: ["LibSilo", "LibTokenSilo"]
      },
      initArgs: [],
      selectorsToRemove: ["0x2444561c"],
      initFacetName: "InitPI8",
      object: !mock,
      verbose: true,
      account: owner
    });
  }
);
task("PI-10", "Deploys Pinto improvement set 10, Cultivation Factor Change").setAction(
  async function () {
    const mock = true;
    let owner;
    if (mock) {
      // await hre.run("updateOracleTimeouts");
      owner = await impersonateSigner(L2_PCM);
      await mintEth(owner.address);
    } else {
      owner = (await ethers.getSigners())[0];
      console.log("Account address: ", await owner.getAddress());
    }
    await upgradeWithNewFacets({
      diamondAddress: L2_PINTO,
      facetNames: ["FieldFacet", "SeasonFacet", "GaugeFacet"],
      libraryNames: [
        "LibEvaluate",
        "LibGauge",
        "LibIncentive",
        "LibShipping",
        "LibWellMinting",
        "LibFlood",
        "LibGerminate",
        "LibWeather"
      ],
      facetLibraries: {
        SeasonFacet: [
          "LibEvaluate",
          "LibGauge",
          "LibIncentive",
          "LibShipping",
          "LibWellMinting",
          "LibFlood",
          "LibGerminate",
          "LibWeather"
        ]
      },
      initArgs: [],
      initFacetName: "InitPI10",
      object: !mock,
      verbose: true,
      account: owner
    });
  }
);

task(
  "PI-11",
  "Deploys Pinto improvement set 11, Misc. Improvements and convert up bonus"
).setAction(async function () {
  const mock = true;
  let owner;
  if (mock) {
    // await hre.run("updateOracleTimeouts");
    owner = await impersonateSigner(L2_PCM);
    await mintEth(owner.address);
  } else {
    owner = (await ethers.getSigners())[0];
  }
  // upgrade facets
  await upgradeWithNewFacets({
    diamondAddress: L2_PINTO,
    facetNames: [
      "FieldFacet",
      "ConvertFacet",
      "ConvertGettersFacet",
      "PipelineConvertFacet",
      "SiloGettersFacet",
      "GaugeFacet",
      "GaugeGettersFacet",
      "SeasonFacet",
      "SeasonGettersFacet",
      "ApprovalFacet"
    ],
    libraryNames: [
      "LibTokenSilo",
      "LibConvert",
      "LibPipelineConvert",
      "LibSilo",
      "LibEvaluate",
      "LibGauge",
      "LibIncentive",
      "LibShipping",
      "LibWellMinting",
      "LibWeather",
      "LibFlood",
      "LibGerminate"
    ],
    facetLibraries: {
      ConvertFacet: ["LibConvert", "LibPipelineConvert", "LibSilo"],
      PipelineConvertFacet: ["LibConvert", "LibPipelineConvert", "LibSilo"],
      SeasonFacet: [
        "LibEvaluate",
        "LibGauge",
        "LibIncentive",
        "LibShipping",
        "LibWellMinting",
        "LibWeather",
        "LibFlood",
        "LibGerminate"
      ],
      SeasonGettersFacet: ["LibWellMinting"]
    },
    linkedLibraries: {
      LibConvert: "LibTokenSilo"
    },
    object: !mock,
    verbose: true,
    account: owner,
    initArgs: [],
    initFacetName: "InitPI11"
  });
});

task("silo-tractor-fix", "Deploys silo tractor fix").setAction(async function () {
  const mock = true;
  let owner;
  if (mock) {
    owner = await impersonateSigner(L2_PCM);
    await mintEth(owner.address);
  } else {
    owner = (await ethers.getSigners())[0];
  }
  // upgrade facets
  await upgradeWithNewFacets({
    diamondAddress: L2_PINTO,
    facetNames: [
      "ApprovalFacet",
      "ClaimFacet",
      "ConvertFacet",
      "PipelineConvertFacet",
      "SiloFacet",
      "SiloGettersFacet"
    ],
    libraryNames: ["LibSilo", "LibTokenSilo", "LibConvert", "LibPipelineConvert"],
    facetLibraries: {
      ClaimFacet: ["LibSilo", "LibTokenSilo"],
      ConvertFacet: ["LibConvert", "LibPipelineConvert", "LibSilo", "LibTokenSilo"],
      PipelineConvertFacet: ["LibPipelineConvert", "LibSilo", "LibTokenSilo"],
      SiloFacet: ["LibSilo", "LibTokenSilo"]
    },
    object: !mock,
    verbose: true,
    account: owner
  });
});

task(
  "PI-10",
  "Deploys Pinto improvement set 10, Misc. Improvements and convert up bonus"
).setAction(async function () {
  const mock = true;
  let owner;
  if (mock) {
    // await hre.run("updateOracleTimeouts");
    owner = await impersonateSigner(L2_PCM);
    await mintEth(owner.address);
  } else {
    owner = (await ethers.getSigners())[0];
  }
  // upgrade facets
  await upgradeWithNewFacets({
    diamondAddress: L2_PINTO,
    facetNames: [
      "FieldFacet",
      "ConvertFacet",
      "ConvertGettersFacet",
      "PipelineConvertFacet",
      "SiloGettersFacet",
      "GaugeFacet",
      "GaugeGettersFacet",
      "SeasonFacet",
      "SeasonGettersFacet",
      "ApprovalFacet"
    ],
    libraryNames: [
      "LibTokenSilo",
      "LibConvert",
      "LibPipelineConvert",
      "LibSilo",
      "LibEvaluate",
      "LibGauge",
      "LibIncentive",
      "LibShipping",
      "LibWellMinting",
      "LibWeather",
      "LibFlood",
      "LibGerminate"
    ],
    facetLibraries: {
      ConvertFacet: ["LibConvert", "LibPipelineConvert", "LibSilo"],
      PipelineConvertFacet: ["LibConvert", "LibPipelineConvert", "LibSilo"],
      SeasonFacet: [
        "LibEvaluate",
        "LibGauge",
        "LibIncentive",
        "LibShipping",
        "LibWellMinting",
        "LibWeather",
        "LibFlood",
        "LibGerminate"
      ],
      SeasonGettersFacet: ["LibWellMinting"]
    },
    linkedLibraries: {
      LibConvert: "LibTokenSilo"
    },
    object: !mock,
    verbose: true,
    account: owner,
    initArgs: [10000000000],
    initFacetName: "InitPI10"
  });
});

task("TractorHelpers", "Deploys TractorHelpers").setAction(async function () {
  const mock = true;
  let owner;
  if (mock) {
    owner = await impersonateSigner(L2_PCM);
    await mintEth(owner.address);
  } else {
    owner = (await ethers.getSigners())[0];
  }

  // Deploy contracts in correct order
  const priceManipulation = await ethers.getContractFactory("PriceManipulation");
  const priceManipulationContract = await priceManipulation.deploy(L2_PINTO);
  await priceManipulationContract.deployed();
  console.log("PriceManipulation deployed to:", priceManipulationContract.address);

  // Deploy SiloHelpers
  const siloHelpers = await ethers.getContractFactory("SiloHelpers");
  const siloHelpersContract = await siloHelpers.deploy(
    L2_PINTO,
    "0xD0fd333F7B30c7925DEBD81B7b7a4DFE106c3a5E", // price contract
    await owner.getAddress(), // owner address
    priceManipulationContract.address // price manipulation contract address
  );
  await siloHelpersContract.deployed();
  console.log("SiloHelpers deployed to:", siloHelpersContract.address);

  // Deploy SowBlueprintv0 and connect it to the existing SiloHelpers
  const sowBlueprint = await ethers.getContractFactory("SowBlueprintv0");
  const sowBlueprintContract = await sowBlueprint.deploy(
    L2_PINTO,
    "0xD0fd333F7B30c7925DEBD81B7b7a4DFE106c3a5E", // price contract
    await owner.getAddress(), // owner address
    siloHelpersContract.address // siloHelpers contract address
  );
  await sowBlueprintContract.deployed();
  console.log("SowBlueprintv0 deployed to:", sowBlueprintContract.address);

  // Rest of the facet upgrades...
  await upgradeWithNewFacets({
    diamondAddress: L2_PINTO,
    facetNames: [
      "TokenFacet",
      "TractorFacet",
      "FieldFacet",
      "SiloFacet",
      "SiloGettersFacet",
      "TokenSupportFacet",
      "MarketplaceFacet",
      "ApprovalFacet",
      "ClaimFacet",
      "ConvertFacet",
      "PipelineConvertFacet",
      "SeasonFacet"
    ],
    libraryNames: [
      "LibSilo",
      "LibTokenSilo",
      "LibConvert",
      "LibPipelineConvert",
      "LibEvaluate",
      "LibGauge",
      "LibIncentive",
      "LibShipping",
      "LibWellMinting",
      "LibFlood",
      "LibGerminate"
    ],
    facetLibraries: {
      SiloFacet: ["LibSilo", "LibTokenSilo"],
      ClaimFacet: ["LibSilo", "LibTokenSilo"],
      ConvertFacet: ["LibConvert", "LibPipelineConvert", "LibSilo", "LibTokenSilo"],
      PipelineConvertFacet: ["LibPipelineConvert", "LibSilo", "LibTokenSilo"],
      SeasonFacet: [
        "LibEvaluate",
        "LibGauge",
        "LibIncentive",
        "LibShipping",
        "LibWellMinting",
        "LibFlood",
        "LibGerminate"
      ]
    },
    object: !mock,
    verbose: true,
    account: owner
  });
});

task("getWhitelistedWells", "Lists all whitelisted wells and their non-pinto tokens").setAction(
  async () => {
    console.log("-----------------------------------");
    console.log("Whitelisted Wells and Their Non-Pinto Tokens:");
    console.log("-----------------------------------");

    const beanstalk = await getBeanstalk(L2_PINTO);
    const wells = await beanstalk.getWhitelistedWellLpTokens();

    for (let i = 0; i < wells.length; i++) {
      const well = await ethers.getContractAt("IWell", wells[i]);
      const tokens = await well.tokens();
      const nonBeanToken = await ethers.getContractAt("MockToken", tokens[1]);

      // Get token details
      const tokenName = addressToNameMap[tokens[1]] || tokens[1];
      const tokenSymbol = await nonBeanToken.symbol();
      const tokenDecimals = await nonBeanToken.decimals();

      // Get well reserves
      const reserves = await well.getReserves();
      const pintoReserve = ethers.utils.formatUnits(reserves[0], 6); // Pinto has 6 decimals
      const tokenReserve = ethers.utils.formatUnits(reserves[1], tokenDecimals);

      console.log(`\nWell Address: ${wells[i]}`);
      console.log(`Non-Pinto Token:`);
      console.log(`  - Address: ${tokens[1]}`);
      console.log(`  - Name: ${tokenName}`);
      console.log(`  - Symbol: ${tokenSymbol}`);
      console.log(`  - Decimals: ${tokenDecimals}`);
      console.log(`Current Reserves:`);
      console.log(`  - Pinto: ${pintoReserve}`);
      console.log(`  - ${tokenSymbol}: ${tokenReserve}`);
    }
  }
);

task("approveTokens", "Approves all non-bean tokens for whitelisted wells")
  .addParam("account", "The account to approve tokens from")
  .setAction(async (taskArgs) => {
    console.log("-----------------------------------");
    console.log(`Approving non-bean tokens for account: ${taskArgs.account}`);

    const wells = [
      PINTO_WETH_WELL_BASE,
      PINTO_CBETH_WELL_BASE,
      PINTO_CBTC_WELL_BASE,
      PINTO_USDC_WELL_BASE,
      PINTO_WSOL_WELL_BASE
    ];

    for (let i = 0; i < wells.length; i++) {
      const well = await ethers.getContractAt("IWell", wells[i]);
      const tokens = await well.tokens();
      // tokens[0] is pinto/bean, tokens[1] is the non-bean token
      const nonBeanToken = await ethers.getContractAt("MockToken", tokens[1]);
      const tokenName = addressToNameMap[tokens[1]] || tokens[1];

      console.log(`Approving ${tokenName}, deployed at: ${tokens[1]} for well: ${wells[i]}`);

      try {
        const signer = await impersonateSigner(taskArgs.account);
        await nonBeanToken.connect(signer).approve(wells[i], ethers.constants.MaxUint256);
        console.log(`Successfully approved ${tokenName}`);
      } catch (error) {
        console.error(`Failed to approve ${tokenName}: ${error.message}`);
      }
    }

    console.log("-----------------------------------");
    console.log("Token approvals complete!");
  });

task("addLiquidity", "Adds liquidity to a well")
  .addParam("well", "The well address to add liquidity to")
  .addParam("amounts", "Comma-separated list of amounts to add to the well ignoring token decimals")
  .addParam("receiver", "receiver of the LP tokens")
  .addFlag("deposit", "Whether to deposit the LP tokens to beanstalk")
  .setAction(async (taskArgs) => {
    taskArgs.amountsArray = taskArgs.amounts.split(",");
    const account = await impersonateSigner(PINTO_DIAMOND_DEPLOYER);
    await addLiquidityAndTransfer(
      account,
      taskArgs.well,
      taskArgs.receiver,
      taskArgs.amountsArray,
      true,
      taskArgs.deposit
    );
  });

task("addLiquidityToAllWells", "Adds liquidity to all wells")
  .addParam("receiver", "receiver of the LP tokens")
  .setAction(async (taskArgs) => {
    const account = await impersonateSigner(PINTO_DIAMOND_DEPLOYER);
    const wells = [
      PINTO_WETH_WELL_BASE,
      PINTO_CBETH_WELL_BASE,
      PINTO_CBTC_WELL_BASE,
      PINTO_USDC_WELL_BASE,
      PINTO_WSOL_WELL_BASE
    ];
    const amounts = [
      ["10000", "2"],
      ["10000", "3"],
      ["90000", "2"],
      ["10000", "10000"],
      ["10000", "10"]
    ];
    for (let i = 0; i < wells.length; i++) {
      await addLiquidityAndTransfer(account, wells[i], taskArgs.receiver, amounts[i], false);
    }
  });

task("forceFlood", "Forces a flood to occur", async function () {
  const account = await impersonateSigner(PINTO_DIAMOND_DEPLOYER);
  // add 1000 pintos and 1000 btc to force deltaB to skyrocket
  const amountsArray = ["1000", "1000"];
  const receiver = await account.getAddress();
  await addLiquidityAndTransfer(account, PINTO_CBTC_WELL_BASE, receiver, amountsArray, false);
  // call sunrise 3 times to force a flood
  for (let i = 0; i < 4; i++) {
    await hre.run("callSunrise");
  }
  console.log("---------------------------");
  console.log("Flood forced!");
});

task("sow", "Sows beans")
  .addParam("receiver", "receiver of the pods")
  .addParam("beans", "Amount of beans to sow")
  .setAction(async (taskArgs) => {
    const account = await impersonateSigner(taskArgs.receiver);
    beanstalk = await getBeanstalk(L2_PINTO);
    const mode = 0;
    const amount = to6(taskArgs.beans);
    // mint eth to receiver
    await mintEth(taskArgs.receiver);
    // mint beans
    const pintoMinter = await impersonateSigner(L2_PINTO);
    await mintEth(pintoMinter.address);
    const bean = await ethers.getContractAt("BeanstalkERC20", PINTO);
    await bean.connect(pintoMinter).mint(taskArgs.receiver, amount);
    // sow
    console.log(amount.toString());
    await beanstalk.connect(account).sow(amount, 1, mode, { gasLimit: 10000000 });
    console.log("---------------------------");
    console.log(`Sowed ${amount} beans from ${taskArgs.receiver}`);
  });

task("getTokens", "Gets tokens to an address")
  .addParam("receiver")
  .addParam("amount")
  .addParam("token")
  .setAction(async (taskArgs) => {
    let tokenAddress;
    let tokenName;
    if (nameToAddressMap[taskArgs.token]) {
      tokenAddress = nameToAddressMap[taskArgs.token];
      tokenName = taskArgs.token;
    } else {
      tokenAddress = taskArgs.token;
      tokenName = addressToNameMap[taskArgs.token];
    }
    // if token is pinto, mint by impersonating the pinto minter to also increase the total supply
    if (tokenAddress === PINTO) {
      console.log("-----------------------------------");
      console.log(`Minting Pinto to address: ${taskArgs.receiver}`);
      await hre.run("mintPinto", { receiver: taskArgs.receiver, amount: taskArgs.amount });
    } else {
      // else manipulate the balance slot
      console.log("-----------------------------------");
      console.log(`Setting the balance of ${tokenName} of: ${taskArgs.receiver}`);
      const token = await ethers.getContractAt("MockToken", tokenAddress);
      const amount = toX(taskArgs.amount, await token.decimals());
      await setBalanceAtSlot(
        tokenAddress,
        taskArgs.receiver,
        addressToBalanceSlotMap[tokenAddress],
        amount,
        false
      );
    }
    const token = await ethers.getContractAt("MockToken", tokenAddress);
    const balance = await token.balanceOf(taskArgs.receiver);
    const tokenDecimals = await token.decimals();
    console.log(
      "Balance of:",
      taskArgs.receiver,
      "for token ",
      tokenName,
      "is:",
      await ethers.utils.formatUnits(balance, tokenDecimals)
    );
    console.log("-----------------------------------");
  });

task("getPrice", async () => {
  const priceContract = await ethers.getContractAt(
    "BeanstalkPrice",
    "0xD0fd333F7B30c7925DEBD81B7b7a4DFE106c3a5E"
  );
  const price = await priceContract.price();
  console.log(price);
});

task("getGerminatingStem", async () => {
  const beanstalk = await getBeanstalk(L2_PINTO);
  const stem = await beanstalk.getGerminatingStem(PINTO);
  console.log("pinto stem:", stem);

  const depositIds = await beanstalk.getTokenDepositIdsForAccount(
    "0x00001d167c31a30fca4ccc0fd56df74f1c606524",
    PINTO
  );
  for (let i = 0; i < depositIds.length; i++) {
    const [token, stem] = await beanstalk.getAddressAndStem(depositIds[i]);
    console.log("token:", token, "stem:", stem);
  }
});

task("StalkData")
  .addParam("account")
  .setAction(async (taskArgs) => {
    const beanstalk = await getBeanstalk(L2_PINTO);

    // mow account before checking stalk data
    await beanstalk.mow(taskArgs.account, PINTO);
    const totalStalk = (await beanstalk.totalStalk()).toString();
    const totalGerminatingStalk = (await beanstalk.getTotalGerminatingStalk()).toString();
    const totalRoots = (await beanstalk.totalRoots()).toString();
    const accountStalk = (await beanstalk.balanceOfStalk(taskArgs.account)).toString();
    const accountRoots = (await beanstalk.balanceOfRoots(taskArgs.account)).toString();
    const germinatingStemForBean = (await beanstalk.getGerminatingStem(PINTO)).toString();
    const accountGerminatingStalk = (
      await beanstalk.balanceOfGerminatingStalk(taskArgs.account)
    ).toString();

    console.log("totalStalk:", totalStalk);
    console.log("totalGerminatingStalk:", totalGerminatingStalk);
    console.log("totalRoots:", totalRoots);
    console.log("accountStalk:", accountStalk);
    console.log("accountRoots:", accountRoots);
    console.log("accountGerminatingStalk:", accountGerminatingStalk);
    console.log("germStem:", germinatingStemForBean);
    console.log("stemTip:", (await beanstalk.stemTipForToken(PINTO)).toString());
  });

task("plant", "Plants beans")
  .addParam("account")
  .setAction(async (taskArgs) => {
    console.log("---------Stalk Data Before Planting!---------");
    await hre.run("StalkData", { account: taskArgs.account });
    const beanstalk = await getBeanstalk(L2_PINTO);
    console.log("---------------------------------------------");
    console.log("-----------------Planting!!!!!---------------");
    const account = await impersonateSigner(taskArgs.account);
    console.log("account:", account.address);
    const plantResult = await beanstalk.connect(account).callStatic.plant();
    console.log("beans planted:", plantResult.beans.toString());
    console.log("deposit stem:", plantResult.stem.toString());
    await beanstalk.connect(account).plant();
    console.log("---------------------------------------------");
    console.log("---------Stalk Data After Planting!---------");
    await hre.run("StalkData", { account: taskArgs.account });
    console.log("---------------------------------------------");
  });

task("mintPinto", "Mints Pintos to an address")
  .addParam("receiver")
  .addParam("amount")
  .setAction(async (taskArgs) => {
    const pintoMinter = await impersonateSigner(L2_PINTO);
    await mintEth(pintoMinter.address);
    const pinto = await ethers.getContractAt("BeanstalkERC20", PINTO);
    const amount = to6(taskArgs.amount);
    await pinto.connect(pintoMinter).mint(taskArgs.receiver, amount);
  });

task("diamondABI", "Generates ABI file for diamond, includes all ABIs of facets", async () => {
  console.log("Compiling contracts to get updated artifacts...");
  await hre.run("compile");
  // The path (relative to the root of `protocol` directory) where all modules sit.
  const modulesDir = path.join("contracts", "beanstalk", "facets");

  // The list of modules to combine into a single ABI. All facets (and facet dependencies) will be aggregated.
  const modules = ["diamond", "farm", "field", "market", "silo", "sun", "metadata"];

  // The glob returns the full file path like this:
  // contracts/beanstalk/facets/silo/SiloFacet.sol
  // We want the "SiloFacet" part.
  const getFacetName = (file) => {
    return file.split("/").pop().split(".")[0];
  };

  // Load files across all modules
  const paths = [];
  modules.forEach((module) => {
    const filesInModule = fs.readdirSync(path.join(".", modulesDir, module));
    paths.push(...filesInModule.map((f) => [module, f]));
  });

  // Build ABI
  let abi = [];
  modules.forEach((module) => {
    const pattern = path.join(".", modulesDir, module, "**", "*Facet.sol");
    const files = glob.sync(pattern);
    if (module == "silo") {
      // Manually add in libraries that emit events
      files.push("contracts/libraries/LibIncentive.sol");
      files.push("contracts/libraries/Silo/LibGerminate.sol");
      files.push("contracts/libraries/Minting/LibWellMinting.sol");
      files.push("contracts/libraries/Silo/LibWhitelistedTokens.sol");
      files.push("contracts/libraries/Silo/LibWhitelist.sol");
      files.push("contracts/libraries/Silo/LibTokenSilo.sol");
      files.push("contracts/libraries/LibGauge.sol");
      files.push("contracts/libraries/LibShipping.sol");
      files.push("contracts/libraries/Token/LibTransfer.sol");
      files.push("contracts/libraries/LibEvaluate.sol");
      files.push("contracts/libraries/Silo/LibFlood.sol");
      files.push("contracts/libraries/LibGaugeHelpers.sol");
<<<<<<< HEAD
      files.push("contracts/libraries/Season/LibWeather.sol");
=======
      files.push("contracts/libraries/Sun/LibWeather.sol");
>>>>>>> 2bfa370a
    }
    files.forEach((file) => {
      const facetName = getFacetName(file);
      const jsonFileName = `${facetName}.json`;
      const jsonFileLoc = path.join(".", "artifacts", file, jsonFileName);

      const json = JSON.parse(fs.readFileSync(jsonFileLoc));

      // Log what's being included
      console.log(`${module}:`.padEnd(10), file);
      json.abi.forEach((item) => console.log(``.padEnd(10), item.type, item.name));
      console.log("");

      abi.push(...json.abi);
    });
  });

  const names = abi.map((a) => a.name);
  fs.writeFileSync(
    "./abi/Beanstalk.json",
    JSON.stringify(
      abi.filter((item, pos) => names.indexOf(item.name) == pos),
      null,
      2
    )
  );

  console.log("ABI written to abi/Beanstalk.json");
});

task("wellOracleSnapshot", "Gets the well oracle snapshot for a given well", async function () {
  const beanstalk = await getBeanstalk(L2_PINTO);
  const tokens = await beanstalk.getWhitelistedWellLpTokens();
  for (let i = 0; i < tokens.length; i++) {
    const snapshot = await beanstalk.wellOracleSnapshot(tokens[i]);
    console.log(snapshot);
  }
});

task("price", "Gets the price of a given token", async function () {
  const beanstalkPrice = await ethers.getContractAt(
    "BeanstalkPrice",
    "0xD0fd333F7B30c7925DEBD81B7b7a4DFE106c3a5E"
  );
  const price = await beanstalkPrice.price();
  for (let i = 0; i < 5; i++) {
    console.log(price[3][i]);
  }
});

/**
 * @notice generates mock diamond ABI.
 */
task("mockDiamondABI", "Generates ABI file for mock contracts", async () => {
  //////////////////////// FACETS ////////////////////////

  // The path (relative to the root of `protocol` directory) where all modules sit.
  const modulesDir = path.join("contracts", "beanstalk", "facets");

  // The list of modules to combine into a single ABI. All facets (and facet dependencies) will be aggregated.
  const modules = ["diamond", "farm", "field", "market", "silo", "sun", "metadata"];

  // The glob returns the full file path like this:
  // contracts/beanstalk/facets/silo/SiloFacet.sol
  // We want the "SiloFacet" part.
  const getFacetName = (file) => {
    return file.split("/").pop().split(".")[0];
  };

  // Load files across all modules
  let paths = [];
  modules.forEach((module) => {
    const filesInModule = fs.readdirSync(path.join(".", modulesDir, module));
    paths.push(...filesInModule.map((f) => [module, f]));
  });

  // Build ABI
  let abi = [];
  modules.forEach((module) => {
    const pattern = path.join(".", modulesDir, module, "**", "*Facet.sol");
    const files = glob.sync(pattern);
    if (module == "silo") {
      // Manually add in libraries that emit events
      files.push("contracts/libraries/LibIncentive.sol");
      files.push("contracts/libraries/Silo/LibGerminate.sol");
      files.push("contracts/libraries/Minting/LibWellMinting.sol");
      files.push("contracts/libraries/Silo/LibWhitelistedTokens.sol");
      files.push("contracts/libraries/Silo/LibWhitelist.sol");
      files.push("contracts/libraries/Silo/LibTokenSilo.sol");
      files.push("contracts/libraries/LibGauge.sol");
      files.push("contracts/libraries/LibShipping.sol");
      files.push("contracts/libraries/Token/LibTransfer.sol");
      files.push("contracts/libraries/LibEvaluate.sol");
      files.push("contracts/libraries/Silo/LibFlood.sol");
      files.push("contracts/libraries/LibGaugeHelpers.sol");
      files.push("contracts/libraries/Season/LibWeather.sol");
    }
    files.forEach((file) => {
      const facetName = getFacetName(file);
      const jsonFileName = `${facetName}.json`;
      const jsonFileLoc = path.join(".", "artifacts", file, jsonFileName);

      const json = JSON.parse(fs.readFileSync(jsonFileLoc));

      // Log what's being included
      console.log(`${module}:`.padEnd(10), file);
      json.abi.forEach((item) => console.log(``.padEnd(10), item.type, item.name));
      console.log("");

      abi.push(...json.abi);
    });
  });

  ////////////////////////// MOCK ////////////////////////
  // The path (relative to the root of `protocol` directory) where all modules sit.
  const mockModulesDir = path.join("contracts", "mocks", "mockFacets");

  // Load files across all mock modules.
  const filesInModule = fs.readdirSync(path.join(".", mockModulesDir));
  console.log("Mock Facets:");
  console.log(filesInModule);

  // Build ABI
  filesInModule.forEach((module) => {
    const file = path.join(".", mockModulesDir, module);
    const facetName = getFacetName(file);
    const jsonFileName = `${facetName}.json`;
    const jsonFileLoc = path.join(".", "artifacts", file, jsonFileName);
    const json = JSON.parse(fs.readFileSync(jsonFileLoc));

    // Log what's being included
    console.log(`${module}:`.padEnd(10), file);
    json.abi.forEach((item) => console.log(``.padEnd(10), item.type, item.name));
    console.log("");

    abi.push(...json.abi);
  });

  const names = abi.map((a) => a.name);
  fs.writeFileSync(
    "./abi/MockBeanstalk.json",
    JSON.stringify(
      abi.filter((item, pos) => names.indexOf(item.name) == pos),
      null,
      2
    )
  );
});

task("resolveUpgradeDependencies", "Resolves upgrade dependencies")
  .addOptionalParam(
    "facets",
    "Comma-separated list of facet names that were changed in the upgrade"
  )
  .addOptionalParam(
    "libraries",
    "Comma-separated list of library names that were changed in the upgrade"
  )
  .setAction(async function (taskArgs) {
    // Compile first to update the artifacts
    console.log("Compiling contracts to get updated artifacts...");
    await hre.run("compile");
    let facetNames = [];
    let libraryNames = [];
    // Validate input
    if (!taskArgs.facets && !taskArgs.libraries) {
      throw new Error("Either 'facets' or 'libraries' parameters are required.");
    }
    // Process 'facets' if provided
    if (taskArgs.facets) {
      facetNames = taskArgs.facets.split(",").map((name) => name.trim());
      console.log("Resolving dependencies for facets:", facetNames);
    } else {
      console.log("No facets changed, resolving dependencies for libraries only.");
    }
    // Process 'libraries' if provided
    if (taskArgs.libraries) {
      libraryNames = taskArgs.libraries.split(",").map((name) => name.trim());
      console.log("Resolving dependencies for libraries:", libraryNames);
    } else {
      console.log("No libraries changed, resolving dependencies for facets only.");
    }
    resolveDependencies(facetNames, libraryNames);
  });

task("decodeDiamondCut", "Decodes diamondCut calldata into human-readable format")
  .addParam("data", "The calldata to decode")
  .setAction(async ({ data }) => {
    const DIAMOND_CUT_ABI = [
      "function diamondCut((address facetAddress, uint8 action, bytes4[] functionSelectors)[] _diamondCut, address _init, bytes _calldata)"
    ];
    const iface = new ethers.utils.Interface(DIAMOND_CUT_ABI);

    // Decode the calldata
    const decoded = iface.parseTransaction({ data });

    // Extract the decoded parameters
    const { _diamondCut, _init, _calldata } = decoded.args;

    // Pretty print
    console.log("\n===== Decoded Diamond Cut =====");
    _diamondCut.forEach((facetCut, index) => {
      console.log(`\nFacetCut #${index + 1}`);
      console.log("=".repeat(40));
      console.log(`  🏷️  Facet Address  : ${facetCut.facetAddress}`);
      console.log(`  🔧 Action         : ${decodeDiamondCutAction(facetCut.action)}`);
      console.log("  📋 Function Selectors:");
      if (facetCut.functionSelectors.length > 0) {
        facetCut.functionSelectors.forEach((selector, selectorIndex) => {
          console.log(`      ${selectorIndex + 1}. ${selector}`);
        });
      } else {
        console.log("      (No selectors provided)");
      }
      console.log("=".repeat(40));
    });

    console.log("\n Init Facet Address:");
    console.log(`  ${_init}`);

    console.log("\n Init Selector:");
    console.log(`  ${_calldata}`);
  });

task(
  "verifySafeHashes",
  "Computes the expected hashes for a Safe transaction, to be verified against the safe ui and signer wallets"
)
  .addParam("safe", "The address of the safe multisig", undefined, types.string)
  .addParam(
    "to",
    "The address of the contract that the safe is interacting with",
    undefined,
    types.string
  )
  .addParam("data", "The data field in the safe ui (bytes)", undefined, types.string)
  .addOptionalParam("nonce", "The nonce of the transaction", -1, types.int)
  .addOptionalParam("operation", "The operation type of the transaction", 0, types.int)
  .setAction(async (taskArgs) => {
    // Parameters
    const safeAddress = taskArgs.safe;
    const to = taskArgs.to;
    const data = taskArgs.data;
    const dataHashed = ethers.utils.keccak256(data);
    // Default values (used when signing the transaction)
    const value = 0;
    const operation = taskArgs.operation; // Enum.Operation.Call (0 represents Call, 1 represents DelegateCall)
    const safeTxGas = 0;
    const baseGas = 0;
    const gasPrice = 0;
    const gasToken = ethers.constants.AddressZero; // native token (ETH)
    const refundReceiver = ethers.constants.AddressZero;
    // Standard for versions 1.0.0 and above
    const safeTxTypeHash = "0xbb8310d486368db6bd6f849402fdd73ad53d316b5a4b2644ad6efe0f941286d8";

    const abi = [
      "function getTransactionHash(address to, uint256 value, bytes calldata data, uint8 operation, uint256 safeTxGas, uint256 baseGas, uint256 gasPrice, address gasToken, address refundReceiver, uint256 _nonce) external view returns (bytes32)",
      "function getChainId() external view returns (uint256)",
      "function domainSeparator() external view returns (bytes32)",
      "function nonce() external view returns (uint256)"
    ];
    const safeMultisig = await ethers.getContractAt(abi, safeAddress);

    // Verify chain id
    const chainId = await safeMultisig.getChainId();

    // Get curent nonce if not provided
    let nonce;
    if (taskArgs.nonce === -1) {
      nonce = await safeMultisig.nonce();
    } else {
      nonce = taskArgs.nonce;
    }

    // Verify domain separator
    const domainSeparator = await safeMultisig.domainSeparator();

    // Verify safe transaction hash
    const safeTransactionHash = await safeMultisig.getTransactionHash(
      to,
      value,
      data,
      operation,
      safeTxGas,
      baseGas,
      gasPrice,
      gasToken,
      refundReceiver,
      nonce
    );

    // Verify message hash
    // The message hash is the keccak256 hash of the abi encoded SafeTxStruct struct
    // with the parameters below
    const encodedMsg = ethers.utils.defaultAbiCoder.encode(
      [
        "bytes32", // safeTxTypeHash
        "address", // to
        "uint256", // value
        "bytes32", // dataHashed
        "uint8", // operation
        "uint256", // safeTxGas
        "uint256", // baseGas
        "uint256", // gasPrice
        "address", // gasToken
        "address", // refundReceiver
        "uint256" // nonce
      ],
      [
        safeTxTypeHash,
        to,
        value,
        dataHashed,
        operation,
        safeTxGas,
        baseGas,
        gasPrice,
        gasToken,
        refundReceiver,
        nonce
      ]
    );

    // Keccak256 hash of the encoded message
    const computedMsgHash = ethers.utils.keccak256(encodedMsg);

    // Pretty print results
    console.log("\n\n");
    console.log("=".repeat(90));
    console.log("          🔗 Safe Transaction Details     ");
    console.log("=".repeat(90));
    console.log(`🌐 Chain ID           : ${chainId.toString()}`);
    console.log(`🔹 Safe Address       : ${safeAddress}`);
    console.log(`🔹 Interacting with   : ${to}`);
    console.log(`🔹 Nonce              : ${nonce}`);
    console.log(`🔹 Domain Separator   : ${domainSeparator}`);
    console.log(`🔹 Safe Tx Hash       : ${safeTransactionHash}`);
    console.log(`🔹 Message Hash       : ${computedMsgHash}`);
    console.log("=".repeat(90));
  });
task("verifyBytecode", "Verifies the bytecode of facets with optional library linking")
  .addParam(
    "facets",
    'JSON string mapping facets to their deployed addresses (e.g., \'{"FacetName": "0xAddress"}\')'
  )
  .addOptionalParam(
    "libraries",
    'JSON string mapping facets to their linked libraries (e.g., \'{"FacetName": {"LibName": "0xAddress"}}\')'
  )
  .setAction(async (taskArgs) => {
    // Compile first to update the artifacts
    console.log("Compiling contracts to get updated artifacts...");
    await hre.run("compile");

    // Parse inputs
    const deployedFacetAddresses = JSON.parse(taskArgs.facets);
    const facetLibraries = taskArgs.libraries ? JSON.parse(taskArgs.libraries) : {};

    // Deduce facet names from the keys in the addresses JSON
    const facetNames = Object.keys(deployedFacetAddresses);

    // Log the facet names and libraries
    console.log("-----------------------------------");
    console.log("\n📝 Facet Names:");
    facetNames.forEach((name) => console.log(`  - ${name}`));
    console.log("\n🔗 Facet Libraries:");
    Object.entries(facetLibraries).forEach(([facet, libraries]) => {
      console.log(`  📦 ${facet}:`);
      Object.entries(libraries).forEach(([lib, address]) => {
        console.log(`    🔹 ${lib}: ${address}`);
      });
    });
    console.log("\n📍 Deployed Addresses:");
    Object.entries(deployedFacetAddresses).forEach(([facet, address]) => {
      console.log(`  ${facet}: ${address}\n`);
    });
    console.log("-----------------------------------");

    // Verify bytecode for the facets
    const facetData = await getFacetBytecode(facetNames, facetLibraries, true);
    await compareBytecode(facetData, deployedFacetAddresses, false);
  });

task("pumps", async function () {
  const well = await ethers.getContractAt("IWell", PINTO_CBTC_WELL_BASE);
  const pumps = await well.pumps();
  console.log(pumps);
});

task("singleSidedDeposits", "Deposits non-bean tokens into wells and then into beanstalk")
  .addParam("account", "The account to deposit from")
  .addParam(
    "amounts",
    "Comma-separated list of amounts to deposit for each token (WETH,CBETH,CBTC,USDC,WSOL)"
  )
  .setAction(async (taskArgs) => {
    console.log("-----------------------------------");
    console.log(`Starting single-sided deposits for account: ${taskArgs.account}`);

    const wells = [
      PINTO_WETH_WELL_BASE,
      PINTO_CBETH_WELL_BASE,
      PINTO_CBTC_WELL_BASE,
      PINTO_USDC_WELL_BASE,
      PINTO_WSOL_WELL_BASE
    ];

    const amounts = taskArgs.amounts.split(",");
    if (amounts.length !== wells.length) {
      throw new Error("Must provide same number of amounts as wells");
    }

    const beanstalk = await getBeanstalk(L2_PINTO);
    const signer = await impersonateSigner(taskArgs.account);

    for (let i = 0; i < wells.length; i++) {
      const well = await ethers.getContractAt("IWell", wells[i]);
      const tokens = await well.tokens();
      const nonBeanToken = await ethers.getContractAt("MockToken", tokens[1]);
      const tokenName = addressToNameMap[tokens[1]] || tokens[1];
      const tokenDecimals = await nonBeanToken.decimals();
      const amount = toX(amounts[i], tokenDecimals);

      console.log(`\nProcessing ${tokenName}:`);
      console.log(`Amount: ${amount}`);

      try {
        // Set token balance and approve
        console.log(`Setting balance and approving ${tokenName}`);
        const balanceSlot = addressToBalanceSlotMap[tokens[1]];
        await setBalanceAtSlot(tokens[1], taskArgs.account, balanceSlot, amount, false);
        await nonBeanToken.connect(signer).approve(wells[i], ethers.constants.MaxUint256);

        // Add single-sided liquidity
        console.log(`Adding liquidity to well ${wells[i]}`);
        const tokenAmountsIn = [0, amount];
        await well
          .connect(signer)
          .addLiquidity(tokenAmountsIn, 0, taskArgs.account, ethers.constants.MaxUint256);

        // Approve and deposit LP tokens to beanstalk
        const wellToken = await ethers.getContractAt("IERC20", wells[i]);
        const lpBalance = await wellToken.balanceOf(taskArgs.account);
        console.log(`Received ${lpBalance.toString()} LP tokens`);

        console.log(`Approving ${tokenName} LP tokens for beanstalk`);
        await wellToken.connect(signer).approve(beanstalk.address, ethers.constants.MaxUint256);
        console.log(`Depositing ${tokenName} LP tokens into beanstalk`);
        await beanstalk.connect(signer).deposit(wells[i], lpBalance, 0);
        console.log(`Successfully deposited ${tokenName} LP tokens into beanstalk`);
        // return;
      } catch (error) {
        console.error(`Failed to process ${tokenName}: ${error.message}`);
      }
    }
    console.log("-----------------------------------");
    console.log("Single-sided deposits complete!");
  });

task("updateOracleTimeouts", "Updates oracle timeouts for all whitelisted LP tokens").setAction(
  async () => {
    console.log("Updating oracle timeouts for all whitelisted LP tokens");

    const beanstalk = await getBeanstalk(L2_PINTO);
    const account = await impersonateSigner(L2_PCM);
    await mintEth(account.address);

    // Get all whitelisted LP tokens
    const wells = await beanstalk.getWhitelistedWellLpTokens();

    for (let i = 0; i < wells.length; i++) {
      const well = await ethers.getContractAt("IWell", wells[i]);
      const tokens = await well.tokens();
      // tokens[0] is pinto/bean, tokens[1] is the non-bean token
      const nonPintoToken = tokens[1];
      const tokenName = addressToNameMap[nonPintoToken] || nonPintoToken;

      console.log(`\nProcessing well: ${wells[i]}`);
      console.log(`Non-pinto token: ${tokenName} (${nonPintoToken})`);

      try {
        // Get current oracle implementation for the non-pinto token
        const currentImpl = await beanstalk.getOracleImplementationForToken(nonPintoToken);
        console.log("Current implementation:");
        console.log("- Target:", currentImpl.target);
        console.log("- Selector:", currentImpl.selector);
        console.log("- Encode Type:", currentImpl.encodeType);
        console.log("- Current Data:", currentImpl.data);

        const newImpl = {
          target: currentImpl.target,
          selector: currentImpl.selector,
          encodeType: currentImpl.encodeType,
          data: ethers.utils.hexZeroPad(ethers.utils.hexlify(86400 * 365), 32) // 365 day oracle timeout
        };

        console.log("\nNew implementation:");
        console.log("- Target:", newImpl.target);
        console.log("- Selector:", newImpl.selector);
        console.log("- Encode Type:", newImpl.encodeType);
        console.log("- New Data:", newImpl.data);

        // Update the oracle implementation for token
        await beanstalk
          .connect(account)
          .updateOracleImplementationForToken(nonPintoToken, newImpl, { gasLimit: 10000000 });
        console.log(`Successfully updated oracle timeout for token: ${tokenName}`);
      } catch (error) {
        console.error(`Failed to update oracle timeout for token ${tokenName}:`, error.message);
      }
    }

    console.log("Finished oracle updates");
  }
);

task("ecosystemABI", "Generates ABI files for ecosystem contracts").setAction(async () => {
  try {
    console.log("Compiling contracts to get updated artifacts...");
    await hre.run("compile");

    console.log("Generating ABIs for ecosystem contracts...");

    // Create output directory if it doesn't exist
    const outputDir = "./abi/ecosystem";
    if (!fs.existsSync(outputDir)) {
      fs.mkdirSync(outputDir, { recursive: true });
    }

    // Generate TractorHelpers ABI
    const tractorHelpersArtifact = await hre.artifacts.readArtifact("TractorHelpers");
    fs.writeFileSync(
      `${outputDir}/TractorHelpers.json`,
      JSON.stringify(tractorHelpersArtifact.abi, null, 2)
    );

    // Generate SiloHelpers ABI
    const siloHelpersArtifact = await hre.artifacts.readArtifact("SiloHelpers");
    fs.writeFileSync(
      `${outputDir}/SiloHelpers.json`,
      JSON.stringify(siloHelpersArtifact.abi, null, 2)
    );

    // Generate SowBlueprintv0 ABI
    const sowBlueprintArtifact = await hre.artifacts.readArtifact("SowBlueprintv0");
    fs.writeFileSync(
      `${outputDir}/SowBlueprintv0.json`,
      JSON.stringify(sowBlueprintArtifact.abi, null, 2)
    );

    // Generate BeanstalkPrice ABI
    const beanstalkPriceArtifact = await hre.artifacts.readArtifact("BeanstalkPrice");
    fs.writeFileSync(
      `${outputDir}/BeanstalkPrice.json`,
      JSON.stringify(beanstalkPriceArtifact.abi, null, 2)
    );

    // Generate WellPrice ABI (parent contract of BeanstalkPrice)
    const wellPriceArtifact = await hre.artifacts.readArtifact("WellPrice");
    fs.writeFileSync(`${outputDir}/WellPrice.json`, JSON.stringify(wellPriceArtifact.abi, null, 2));

    console.log("ABIs generated successfully in", outputDir);
  } catch (error) {
    console.error("Error generating ABIs:", error);
    process.exit(1);
  }
});

task("facetAddresses", "Displays current addresses of specified facets on Base mainnet")
  .addParam(
    "facets",
    "Comma-separated list of facet names to look up (ex: 'FieldFacet,SiloFacet,SeasonFacet')"
  )
  .addFlag("urls", "Show BaseScan URLs for the facets")
  .setAction(async (taskArgs) => {
    const BASESCAN_API_KEY = process.env.ETHERSCAN_KEY_BASE;
    if (!BASESCAN_API_KEY) {
      console.error("❌ Please set ETHERSCAN_KEY_BASE in your environment variables");
      return;
    }

    const diamond = await ethers.getContractAt("IDiamondLoupe", L2_PINTO);

    // Get all facets from the diamond
    const allFacets = await diamond.facets();

    // Get the requested facet names
    const requestedFacets = taskArgs.facets.split(",").map((f) => f.trim());

    console.log("\n🔍 Looking up facet addresses on Base mainnet...");
    console.log("-----------------------------------");

    // Create a map of addresses to their contract names
    const addressToName = new Map();

    // Fetch contract names from BaseScan for each unique address
    const uniqueAddresses = [...new Set(allFacets.map((f) => f.facetAddress))];

    for (const address of uniqueAddresses) {
      try {
        let data;
        let attempts = 0;
        const maxAttempts = 3;

        do {
          const response = await fetch(
            `https://api.basescan.org/api?module=contract&action=getsourcecode&address=${address}&apikey=${BASESCAN_API_KEY}`
          );
          data = await response.json();
          attempts++;

          if (data.status === "1" && data.result[0]) {
            const contractName = data.result[0].ContractName;
            addressToName.set(address, contractName);
            break;
          }

          // Wait 1 second before retrying
          if (data.status === "0" && attempts < maxAttempts) {
            await new Promise((resolve) => setTimeout(resolve, 1000));
          }
        } while (data.status === "0" && attempts < maxAttempts);
      } catch (e) {
        console.log(`⚠️  Error fetching contract name for ${address}: ${e.message}`);
      }
    }

    // For each requested facet, find its address
    for (const facetName of requestedFacets) {
      let found = false;

      for (const facet of allFacets) {
        const contractName = addressToName.get(facet.facetAddress);
        if (contractName && contractName.toLowerCase() === facetName.toLowerCase()) {
          console.log(`📦 ${facetName}: ${facet.facetAddress}`);
          if (taskArgs.urls) {
            console.log(`   🔗 https://basescan.org/address/${facet.facetAddress}`);
          }
          found = true;
          break;
        }
      }

      if (!found) {
        console.log(`❌ ${facetName}: Not found on diamond`);
      }
    }

    console.log("-----------------------------------");
  });

//////////////////////// CONFIGURATION ////////////////////////

module.exports = {
  defaultNetwork: "hardhat",
  networks: {
    hardhat: {
      chainId: 1337,
      forking: process.env.FORKING_RPC
        ? {
            url: process.env.FORKING_RPC,
            blockNumber: parseInt(process.env.BLOCK_NUMBER) || undefined
          }
        : undefined,
      allowUnlimitedContractSize: true
    },
    localhost: {
      chainId: 1337,
      url: "http://127.0.0.1:8545/",
      timeout: 1000000000,
      accounts: "remote"
    },
    mainnet: {
      chainId: 1,
      url: process.env.MAINNET_RPC || "",
      timeout: 1000000000
    },
    arbitrum: {
      chainId: 42161,
      url: process.env.ARBITRUM_RPC || "",
      timeout: 1000000000
    },
    base: {
      chainId: 8453,
      url: process.env.BASE_RPC || "",
      timeout: 100000000
    },
    custom: {
      chainId: 41337,
      url: process.env.CUSTOM_RPC || "",
      timeout: 100000
    }
  },
  etherscan: {
    apiKey: {
      arbitrumOne: process.env.ETHERSCAN_KEY_ARBITRUM,
      mainnet: process.env.ETHERSCAN_KEY,
      base: process.env.ETHERSCAN_KEY_BASE
    },
    customChains: [
      {
        network: "base",
        chainId: 8453,
        urls: {
          apiURL: "https://api.basescan.org/api",
          browserURL: "https://basescan.org"
        }
      }
    ]
  },
  solidity: {
    compilers: [
      {
        version: "0.8.25",
        settings: {
          optimizer: {
            enabled: true,
            runs: 100
          },
          evmVersion: "cancun"
        }
      },
      {
        version: "0.7.6",
        settings: {
          optimizer: {
            enabled: true,
            runs: 100
          }
        }
      }
    ]
  },
  gasReporter: {
    enabled: false
  },
  mocha: {
    timeout: 100000000
  },
  paths: {
    sources: "./contracts",
    cache: "./cache"
  },
  ignoreWarnings: [
    'code["5574"]' // Ignores the specific warning about duplicate definitions
  ]
};<|MERGE_RESOLUTION|>--- conflicted
+++ resolved
@@ -1425,11 +1425,7 @@
       files.push("contracts/libraries/LibEvaluate.sol");
       files.push("contracts/libraries/Silo/LibFlood.sol");
       files.push("contracts/libraries/LibGaugeHelpers.sol");
-<<<<<<< HEAD
-      files.push("contracts/libraries/Season/LibWeather.sol");
-=======
       files.push("contracts/libraries/Sun/LibWeather.sol");
->>>>>>> 2bfa370a
     }
     files.forEach((file) => {
       const facetName = getFacetName(file);
