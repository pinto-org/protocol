require("@nomiclabs/hardhat-waffle");
require("@nomiclabs/hardhat-ethers");
require("hardhat-contract-sizer");
require("hardhat-gas-reporter");
require("hardhat-tracer");
require("@openzeppelin/hardhat-upgrades");
require("dotenv").config();
require("@nomiclabs/hardhat-etherscan");

//////////////////////// TASKS ////////////////////////

<<<<<<< HEAD
// Import task modules
require("./tasks")();
=======
task("callSunrise", "Calls the sunrise function", async function () {
  beanstalk = await getBeanstalk(L2_PINTO);
  const account = await impersonateSigner(PINTO_DIAMOND_DEPLOYER);

  // ensure account has enough eth for gas
  await mintEth(account.address);

  // Simulate the transaction to check if it would succeed
  const lastTimestamp = (await ethers.provider.getBlock("latest")).timestamp;
  const hourTimestamp = parseInt(lastTimestamp / 3600 + 1) * 3600;
  const additionalSeconds = 0;
  await network.provider.send("evm_setNextBlockTimestamp", [hourTimestamp + additionalSeconds]);
  await beanstalk.connect(account).sunrise({ gasLimit: 10000000 });
  await network.provider.send("evm_mine");
  const unixTime = await time.latest();
  const currentTime = new Date(unixTime * 1000).toLocaleString();

  // Get season info
  const { raining, lastSop, lastSopSeason } = await beanstalk.time();
  const currentSeason = await beanstalk.connect(account).season();
  const floodedThisSeason = lastSopSeason === currentSeason;
  // Get total supply of pinto
  const pinto = await ethers.getContractAt("BeanstalkERC20", PINTO);
  const totalSupply = await pinto.totalSupply();

  // console.log(
  //   "sunrise complete!\ncurrent season:",
  //   currentSeason,
  //   "\ncurrent blockchain time:",
  //   unixTime,
  //   "\nhuman readable time:",
  //   currentTime,
  //   "\ncurrent block:",
  //   (await ethers.provider.getBlock("latest")).number,
  //   "\ndeltaB:",
  //   (await beanstalk.totalDeltaB()).toString(),
  //   "\nraining:",
  //   raining,
  //   "\nlast sop:",
  //   lastSop,
  //   "\nlast sop season:",
  //   lastSopSeason,
  //   "\nflooded this season:",
  //   floodedThisSeason,
  //   "\ncurrent pinto supply:",
  //   await ethers.utils.formatUnits(totalSupply, 6)
  // );
});

task("epi0", async () => {
  const mock = true;
  let deployer;
  if (mock) {
    deployer = (await ethers.getSigners())[0];
    console.log("Deployer address: ", await deployer.getAddress());
  } else {
    deployer = await impersonateSigner(PINTO_DIAMOND_DEPLOYER);
  }
  deployer = await impersonateSigner(PINTO_DIAMOND_DEPLOYER);

  // Deployment parameters path
  const inputFilePath = "./scripts/deployment/parameters/input/deploymentParams.json";
  let [systemData, whitelistData, wellData, tokenData, initWellDistributions, initSupply] =
    await parseDeploymentParameters(inputFilePath, false);

  await upgradeWithNewFacets({
    diamondAddress: L2_PINTO,
    facetNames: ["MetadataFacet"],
    initFacetName: "InitZeroWell",
    initArgs: [wellData],
    bip: false,
    object: !mock,
    verbose: true,
    account: deployer,
    verify: false
  });
});

// mint eth task to mint eth to specified account
task("mintEth", "Mints eth to specified account")
  .addParam("account")
  .setAction(async (taskArgs) => {
    await mintEth(taskArgs.account);
  });

task("unpause", "Unpauses the beanstalk contract", async function () {
  let deployer = await impersonateSigner(PINTO_DIAMOND_DEPLOYER);
  let beanstalk = await getBeanstalk(L2_PINTO);
  await beanstalk.connect(deployer).unpause();
});

task("mintUsdc", "Mints usdc to specified account")
  .addParam("account")
  .addParam("amount", "Amount of usdc to mint")
  .setAction(async (taskArgs) => {
    await mintUsdc(taskArgs.account, taskArgs.amount);
    // log balance of usdc for this address
    console.log("minted, now going to log amount");
    const usdc = await getUsdc();
    console.log("Balance of account: ", (await usdc.balanceOf(taskArgs.account)).toString());
  });

task("skipMorningAuction", "Skips the morning auction, accounts for block time", async function () {
  const duration = 600; // 10 minutes
  // skip 10 minutes in blocks --> 300 blocks for base
  const blocksToSkip = duration / BASE_BLOCK_TIME;
  for (let i = 0; i < blocksToSkip; i++) {
    await network.provider.send("evm_mine");
  }
  // increase timestamp by 5 minutes from current block timestamp
  const lastTimestamp = (await ethers.provider.getBlock("latest")).timestamp;
  await network.provider.send("evm_setNextBlockTimestamp", [lastTimestamp + duration]);
  // mine a new block to register the new timestamp
  await network.provider.send("evm_mine");
  console.log("---------------------------");
  console.log("Morning auction skipped!");
  console.log("Current block:", (await ethers.provider.getBlock("latest")).number);
  // human readable time
  const unixTime = await time.latest();
  const currentTime = new Date(unixTime * 1000).toLocaleString();
  console.log("Human readable time:", currentTime);
});

task("megaDeploy", "Deploys the Pinto Diamond", async function () {
  const mock = true;
  let deployer;
  let owner;
  if (mock) {
    deployer = await impersonateSigner(PINTO_DIAMOND_DEPLOYER);
    owner = L2_PCM;
    await mintEth(owner);
    await mintEth(deployer.address);
  } else {
    deployer = (await ethers.getSigners())[0];
    console.log("Deployer address: ", await deployer.getAddress());
    owner = L2_PCM;
  }

  await megaInit({
    deployer: deployer,
    deployerAddress: PINTO_DIAMOND_DEPLOYER,
    ownerAddress: owner,
    diamondName: "PintoDiamond",
    updateOracleTimeout: true,
    addLiquidity: true,
    skipInitialAmountPrompts: true,
    verbose: true,
    mock: mock
  });
});

task("PI-1", "Deploys Pinto improvement set 1").setAction(async function () {
  const mock = false;
  let owner;
  if (mock) {
    await hre.run("updateOracleTimeouts");
    owner = await impersonateSigner(L2_PCM);
    await mintEth(owner.address);
  } else {
    owner = (await ethers.getSigners())[0];
  }
  await upgradeWithNewFacets({
    diamondAddress: L2_PINTO,
    facetNames: [
      "ClaimFacet",
      "ApprovalFacet",
      "ConvertFacet",
      "ConvertGettersFacet",
      "SiloFacet",
      "SiloGettersFacet",
      "PipelineConvertFacet",
      "SeasonFacet",
      "GaugeGettersFacet",
      "FieldFacet"
    ],
    libraryNames: [
      "LibSilo",
      "LibTokenSilo",
      "LibConvert",
      "LibPipelineConvert",
      "LibGauge",
      "LibIncentive",
      "LibWellMinting",
      "LibGerminate",
      "LibShipping",
      "LibFlood",
      "LibEvaluate",
      "LibDibbler"
    ],
    facetLibraries: {
      ClaimFacet: ["LibSilo", "LibTokenSilo"],
      ConvertFacet: ["LibConvert", "LibPipelineConvert", "LibSilo", "LibTokenSilo"],
      SiloFacet: ["LibSilo", "LibTokenSilo"],
      PipelineConvertFacet: ["LibPipelineConvert", "LibSilo", "LibTokenSilo"],
      SeasonFacet: [
        "LibEvaluate",
        "LibFlood",
        "LibGauge",
        "LibGerminate",
        "LibShipping",
        "LibIncentive",
        "LibWellMinting"
      ]
    },
    initFacetName: "InitPI1",
    initArgs: [],
    object: !mock,
    verbose: true,
    account: owner
  });
});

task("PI-2", "Deploys Pinto improvement set 2").setAction(async function () {
  const mock = false;
  let owner;
  if (mock) {
    await hre.run("updateOracleTimeouts");
    owner = await impersonateSigner(L2_PCM);
    await mintEth(owner.address);
  } else {
    owner = (await ethers.getSigners())[0];
  }
  await upgradeWithNewFacets({
    diamondAddress: L2_PINTO,
    facetNames: ["ConvertFacet", "ConvertGettersFacet"],
    libraryNames: ["LibSilo", "LibTokenSilo", "LibConvert", "LibPipelineConvert"],
    facetLibraries: {
      ConvertFacet: ["LibConvert", "LibPipelineConvert", "LibSilo", "LibTokenSilo"]
    },
    initArgs: [],
    object: !mock,
    verbose: true,
    account: owner
  });
});

task("test-temp-changes", "Tests temperature changes after upgrade").setAction(async function () {
  // Fork from specific block
  await network.provider.request({
    method: "hardhat_reset",
    params: [
      {
        forking: {
          jsonRpcUrl: process.env.BASE_RPC,
          blockNumber: 22927326 // this block is shortly before a season where a dump would cause the temp to increase
        }
      }
    ]
  });

  const beanstalk = await getBeanstalk(L2_PINTO);

  const RESERVES = "0x4FAE5420F64c282FD908fdf05930B04E8e079770";
  const PINTO_CBTC_WELL = "0x3e11226fe3d85142B734ABCe6e58918d5828d1b4";

  // impersonate reserves address
  const reserves = await impersonateSigner(RESERVES);
  await mintEth(RESERVES);

  // Get Well contract and tokens
  const well = await ethers.getContractAt("IWell", PINTO_CBTC_WELL);
  const tokens = await well.tokens();
  const pinto = tokens[0];
  const cbBTC = tokens[1];

  console.log("\nExecuting swap from Pinto to cbBTC...");
  try {
    // Get current fee data to base our txn fees on
    const feeData = await ethers.provider.getFeeData();

    // Multiply the fees to ensure they're high enough (this took some trial and error)
    const adjustedMaxFeePerGas = feeData.maxFeePerGas.mul(5);
    const adjustedPriorityFeePerGas = feeData.maxPriorityFeePerGas.mul(2);

    const txParams = {
      maxFeePerGas: adjustedMaxFeePerGas,
      maxPriorityFeePerGas: adjustedPriorityFeePerGas,
      gasLimit: 1000000
    };

    console.log("Adjusted Tx Params:", {
      maxFeePerGas: adjustedMaxFeePerGas.toString(),
      maxPriorityFeePerGas: adjustedPriorityFeePerGas.toString(),
      gasLimit: txParams.gasLimit
    });

    // withdraw from internal balance
    console.log("\nTransferring Pinto from internal to external balance...");
    const transferTx = await beanstalk.connect(reserves).transferInternalTokenFrom(
      PINTO, // token address
      RESERVES, // sender
      RESERVES, // recipient
      to6("26000"), // amount
      0, // toMode (0 for external)
      txParams // gas parameters
    );

    var receipt = await transferTx.wait();
    console.log("Transfer complete!");
    console.log("Transaction hash:", transferTx.hash);
    console.log("Gas used:", receipt.gasUsed.toString());

    // approve spending pinto to the well
    console.log("\nApproving Pinto spend to Well...");
    const pintoToken = await ethers.getContractAt("IERC20", pinto);
    const approveTx = await pintoToken
      .connect(reserves)
      .approve(well.address, ethers.constants.MaxUint256, txParams);
    receipt = await approveTx.wait();
    console.log("Approval complete!");
    console.log("Transaction hash:", approveTx.hash);
    console.log("Gas used:", receipt.gasUsed.toString());

    // log pinto balance of reserves
    const pintoBalance = await pintoToken.balanceOf(reserves.address);
    console.log("\nPinto balance of reserves:", pintoBalance.toString());

    // Execute swap
    const amountIn = to6("26000"); // 26000 Pinto with 6 decimals
    const deadline = ethers.constants.MaxUint256;

    console.log("Swapping...");
    const tx = await well.connect(reserves).swapFrom(
      pinto, // fromToken
      cbBTC, // toToken
      amountIn, // amountIn
      0, // minAmountOut (0 for testing)
      reserves.address, // recipient
      deadline, // deadline
      txParams
    );

    receipt = await tx.wait();
    console.log("Swap complete!");
    console.log("Transaction hash:", tx.hash);
    console.log("Gas used:", receipt.gasUsed.toString());
  } catch (error) {
    console.error("Error during swap:", error);
    throw error;
  }

  // Get initial max temperature
  const initialMaxTemp = await beanstalk.maxTemperature();
  console.log("\nInitial max temperature:", initialMaxTemp.toString());

  // Run the upgrade
  console.log("\nRunning temp-changes-upgrade...");
  await hre.run("PI-3");

  // Run sunrise
  console.log("\nRunning sunrise...");
  await hre.run("callSunrise");

  // Get final max temperature
  const finalMaxTemp = await beanstalk.maxTemperature();
  console.log("\nFinal max temperature:", finalMaxTemp.toString());

  // Log the difference
  console.log("\nTemperature change:", finalMaxTemp.sub(initialMaxTemp).toString());
});

task("PI-3", "Deploys Pinto improvement set 3").setAction(async function () {
  const mock = true;
  let owner;
  if (mock) {
    // await hre.run("updateOracleTimeouts");
    owner = await impersonateSigner(L2_PCM);
    await mintEth(owner.address);
  } else {
    owner = (await ethers.getSigners())[0];
  }
  await upgradeWithNewFacets({
    diamondAddress: L2_PINTO,
    facetNames: [
      "ConvertFacet",
      "PipelineConvertFacet",
      "FieldFacet",
      "SeasonFacet",
      "ApprovalFacet",
      "ConvertGettersFacet",
      "ClaimFacet",
      "SiloFacet",
      "SiloGettersFacet",
      "SeasonGettersFacet"
    ],
    libraryNames: [
      "LibConvert",
      "LibPipelineConvert",
      "LibSilo",
      "LibTokenSilo",
      "LibEvaluate",
      "LibGauge",
      "LibIncentive",
      "LibShipping",
      "LibWellMinting",
      "LibFlood",
      "LibGerminate"
    ],
    facetLibraries: {
      ConvertFacet: ["LibConvert", "LibPipelineConvert", "LibSilo", "LibTokenSilo"],
      PipelineConvertFacet: ["LibPipelineConvert", "LibSilo", "LibTokenSilo"],
      SeasonFacet: [
        "LibEvaluate",
        "LibGauge",
        "LibIncentive",
        "LibShipping",
        "LibWellMinting",
        "LibFlood",
        "LibGerminate"
      ],
      ClaimFacet: ["LibSilo", "LibTokenSilo"],
      SiloFacet: ["LibSilo", "LibTokenSilo"],
      SeasonGettersFacet: ["LibWellMinting"]
    },
    initArgs: [],
    initFacetName: "InitPI3",
    object: !mock,
    verbose: true,
    account: owner
  });
});

task("PI-4", "Deploys Pinto improvement set 4").setAction(async function () {
  const mock = true;
  let owner;
  if (mock) {
    // await hre.run("updateOracleTimeouts");
    owner = await impersonateSigner(L2_PCM);
    await mintEth(owner.address);
  } else {
    owner = (await ethers.getSigners())[0];
  }
  await upgradeWithNewFacets({
    diamondAddress: L2_PINTO,
    facetNames: ["SeasonFacet", "GaugeGettersFacet", "SeasonGettersFacet"],
    libraryNames: [
      "LibEvaluate",
      "LibGauge",
      "LibIncentive",
      "LibShipping",
      "LibWellMinting",
      "LibFlood",
      "LibGerminate"
    ],
    facetLibraries: {
      SeasonFacet: [
        "LibEvaluate",
        "LibGauge",
        "LibIncentive",
        "LibShipping",
        "LibWellMinting",
        "LibFlood",
        "LibGerminate"
      ],
      SeasonGettersFacet: ["LibWellMinting"]
    },
    object: !mock,
    verbose: true,
    account: owner
  });
});

task("PI-5", "Deploys Pinto improvement set 5").setAction(async function () {
  const mock = true;
  let owner;
  if (mock) {
    // await hre.run("updateOracleTimeouts");
    owner = await impersonateSigner(L2_PCM);
    await mintEth(owner.address);
  } else {
    owner = (await ethers.getSigners())[0];
    console.log("Account address: ", await owner.getAddress());
  }
  await upgradeWithNewFacets({
    diamondAddress: L2_PINTO,
    facetNames: [
      "SeasonFacet",
      "SeasonGettersFacet",
      "FieldFacet",
      "GaugeGettersFacet",
      "ConvertGettersFacet",
      "SiloGettersFacet"
    ],
    libraryNames: [
      "LibEvaluate",
      "LibGauge",
      "LibIncentive",
      "LibShipping",
      "LibWellMinting",
      "LibFlood",
      "LibGerminate"
    ],
    facetLibraries: {
      SeasonFacet: [
        "LibEvaluate",
        "LibGauge",
        "LibIncentive",
        "LibShipping",
        "LibWellMinting",
        "LibFlood",
        "LibGerminate"
      ],
      SeasonGettersFacet: ["LibWellMinting"]
    },
    initArgs: [],
    initFacetName: "InitPI5",
    object: !mock,
    verbose: true,
    account: owner
  });
});

task("PI-6", "Deploys Pinto improvement set 6").setAction(async function () {
  const mock = true;
  let owner;
  if (mock) {
    // await hre.run("updateOracleTimeouts");
    owner = await impersonateSigner(L2_PCM);
    await mintEth(owner.address);
  } else {
    owner = (await ethers.getSigners())[0];
  }
  // upgrade facets
  await upgradeWithNewFacets({
    diamondAddress: L2_PINTO,
    facetNames: [
      "SeasonFacet",
      "SeasonGettersFacet",
      "GaugeFacet",
      "GaugeGettersFacet",
      "ClaimFacet",
      "PipelineConvertFacet",
      "SiloGettersFacet",
      "OracleFacet"
    ],
    libraryNames: [
      "LibEvaluate",
      "LibGauge",
      "LibIncentive",
      "LibShipping",
      "LibWellMinting",
      "LibFlood",
      "LibGerminate",
      "LibSilo",
      "LibTokenSilo",
      "LibPipelineConvert"
    ],
    facetLibraries: {
      SeasonFacet: [
        "LibEvaluate",
        "LibGauge",
        "LibIncentive",
        "LibShipping",
        "LibWellMinting",
        "LibFlood",
        "LibGerminate"
      ],
      SeasonGettersFacet: ["LibWellMinting"],
      ClaimFacet: ["LibSilo", "LibTokenSilo"],
      PipelineConvertFacet: ["LibPipelineConvert", "LibSilo", "LibTokenSilo"]
    },
    object: !mock,
    verbose: true,
    account: owner,
    initArgs: [],
    initFacetName: "InitPI6"
  });
});

task("PI-7", "Deploys Pinto improvement set 7, Convert Down Penalty").setAction(async function () {
  const mock = true;
  let owner;
  if (mock) {
    // await hre.run("updateOracleTimeouts");
    owner = await impersonateSigner(L2_PCM);
    await mintEth(owner.address);
  } else {
    owner = (await ethers.getSigners())[0];
  }
  // upgrade facets
  await upgradeWithNewFacets({
    diamondAddress: L2_PINTO,
    facetNames: [
      "ConvertFacet",
      "ConvertGettersFacet",
      "PipelineConvertFacet",
      "GaugeFacet",
      "SeasonFacet",
      "ApprovalFacet",
      "SeasonGettersFacet",
      "ClaimFacet",
      "SiloGettersFacet",
      "GaugeGettersFacet",
      "OracleFacet"
    ],
    libraryNames: [
      "LibConvert",
      "LibPipelineConvert",
      "LibSilo",
      "LibTokenSilo",
      "LibEvaluate",
      "LibGauge",
      "LibIncentive",
      "LibShipping",
      "LibWellMinting",
      "LibFlood",
      "LibGerminate"
    ],
    facetLibraries: {
      ConvertFacet: ["LibConvert", "LibPipelineConvert", "LibSilo", "LibTokenSilo"],
      PipelineConvertFacet: ["LibPipelineConvert", "LibSilo", "LibTokenSilo"],
      SeasonFacet: [
        "LibEvaluate",
        "LibGauge",
        "LibIncentive",
        "LibShipping",
        "LibWellMinting",
        "LibFlood",
        "LibGerminate"
      ],
      SeasonGettersFacet: ["LibWellMinting"],
      ClaimFacet: ["LibSilo", "LibTokenSilo"]
    },
    object: !mock,
    verbose: true,
    account: owner,
    initArgs: [],
    initFacetName: "InitPI7"
  });
});

task("PI-8", "Deploys Pinto improvement set 8, Tractor, Soil Orderbook").setAction(
  async function () {
    const mock = true;
    let owner;
    if (mock) {
      owner = await impersonateSigner(L2_PCM);
      await mintEth(owner.address);
    } else {
      owner = (await ethers.getSigners())[0];
    }

    //////////////// External Contracts ////////////////

    // Deploy contracts in correct order

    // Updated Price contract
    const beanstalkPrice = await ethers.getContractFactory("BeanstalkPrice");
    const beanstalkPriceContract = await beanstalkPrice.deploy(L2_PINTO);
    await beanstalkPriceContract.deployed();
    console.log("\nBeanstalkPrice deployed to:", beanstalkPriceContract.address);

    // Price Manipulation
    const priceManipulation = await ethers.getContractFactory("PriceManipulation");
    const priceManipulationContract = await priceManipulation.deploy(L2_PINTO);
    await priceManipulationContract.deployed();
    console.log("\nPriceManipulation deployed to:", priceManipulationContract.address);

    // Deploy OperatorWhitelist
    const operatorWhitelist = await ethers.getContractFactory("OperatorWhitelist");
    const operatorWhitelistContract = await operatorWhitelist.deploy(L2_PCM);
    await operatorWhitelistContract.deployed();
    console.log("\nOperatorWhitelist deployed to:", operatorWhitelistContract.address);

    // Deploy LibTractorHelpers first
    const LibTractorHelpers = await ethers.getContractFactory("LibTractorHelpers");
    const libTractorHelpers = await LibTractorHelpers.deploy();
    await libTractorHelpers.deployed();
    console.log("\nLibTractorHelpers deployed to:", libTractorHelpers.address);

    // Deploy TractorHelpers with library linking
    const TractorHelpers = await ethers.getContractFactory("TractorHelpers", {
      libraries: {
        LibTractorHelpers: libTractorHelpers.address
      }
    });
    const tractorHelpersContract = await TractorHelpers.deploy(
      L2_PINTO, // diamond address
      beanstalkPriceContract.address, // price contract
      L2_PCM, // owner address
      priceManipulationContract.address // price manipulation contract address
    );
    await tractorHelpersContract.deployed();
    console.log("\nTractorHelpers deployed to:", tractorHelpersContract.address);

    // Deploy SowBlueprintv0 and connect it to the existing TractorHelpers
    const sowBlueprint = await ethers.getContractFactory("SowBlueprintv0");
    const sowBlueprintContract = await sowBlueprint.deploy(
      L2_PINTO, // diamond address
      L2_PCM, // owner address
      tractorHelpersContract.address // tractorHelpers contract address
    );

    await sowBlueprintContract.deployed();
    console.log("\nSowBlueprintv0 deployed to:", sowBlueprintContract.address);

    console.log("\nExternal contracts deployed!");

    console.log("\nStarting diamond upgrade...");

    /////////////////////// Diamond Upgrade ///////////////////////

    await upgradeWithNewFacets({
      diamondAddress: L2_PINTO,
      facetNames: [
        "SiloFacet",
        "SiloGettersFacet",
        "ConvertFacet",
        "PipelineConvertFacet",
        "TractorFacet",
        "FieldFacet",
        "ApprovalFacet",
        "ConvertGettersFacet",
        "GaugeFacet",
        "GaugeGettersFacet",
        "SeasonFacet",
        "SeasonGettersFacet",
        "TokenFacet",
        "TokenSupportFacet",
        "MarketplaceFacet",
        "ClaimFacet",
        "WhitelistFacet"
      ],
      libraryNames: [
        "LibSilo",
        "LibTokenSilo",
        "LibConvert",
        "LibPipelineConvert",
        "LibEvaluate",
        "LibGauge",
        "LibIncentive",
        "LibShipping",
        "LibWellMinting",
        "LibFlood",
        "LibGerminate"
      ],
      facetLibraries: {
        SiloFacet: ["LibSilo", "LibTokenSilo"],
        ConvertFacet: ["LibConvert", "LibPipelineConvert", "LibSilo", "LibTokenSilo"],
        PipelineConvertFacet: ["LibPipelineConvert", "LibSilo", "LibTokenSilo"],
        SeasonFacet: [
          "LibEvaluate",
          "LibGauge",
          "LibIncentive",
          "LibShipping",
          "LibWellMinting",
          "LibFlood",
          "LibGerminate"
        ],
        SeasonGettersFacet: ["LibWellMinting"],
        ClaimFacet: ["LibSilo", "LibTokenSilo"]
      },
      initArgs: [],
      selectorsToRemove: ["0x2444561c"],
      initFacetName: "InitPI8",
      object: !mock,
      verbose: true,
      account: owner
    });
  }
);
task("PI-10", "Deploys Pinto improvement set 10, Cultivation Factor Change").setAction(
  async function () {
    const mock = true;
    let owner;
    if (mock) {
      // await hre.run("updateOracleTimeouts");
      owner = await impersonateSigner(L2_PCM);
      await mintEth(owner.address);
    } else {
      owner = (await ethers.getSigners())[0];
      console.log("Account address: ", await owner.getAddress());
    }
    await upgradeWithNewFacets({
      diamondAddress: L2_PINTO,
      facetNames: ["FieldFacet", "SeasonFacet", "GaugeFacet", "MarketplaceFacet"],
      libraryNames: [
        "LibEvaluate",
        "LibGauge",
        "LibIncentive",
        "LibShipping",
        "LibWellMinting",
        "LibFlood",
        "LibGerminate",
        "LibWeather"
      ],
      facetLibraries: {
        SeasonFacet: [
          "LibEvaluate",
          "LibGauge",
          "LibIncentive",
          "LibShipping",
          "LibWellMinting",
          "LibFlood",
          "LibGerminate",
          "LibWeather"
        ]
      },
      initArgs: [],
      initFacetName: "InitPI10",
      object: !mock,
      verbose: true,
      account: owner
    });
  }
);

task("PI-11", "Deploys and executes InitPI11 to update convert down penalty gauge").setAction(
  async function () {
    // Get the diamond address
    const diamondAddress = L2_PINTO;

    const mock = false;
    let owner;
    if (mock) {
      await hre.run("updateOracleTimeouts");
      owner = await impersonateSigner(L2_PCM);
      await mintEth(owner.address);
    } else {
      owner = (await ethers.getSigners())[0];
      console.log("Account address: ", await owner.getAddress());
    }

    // Deploy and execute InitPI11
    console.log("📦 Deploying InitPI11 contract...");
    await upgradeWithNewFacets({
      diamondAddress: diamondAddress,
      facetNames: [
        "ConvertFacet",
        "ConvertGettersFacet",
        "PipelineConvertFacet",
        "GaugeFacet",
        "ApprovalFacet",
        "SeasonFacet",
        "ClaimFacet",
        "SiloGettersFacet",
        "GaugeGettersFacet",
        "OracleFacet",
        "SeasonGettersFacet"
      ],
      libraryNames: [
        "LibConvert",
        "LibPipelineConvert",
        "LibSilo",
        "LibTokenSilo",
        "LibEvaluate",
        "LibGauge",
        "LibIncentive",
        "LibShipping",
        "LibWellMinting",
        "LibFlood",
        "LibGerminate",
        "LibWeather"
      ],
      facetLibraries: {
        ConvertFacet: ["LibConvert", "LibPipelineConvert", "LibSilo", "LibTokenSilo"],
        PipelineConvertFacet: ["LibPipelineConvert", "LibSilo", "LibTokenSilo"],
        SeasonFacet: [
          "LibEvaluate",
          "LibGauge",
          "LibIncentive",
          "LibShipping",
          "LibWellMinting",
          "LibFlood",
          "LibGerminate",
          "LibWeather"
        ],
        ClaimFacet: ["LibSilo", "LibTokenSilo"],
        SeasonGettersFacet: ["LibWellMinting"]
      },
      initFacetName: "InitPI11",
      selectorsToRemove: [
        "0x527ec6ba" // `downPenalizedGrownStalk(address,uint256,uint256)`
      ],
      bip: false,
      object: !mock,
      verbose: true,
      account: owner
    });
  }
);

task(
  "PI-13",
  "Deploys Pinto improvement set 13, Misc. Improvements and convert up bonus"
).setAction(async function () {
  const mock = true;
  let owner;
  if (mock) {
    // await hre.run("updateOracleTimeouts");
    owner = await impersonateSigner(L2_PCM);
    await mintEth(owner.address);
  } else {
    owner = (await ethers.getSigners())[0];
  }
  // upgrade facets
  await upgradeWithNewFacets({
    diamondAddress: L2_PINTO,
    facetNames: [
      "FieldFacet",
      "ConvertFacet",
      "ConvertGettersFacet",
      "PipelineConvertFacet",
      "SiloGettersFacet",
      "GaugeFacet",
      "GaugeGettersFacet",
      "SeasonFacet",
      "SeasonGettersFacet",
      "ApprovalFacet"
    ],
    libraryNames: [
      "LibTokenSilo",
      "LibConvert",
      "LibPipelineConvert",
      "LibSilo",
      "LibEvaluate",
      "LibGauge",
      "LibIncentive",
      "LibShipping",
      "LibWellMinting",
      "LibWeather",
      "LibFlood",
      "LibGerminate"
    ],
    facetLibraries: {
      ConvertFacet: ["LibConvert", "LibPipelineConvert", "LibSilo"],
      PipelineConvertFacet: ["LibConvert", "LibPipelineConvert", "LibSilo"],
      SeasonFacet: [
        "LibEvaluate",
        "LibGauge",
        "LibIncentive",
        "LibShipping",
        "LibWellMinting",
        "LibWeather",
        "LibFlood",
        "LibGerminate"
      ],
      SeasonGettersFacet: ["LibWellMinting"]
    },
    linkedLibraries: {
      LibConvert: "LibTokenSilo"
    },
    object: !mock,
    verbose: true,
    account: owner,
    initArgs: [1000000000, 960000000000],
    initFacetName: "InitPI13"
  });
});

task("whitelist-rebalance", "Deploys whitelist rebalance").setAction(async function () {
  const mock = true;
  let owner;
  if (mock) {
    owner = await impersonateSigner(L2_PCM);
    await mintEth(owner.address);
  } else {
    owner = (await ethers.getSigners())[0];
  }
  // upgrade facets, no new facets or libraries, only init
  await upgradeWithNewFacets({
    diamondAddress: L2_PINTO,
    facetNames: [],
    initArgs: [],
    initFacetName: "InitWhitelistRebalance",
    object: !mock,
    verbose: true,
    account: owner
  });
});

task("silo-tractor-fix", "Deploys silo tractor fix").setAction(async function () {
  const mock = true;
  let owner;
  if (mock) {
    owner = await impersonateSigner(L2_PCM);
    await mintEth(owner.address);
  } else {
    owner = (await ethers.getSigners())[0];
  }
  // upgrade facets
  await upgradeWithNewFacets({
    diamondAddress: L2_PINTO,
    facetNames: [
      "ApprovalFacet",
      "ClaimFacet",
      "ConvertFacet",
      "PipelineConvertFacet",
      "SiloFacet",
      "SiloGettersFacet"
    ],
    libraryNames: ["LibSilo", "LibTokenSilo", "LibConvert", "LibPipelineConvert"],
    facetLibraries: {
      ClaimFacet: ["LibSilo", "LibTokenSilo"],
      ConvertFacet: ["LibConvert", "LibPipelineConvert", "LibSilo", "LibTokenSilo"],
      PipelineConvertFacet: ["LibPipelineConvert", "LibSilo", "LibTokenSilo"],
      SiloFacet: ["LibSilo", "LibTokenSilo"]
    },
    object: !mock,
    verbose: true,
    account: owner
  });
});

task(
  "PI-10",
  "Deploys Pinto improvement set 10, Misc. Improvements and convert up bonus"
).setAction(async function () {
  const mock = true;
  let owner;
  if (mock) {
    // await hre.run("updateOracleTimeouts");
    owner = await impersonateSigner(L2_PCM);
    await mintEth(owner.address);
  } else {
    owner = (await ethers.getSigners())[0];
  }
  // upgrade facets
  await upgradeWithNewFacets({
    diamondAddress: L2_PINTO,
    facetNames: [
      "FieldFacet",
      "ConvertFacet",
      "ConvertGettersFacet",
      "PipelineConvertFacet",
      "SiloGettersFacet",
      "GaugeFacet",
      "GaugeGettersFacet",
      "SeasonFacet",
      "SeasonGettersFacet",
      "ApprovalFacet"
    ],
    libraryNames: [
      "LibTokenSilo",
      "LibConvert",
      "LibPipelineConvert",
      "LibSilo",
      "LibEvaluate",
      "LibGauge",
      "LibIncentive",
      "LibShipping",
      "LibWellMinting",
      "LibWeather",
      "LibFlood",
      "LibGerminate"
    ],
    facetLibraries: {
      ConvertFacet: ["LibConvert", "LibPipelineConvert", "LibSilo"],
      PipelineConvertFacet: ["LibConvert", "LibPipelineConvert", "LibSilo"],
      SeasonFacet: [
        "LibEvaluate",
        "LibGauge",
        "LibIncentive",
        "LibShipping",
        "LibWellMinting",
        "LibWeather",
        "LibFlood",
        "LibGerminate"
      ],
      SeasonGettersFacet: ["LibWellMinting"]
    },
    linkedLibraries: {
      LibConvert: "LibTokenSilo"
    },
    object: !mock,
    verbose: true,
    account: owner,
    initArgs: [10000000000],
    initFacetName: "InitPI10"
  });
});

task("TractorHelpers", "Deploys TractorHelpers").setAction(async function () {
  const mock = true;
  let owner;
  if (mock) {
    owner = await impersonateSigner(L2_PCM);
    await mintEth(owner.address);
  } else {
    owner = (await ethers.getSigners())[0];
  }

  // Deploy contracts in correct order
  const priceManipulation = await ethers.getContractFactory("PriceManipulation");
  const priceManipulationContract = await priceManipulation.deploy(L2_PINTO);
  await priceManipulationContract.deployed();
  console.log("PriceManipulation deployed to:", priceManipulationContract.address);

  // Deploy SiloHelpers
  const siloHelpers = await ethers.getContractFactory("SiloHelpers");
  const siloHelpersContract = await siloHelpers.deploy(
    L2_PINTO,
    "0xD0fd333F7B30c7925DEBD81B7b7a4DFE106c3a5E", // price contract
    await owner.getAddress(), // owner address
    priceManipulationContract.address // price manipulation contract address
  );
  await siloHelpersContract.deployed();
  console.log("SiloHelpers deployed to:", siloHelpersContract.address);

  // Deploy SowBlueprintv0 and connect it to the existing SiloHelpers
  const sowBlueprint = await ethers.getContractFactory("SowBlueprintv0");
  const sowBlueprintContract = await sowBlueprint.deploy(
    L2_PINTO,
    "0xD0fd333F7B30c7925DEBD81B7b7a4DFE106c3a5E", // price contract
    await owner.getAddress(), // owner address
    siloHelpersContract.address // siloHelpers contract address
  );
  await sowBlueprintContract.deployed();
  console.log("SowBlueprintv0 deployed to:", sowBlueprintContract.address);

  // Rest of the facet upgrades...
  await upgradeWithNewFacets({
    diamondAddress: L2_PINTO,
    facetNames: [
      "TokenFacet",
      "TractorFacet",
      "FieldFacet",
      "SiloFacet",
      "SiloGettersFacet",
      "TokenSupportFacet",
      "MarketplaceFacet",
      "ApprovalFacet",
      "ClaimFacet",
      "ConvertFacet",
      "PipelineConvertFacet",
      "SeasonFacet"
    ],
    libraryNames: [
      "LibSilo",
      "LibTokenSilo",
      "LibConvert",
      "LibPipelineConvert",
      "LibEvaluate",
      "LibGauge",
      "LibIncentive",
      "LibShipping",
      "LibWellMinting",
      "LibFlood",
      "LibGerminate"
    ],
    facetLibraries: {
      SiloFacet: ["LibSilo", "LibTokenSilo"],
      ClaimFacet: ["LibSilo", "LibTokenSilo"],
      ConvertFacet: ["LibConvert", "LibPipelineConvert", "LibSilo", "LibTokenSilo"],
      PipelineConvertFacet: ["LibPipelineConvert", "LibSilo", "LibTokenSilo"],
      SeasonFacet: [
        "LibEvaluate",
        "LibGauge",
        "LibIncentive",
        "LibShipping",
        "LibWellMinting",
        "LibFlood",
        "LibGerminate"
      ]
    },
    object: !mock,
    verbose: true,
    account: owner
  });
});

task("getWhitelistedWells", "Lists all whitelisted wells and their non-pinto tokens").setAction(
  async () => {
    console.log("-----------------------------------");
    console.log("Whitelisted Wells and Their Non-Pinto Tokens:");
    console.log("-----------------------------------");

    const beanstalk = await getBeanstalk(L2_PINTO);
    const wells = await beanstalk.getWhitelistedWellLpTokens();

    for (let i = 0; i < wells.length; i++) {
      const well = await ethers.getContractAt("IWell", wells[i]);
      const tokens = await well.tokens();
      const nonBeanToken = await ethers.getContractAt("MockToken", tokens[1]);

      // Get token details
      const tokenName = addressToNameMap[tokens[1]] || tokens[1];
      const tokenSymbol = await nonBeanToken.symbol();
      const tokenDecimals = await nonBeanToken.decimals();

      // Get well reserves
      const reserves = await well.getReserves();
      const pintoReserve = ethers.utils.formatUnits(reserves[0], 6); // Pinto has 6 decimals
      const tokenReserve = ethers.utils.formatUnits(reserves[1], tokenDecimals);

      console.log(`\nWell Address: ${wells[i]}`);
      console.log(`Non-Pinto Token:`);
      console.log(`  - Address: ${tokens[1]}`);
      console.log(`  - Name: ${tokenName}`);
      console.log(`  - Symbol: ${tokenSymbol}`);
      console.log(`  - Decimals: ${tokenDecimals}`);
      console.log(`Current Reserves:`);
      console.log(`  - Pinto: ${pintoReserve}`);
      console.log(`  - ${tokenSymbol}: ${tokenReserve}`);
    }
  }
);

task("approveTokens", "Approves all non-bean tokens for whitelisted wells")
  .addParam("account", "The account to approve tokens from")
  .setAction(async (taskArgs) => {
    console.log("-----------------------------------");
    console.log(`Approving non-bean tokens for account: ${taskArgs.account}`);

    const wells = [
      PINTO_WETH_WELL_BASE,
      PINTO_CBETH_WELL_BASE,
      PINTO_CBTC_WELL_BASE,
      PINTO_USDC_WELL_BASE,
      PINTO_WSOL_WELL_BASE
    ];

    for (let i = 0; i < wells.length; i++) {
      const well = await ethers.getContractAt("IWell", wells[i]);
      const tokens = await well.tokens();
      // tokens[0] is pinto/bean, tokens[1] is the non-bean token
      const nonBeanToken = await ethers.getContractAt("MockToken", tokens[1]);
      const tokenName = addressToNameMap[tokens[1]] || tokens[1];

      console.log(`Approving ${tokenName}, deployed at: ${tokens[1]} for well: ${wells[i]}`);

      try {
        const signer = await impersonateSigner(taskArgs.account);
        await nonBeanToken.connect(signer).approve(wells[i], ethers.constants.MaxUint256);
        console.log(`Successfully approved ${tokenName}`);
      } catch (error) {
        console.error(`Failed to approve ${tokenName}: ${error.message}`);
      }
    }

    console.log("-----------------------------------");
    console.log("Token approvals complete!");
  });

task("addLiquidity", "Adds liquidity to a well")
  .addParam("well", "The well address to add liquidity to")
  .addParam("amounts", "Comma-separated list of amounts to add to the well ignoring token decimals")
  .addParam("receiver", "receiver of the LP tokens")
  .addFlag("deposit", "Whether to deposit the LP tokens to beanstalk")
  .setAction(async (taskArgs) => {
    taskArgs.amountsArray = taskArgs.amounts.split(",");
    const account = await impersonateSigner(PINTO_DIAMOND_DEPLOYER);
    await addLiquidityAndTransfer(
      account,
      taskArgs.well,
      taskArgs.receiver,
      taskArgs.amountsArray,
      true,
      taskArgs.deposit
    );
  });

task("addLiquidityToAllWells", "Adds liquidity to all wells")
  .addParam("receiver", "receiver of the LP tokens")
  .setAction(async (taskArgs) => {
    const account = await impersonateSigner(PINTO_DIAMOND_DEPLOYER);
    const wells = [
      PINTO_WETH_WELL_BASE,
      PINTO_CBETH_WELL_BASE,
      PINTO_CBTC_WELL_BASE,
      PINTO_USDC_WELL_BASE,
      PINTO_WSOL_WELL_BASE
    ];
    const amounts = [
      ["10000", "2"],
      ["10000", "3"],
      ["90000", "2"],
      ["10000", "10000"],
      ["10000", "10"]
    ];
    for (let i = 0; i < wells.length; i++) {
      await addLiquidityAndTransfer(account, wells[i], taskArgs.receiver, amounts[i], false);
    }
  });

task("forceFlood", "Forces a flood to occur", async function () {
  const account = await impersonateSigner(PINTO_DIAMOND_DEPLOYER);
  // add 1000 pintos and 1000 btc to force deltaB to skyrocket
  const amountsArray = ["1000", "1000"];
  const receiver = await account.getAddress();
  await addLiquidityAndTransfer(account, PINTO_CBTC_WELL_BASE, receiver, amountsArray, false);
  // call sunrise 3 times to force a flood
  for (let i = 0; i < 4; i++) {
    await hre.run("callSunrise");
  }
  console.log("---------------------------");
  console.log("Flood forced!");
});

task("sow", "Sows beans")
  .addParam("receiver", "receiver of the pods")
  .addParam("beans", "Amount of beans to sow")
  .setAction(async (taskArgs) => {
    const account = await impersonateSigner(taskArgs.receiver);
    beanstalk = await getBeanstalk(L2_PINTO);
    const mode = 0;
    const amount = to6(taskArgs.beans);
    // mint eth to receiver
    await mintEth(taskArgs.receiver);
    // mint beans
    const pintoMinter = await impersonateSigner(L2_PINTO);
    await mintEth(pintoMinter.address);
    const bean = await ethers.getContractAt("BeanstalkERC20", PINTO);
    await bean.connect(pintoMinter).mint(taskArgs.receiver, amount);
    // sow
    console.log(amount.toString());
    await beanstalk.connect(account).sow(amount, 1, mode, { gasLimit: 10000000 });
    console.log("---------------------------");
    console.log(`Sowed ${amount} beans from ${taskArgs.receiver}`);
  });

task("getTokens", "Gets tokens to an address")
  .addParam("receiver")
  .addParam("amount")
  .addParam("token")
  .setAction(async (taskArgs) => {
    let tokenAddress;
    let tokenName;
    if (nameToAddressMap[taskArgs.token]) {
      tokenAddress = nameToAddressMap[taskArgs.token];
      tokenName = taskArgs.token;
    } else {
      tokenAddress = taskArgs.token;
      tokenName = addressToNameMap[taskArgs.token];
    }
    // if token is pinto, mint by impersonating the pinto minter to also increase the total supply
    if (tokenAddress === PINTO) {
      console.log("-----------------------------------");
      console.log(`Minting Pinto to address: ${taskArgs.receiver}`);
      await hre.run("mintPinto", { receiver: taskArgs.receiver, amount: taskArgs.amount });
    } else {
      // else manipulate the balance slot
      console.log("-----------------------------------");
      console.log(`Setting the balance of ${tokenName} of: ${taskArgs.receiver}`);
      const token = await ethers.getContractAt("MockToken", tokenAddress);
      const amount = toX(taskArgs.amount, await token.decimals());
      await setBalanceAtSlot(
        tokenAddress,
        taskArgs.receiver,
        addressToBalanceSlotMap[tokenAddress],
        amount,
        false
      );
    }
    const token = await ethers.getContractAt("MockToken", tokenAddress);
    const balance = await token.balanceOf(taskArgs.receiver);
    const tokenDecimals = await token.decimals();
    console.log(
      "Balance of:",
      taskArgs.receiver,
      "for token ",
      tokenName,
      "is:",
      await ethers.utils.formatUnits(balance, tokenDecimals)
    );
    console.log("-----------------------------------");
  });

task("getPrice", async () => {
  const priceContract = await ethers.getContractAt(
    "BeanstalkPrice",
    "0xD0fd333F7B30c7925DEBD81B7b7a4DFE106c3a5E"
  );
  const price = await priceContract.price();
  console.log(price);
});

task("getGerminatingStem", async () => {
  const beanstalk = await getBeanstalk(L2_PINTO);
  const stem = await beanstalk.getGerminatingStem(PINTO);
  console.log("pinto stem:", stem);

  const depositIds = await beanstalk.getTokenDepositIdsForAccount(
    "0x00001d167c31a30fca4ccc0fd56df74f1c606524",
    PINTO
  );
  for (let i = 0; i < depositIds.length; i++) {
    const [token, stem] = await beanstalk.getAddressAndStem(depositIds[i]);
    console.log("token:", token, "stem:", stem);
  }
});

task("StalkData")
  .addParam("account")
  .setAction(async (taskArgs) => {
    const beanstalk = await getBeanstalk(L2_PINTO);

    // mow account before checking stalk data
    await beanstalk.mow(taskArgs.account, PINTO);
    const totalStalk = (await beanstalk.totalStalk()).toString();
    const totalGerminatingStalk = (await beanstalk.getTotalGerminatingStalk()).toString();
    const totalRoots = (await beanstalk.totalRoots()).toString();
    const accountStalk = (await beanstalk.balanceOfStalk(taskArgs.account)).toString();
    const accountRoots = (await beanstalk.balanceOfRoots(taskArgs.account)).toString();
    const germinatingStemForBean = (await beanstalk.getGerminatingStem(PINTO)).toString();
    const accountGerminatingStalk = (
      await beanstalk.balanceOfGerminatingStalk(taskArgs.account)
    ).toString();

    console.log("totalStalk:", totalStalk);
    console.log("totalGerminatingStalk:", totalGerminatingStalk);
    console.log("totalRoots:", totalRoots);
    console.log("accountStalk:", accountStalk);
    console.log("accountRoots:", accountRoots);
    console.log("accountGerminatingStalk:", accountGerminatingStalk);
    console.log("germStem:", germinatingStemForBean);
    console.log("stemTip:", (await beanstalk.stemTipForToken(PINTO)).toString());
  });

task("plant", "Plants beans")
  .addParam("account")
  .setAction(async (taskArgs) => {
    console.log("---------Stalk Data Before Planting!---------");
    await hre.run("StalkData", { account: taskArgs.account });
    const beanstalk = await getBeanstalk(L2_PINTO);
    console.log("---------------------------------------------");
    console.log("-----------------Planting!!!!!---------------");
    const account = await impersonateSigner(taskArgs.account);
    console.log("account:", account.address);
    const plantResult = await beanstalk.connect(account).callStatic.plant();
    console.log("beans planted:", plantResult.beans.toString());
    console.log("deposit stem:", plantResult.stem.toString());
    await beanstalk.connect(account).plant();
    console.log("---------------------------------------------");
    console.log("---------Stalk Data After Planting!---------");
    await hre.run("StalkData", { account: taskArgs.account });
    console.log("---------------------------------------------");
  });

task("mintPinto", "Mints Pintos to an address")
  .addParam("receiver")
  .addParam("amount")
  .setAction(async (taskArgs) => {
    const pintoMinter = await impersonateSigner(L2_PINTO);
    await mintEth(pintoMinter.address);
    const pinto = await ethers.getContractAt("BeanstalkERC20", PINTO);
    const amount = to6(taskArgs.amount);
    await pinto.connect(pintoMinter).mint(taskArgs.receiver, amount);
  });

task("diamondABI", "Generates ABI file for diamond, includes all ABIs of facets", async () => {
  console.log("Compiling contracts to get updated artifacts...");
  await hre.run("compile");
  // The path (relative to the root of `protocol` directory) where all modules sit.
  const modulesDir = path.join("contracts", "beanstalk", "facets");

  // The list of modules to combine into a single ABI. All facets (and facet dependencies) will be aggregated.
  const modules = ["diamond", "farm", "field", "market", "silo", "sun", "metadata"];

  // The glob returns the full file path like this:
  // contracts/beanstalk/facets/silo/SiloFacet.sol
  // We want the "SiloFacet" part.
  const getFacetName = (file) => {
    return file.split("/").pop().split(".")[0];
  };

  // Load files across all modules
  const paths = [];
  modules.forEach((module) => {
    const filesInModule = fs.readdirSync(path.join(".", modulesDir, module));
    paths.push(...filesInModule.map((f) => [module, f]));
  });

  // Build ABI
  let abi = [];
  modules.forEach((module) => {
    const pattern = path.join(".", modulesDir, module, "**", "*Facet.sol");
    const files = glob.sync(pattern);
    if (module == "silo") {
      // Manually add in libraries that emit events
      files.push("contracts/libraries/LibIncentive.sol");
      files.push("contracts/libraries/Silo/LibGerminate.sol");
      files.push("contracts/libraries/Minting/LibWellMinting.sol");
      files.push("contracts/libraries/Silo/LibWhitelistedTokens.sol");
      files.push("contracts/libraries/Silo/LibWhitelist.sol");
      files.push("contracts/libraries/Silo/LibTokenSilo.sol");
      files.push("contracts/libraries/LibGauge.sol");
      files.push("contracts/libraries/LibShipping.sol");
      files.push("contracts/libraries/Token/LibTransfer.sol");
      files.push("contracts/libraries/LibEvaluate.sol");
      files.push("contracts/libraries/Silo/LibFlood.sol");
      files.push("contracts/libraries/LibGaugeHelpers.sol");
      files.push("contracts/libraries/Sun/LibWeather.sol");
      files.push("contracts/libraries/Convert/LibConvert.sol");
    }
    files.forEach((file) => {
      const facetName = getFacetName(file);
      const jsonFileName = `${facetName}.json`;
      const jsonFileLoc = path.join(".", "artifacts", file, jsonFileName);

      const json = JSON.parse(fs.readFileSync(jsonFileLoc));

      // Log what's being included
      console.log(`${module}:`.padEnd(10), file);
      json.abi.forEach((item) => console.log(``.padEnd(10), item.type, item.name));
      console.log("");

      abi.push(...json.abi);
    });
  });

  const names = abi.map((a) => a.name);
  fs.writeFileSync(
    "./abi/Beanstalk.json",
    JSON.stringify(
      abi.filter((item, pos) => names.indexOf(item.name) == pos),
      null,
      2
    )
  );

  console.log("ABI written to abi/Beanstalk.json");
});

task("wellOracleSnapshot", "Gets the well oracle snapshot for a given well", async function () {
  const beanstalk = await getBeanstalk(L2_PINTO);
  const tokens = await beanstalk.getWhitelistedWellLpTokens();
  for (let i = 0; i < tokens.length; i++) {
    const snapshot = await beanstalk.wellOracleSnapshot(tokens[i]);
    console.log(snapshot);
  }
});

task("price", "Gets the price of a given token", async function () {
  const beanstalkPrice = await ethers.getContractAt(
    "BeanstalkPrice",
    "0xD0fd333F7B30c7925DEBD81B7b7a4DFE106c3a5E"
  );
  const price = await beanstalkPrice.price();
  for (let i = 0; i < 5; i++) {
    console.log(price[3][i]);
  }
});

/**
 * @notice generates mock diamond ABI.
 */
task("mockDiamondABI", "Generates ABI file for mock contracts", async () => {
  //////////////////////// FACETS ////////////////////////

  // The path (relative to the root of `protocol` directory) where all modules sit.
  const modulesDir = path.join("contracts", "beanstalk", "facets");

  // The list of modules to combine into a single ABI. All facets (and facet dependencies) will be aggregated.
  const modules = ["diamond", "farm", "field", "market", "silo", "sun", "metadata"];

  // The glob returns the full file path like this:
  // contracts/beanstalk/facets/silo/SiloFacet.sol
  // We want the "SiloFacet" part.
  const getFacetName = (file) => {
    return file.split("/").pop().split(".")[0];
  };

  // Load files across all modules
  let paths = [];
  modules.forEach((module) => {
    const filesInModule = fs.readdirSync(path.join(".", modulesDir, module));
    paths.push(...filesInModule.map((f) => [module, f]));
  });

  // Build ABI
  let abi = [];
  modules.forEach((module) => {
    const pattern = path.join(".", modulesDir, module, "**", "*Facet.sol");
    const files = glob.sync(pattern);
    if (module == "silo") {
      // Manually add in libraries that emit events
      files.push("contracts/libraries/LibIncentive.sol");
      files.push("contracts/libraries/Silo/LibGerminate.sol");
      files.push("contracts/libraries/Minting/LibWellMinting.sol");
      files.push("contracts/libraries/Silo/LibWhitelistedTokens.sol");
      files.push("contracts/libraries/Silo/LibWhitelist.sol");
      files.push("contracts/libraries/Silo/LibTokenSilo.sol");
      files.push("contracts/libraries/LibGauge.sol");
      files.push("contracts/libraries/LibShipping.sol");
      files.push("contracts/libraries/Token/LibTransfer.sol");
      files.push("contracts/libraries/LibEvaluate.sol");
      files.push("contracts/libraries/Silo/LibFlood.sol");
      files.push("contracts/libraries/LibGaugeHelpers.sol");
      files.push("contracts/libraries/Sun/LibWeather.sol");
      files.push("contracts/libraries/Convert/LibConvert.sol");
    }
    files.forEach((file) => {
      const facetName = getFacetName(file);
      const jsonFileName = `${facetName}.json`;
      const jsonFileLoc = path.join(".", "artifacts", file, jsonFileName);

      const json = JSON.parse(fs.readFileSync(jsonFileLoc));

      // Log what's being included
      console.log(`${module}:`.padEnd(10), file);
      json.abi.forEach((item) => console.log(``.padEnd(10), item.type, item.name));
      console.log("");

      abi.push(...json.abi);
    });
  });

  ////////////////////////// MOCK ////////////////////////
  // The path (relative to the root of `protocol` directory) where all modules sit.
  const mockModulesDir = path.join("contracts", "mocks", "mockFacets");

  // Load files across all mock modules.
  const filesInModule = fs.readdirSync(path.join(".", mockModulesDir));
  console.log("Mock Facets:");
  console.log(filesInModule);

  // Build ABI
  filesInModule.forEach((module) => {
    const file = path.join(".", mockModulesDir, module);
    const facetName = getFacetName(file);
    const jsonFileName = `${facetName}.json`;
    const jsonFileLoc = path.join(".", "artifacts", file, jsonFileName);
    const json = JSON.parse(fs.readFileSync(jsonFileLoc));

    // Log what's being included
    console.log(`${module}:`.padEnd(10), file);
    json.abi.forEach((item) => console.log(``.padEnd(10), item.type, item.name));
    console.log("");

    abi.push(...json.abi);
  });

  const names = abi.map((a) => a.name);
  fs.writeFileSync(
    "./abi/MockBeanstalk.json",
    JSON.stringify(
      abi.filter((item, pos) => names.indexOf(item.name) == pos),
      null,
      2
    )
  );
});

task("resolveUpgradeDependencies", "Resolves upgrade dependencies")
  .addOptionalParam(
    "facets",
    "Comma-separated list of facet names that were changed in the upgrade"
  )
  .addOptionalParam(
    "libraries",
    "Comma-separated list of library names that were changed in the upgrade"
  )
  .setAction(async function (taskArgs) {
    // Compile first to update the artifacts
    console.log("Compiling contracts to get updated artifacts...");
    await hre.run("compile");
    let facetNames = [];
    let libraryNames = [];
    // Validate input
    if (!taskArgs.facets && !taskArgs.libraries) {
      throw new Error("Either 'facets' or 'libraries' parameters are required.");
    }
    // Process 'facets' if provided
    if (taskArgs.facets) {
      facetNames = taskArgs.facets.split(",").map((name) => name.trim());
      console.log("Resolving dependencies for facets:", facetNames);
    } else {
      console.log("No facets changed, resolving dependencies for libraries only.");
    }
    // Process 'libraries' if provided
    if (taskArgs.libraries) {
      libraryNames = taskArgs.libraries.split(",").map((name) => name.trim());
      console.log("Resolving dependencies for libraries:", libraryNames);
    } else {
      console.log("No libraries changed, resolving dependencies for facets only.");
    }
    resolveDependencies(facetNames, libraryNames);
  });

task("decodeDiamondCut", "Decodes diamondCut calldata into human-readable format")
  .addParam("data", "The calldata to decode")
  .setAction(async ({ data }) => {
    const DIAMOND_CUT_ABI = [
      "function diamondCut((address facetAddress, uint8 action, bytes4[] functionSelectors)[] _diamondCut, address _init, bytes _calldata)"
    ];
    const iface = new ethers.utils.Interface(DIAMOND_CUT_ABI);

    // Decode the calldata
    const decoded = iface.parseTransaction({ data });

    // Extract the decoded parameters
    const { _diamondCut, _init, _calldata } = decoded.args;

    // Pretty print
    console.log("\n===== Decoded Diamond Cut =====");
    _diamondCut.forEach((facetCut, index) => {
      console.log(`\nFacetCut #${index + 1}`);
      console.log("=".repeat(40));
      console.log(`  🏷️  Facet Address  : ${facetCut.facetAddress}`);
      console.log(`  🔧 Action         : ${decodeDiamondCutAction(facetCut.action)}`);
      console.log("  📋 Function Selectors:");
      if (facetCut.functionSelectors.length > 0) {
        facetCut.functionSelectors.forEach((selector, selectorIndex) => {
          console.log(`      ${selectorIndex + 1}. ${selector}`);
        });
      } else {
        console.log("      (No selectors provided)");
      }
      console.log("=".repeat(40));
    });

    console.log("\n Init Facet Address:");
    console.log(`  ${_init}`);

    console.log("\n Init Selector:");
    console.log(`  ${_calldata}`);
  });

task(
  "verifySafeHashes",
  "Computes the expected hashes for a Safe transaction, to be verified against the safe ui and signer wallets"
)
  .addParam("safe", "The address of the safe multisig", undefined, types.string)
  .addParam(
    "to",
    "The address of the contract that the safe is interacting with",
    undefined,
    types.string
  )
  .addParam("data", "The data field in the safe ui (bytes)", undefined, types.string)
  .addOptionalParam("nonce", "The nonce of the transaction", -1, types.int)
  .addOptionalParam("operation", "The operation type of the transaction", 0, types.int)
  .setAction(async (taskArgs) => {
    // Parameters
    const safeAddress = taskArgs.safe;
    const to = taskArgs.to;
    const data = taskArgs.data;
    const dataHashed = ethers.utils.keccak256(data);
    // Default values (used when signing the transaction)
    const value = 0;
    const operation = taskArgs.operation; // Enum.Operation.Call (0 represents Call, 1 represents DelegateCall)
    const safeTxGas = 0;
    const baseGas = 0;
    const gasPrice = 0;
    const gasToken = ethers.constants.AddressZero; // native token (ETH)
    const refundReceiver = ethers.constants.AddressZero;
    // Standard for versions 1.0.0 and above
    const safeTxTypeHash = "0xbb8310d486368db6bd6f849402fdd73ad53d316b5a4b2644ad6efe0f941286d8";

    const abi = [
      "function getTransactionHash(address to, uint256 value, bytes calldata data, uint8 operation, uint256 safeTxGas, uint256 baseGas, uint256 gasPrice, address gasToken, address refundReceiver, uint256 _nonce) external view returns (bytes32)",
      "function getChainId() external view returns (uint256)",
      "function domainSeparator() external view returns (bytes32)",
      "function nonce() external view returns (uint256)"
    ];
    const safeMultisig = await ethers.getContractAt(abi, safeAddress);

    // Verify chain id
    const chainId = await safeMultisig.getChainId();

    // Get curent nonce if not provided
    let nonce;
    if (taskArgs.nonce === -1) {
      nonce = await safeMultisig.nonce();
    } else {
      nonce = taskArgs.nonce;
    }

    // Verify domain separator
    const domainSeparator = await safeMultisig.domainSeparator();

    // Verify safe transaction hash
    const safeTransactionHash = await safeMultisig.getTransactionHash(
      to,
      value,
      data,
      operation,
      safeTxGas,
      baseGas,
      gasPrice,
      gasToken,
      refundReceiver,
      nonce
    );

    // Verify message hash
    // The message hash is the keccak256 hash of the abi encoded SafeTxStruct struct
    // with the parameters below
    const encodedMsg = ethers.utils.defaultAbiCoder.encode(
      [
        "bytes32", // safeTxTypeHash
        "address", // to
        "uint256", // value
        "bytes32", // dataHashed
        "uint8", // operation
        "uint256", // safeTxGas
        "uint256", // baseGas
        "uint256", // gasPrice
        "address", // gasToken
        "address", // refundReceiver
        "uint256" // nonce
      ],
      [
        safeTxTypeHash,
        to,
        value,
        dataHashed,
        operation,
        safeTxGas,
        baseGas,
        gasPrice,
        gasToken,
        refundReceiver,
        nonce
      ]
    );

    // Keccak256 hash of the encoded message
    const computedMsgHash = ethers.utils.keccak256(encodedMsg);

    // Pretty print results
    console.log("\n\n");
    console.log("=".repeat(90));
    console.log("          🔗 Safe Transaction Details     ");
    console.log("=".repeat(90));
    console.log(`🌐 Chain ID           : ${chainId.toString()}`);
    console.log(`🔹 Safe Address       : ${safeAddress}`);
    console.log(`🔹 Interacting with   : ${to}`);
    console.log(`🔹 Nonce              : ${nonce}`);
    console.log(`🔹 Domain Separator   : ${domainSeparator}`);
    console.log(`🔹 Safe Tx Hash       : ${safeTransactionHash}`);
    console.log(`🔹 Message Hash       : ${computedMsgHash}`);
    console.log("=".repeat(90));
  });
task("verifyBytecode", "Verifies the bytecode of facets with optional library linking")
  .addParam(
    "facets",
    'JSON string mapping facets to their deployed addresses (e.g., \'{"FacetName": "0xAddress"}\')'
  )
  .addOptionalParam(
    "libraries",
    'JSON string mapping facets to their linked libraries (e.g., \'{"FacetName": {"LibName": "0xAddress"}}\')'
  )
  .setAction(async (taskArgs) => {
    // Compile first to update the artifacts
    console.log("Compiling contracts to get updated artifacts...");
    await hre.run("compile");

    // Parse inputs
    const deployedFacetAddresses = JSON.parse(taskArgs.facets);
    const facetLibraries = taskArgs.libraries ? JSON.parse(taskArgs.libraries) : {};

    // Deduce facet names from the keys in the addresses JSON
    const facetNames = Object.keys(deployedFacetAddresses);

    // Log the facet names and libraries
    console.log("-----------------------------------");
    console.log("\n📝 Facet Names:");
    facetNames.forEach((name) => console.log(`  - ${name}`));
    console.log("\n🔗 Facet Libraries:");
    Object.entries(facetLibraries).forEach(([facet, libraries]) => {
      console.log(`  📦 ${facet}:`);
      Object.entries(libraries).forEach(([lib, address]) => {
        console.log(`    🔹 ${lib}: ${address}`);
      });
    });
    console.log("\n📍 Deployed Addresses:");
    Object.entries(deployedFacetAddresses).forEach(([facet, address]) => {
      console.log(`  ${facet}: ${address}\n`);
    });
    console.log("-----------------------------------");

    // Verify bytecode for the facets
    const facetData = await getFacetBytecode(facetNames, facetLibraries, true);
    await compareBytecode(facetData, deployedFacetAddresses, false);
  });

task("pumps", async function () {
  const well = await ethers.getContractAt("IWell", PINTO_CBTC_WELL_BASE);
  const pumps = await well.pumps();
  console.log(pumps);
});

task("singleSidedDeposits", "Deposits non-bean tokens into wells and then into beanstalk")
  .addParam("account", "The account to deposit from")
  .addParam(
    "amounts",
    "Comma-separated list of amounts to deposit for each token (WETH,CBETH,CBTC,USDC,WSOL)"
  )
  .setAction(async (taskArgs) => {
    console.log("-----------------------------------");
    console.log(`Starting single-sided deposits for account: ${taskArgs.account}`);

    const wells = [
      PINTO_WETH_WELL_BASE,
      PINTO_CBETH_WELL_BASE,
      PINTO_CBTC_WELL_BASE,
      PINTO_USDC_WELL_BASE,
      PINTO_WSOL_WELL_BASE
    ];

    const amounts = taskArgs.amounts.split(",");
    if (amounts.length !== wells.length) {
      throw new Error("Must provide same number of amounts as wells");
    }

    const beanstalk = await getBeanstalk(L2_PINTO);
    const signer = await impersonateSigner(taskArgs.account);

    for (let i = 0; i < wells.length; i++) {
      const well = await ethers.getContractAt("IWell", wells[i]);
      const tokens = await well.tokens();
      const nonBeanToken = await ethers.getContractAt("MockToken", tokens[1]);
      const tokenName = addressToNameMap[tokens[1]] || tokens[1];
      const tokenDecimals = await nonBeanToken.decimals();
      const amount = toX(amounts[i], tokenDecimals);

      console.log(`\nProcessing ${tokenName}:`);
      console.log(`Amount: ${amount}`);

      try {
        // Set token balance and approve
        console.log(`Setting balance and approving ${tokenName}`);
        const balanceSlot = addressToBalanceSlotMap[tokens[1]];
        await setBalanceAtSlot(tokens[1], taskArgs.account, balanceSlot, amount, false);
        await nonBeanToken.connect(signer).approve(wells[i], ethers.constants.MaxUint256);

        // Add single-sided liquidity
        console.log(`Adding liquidity to well ${wells[i]}`);
        const tokenAmountsIn = [0, amount];
        await well
          .connect(signer)
          .addLiquidity(tokenAmountsIn, 0, taskArgs.account, ethers.constants.MaxUint256);

        // Approve and deposit LP tokens to beanstalk
        const wellToken = await ethers.getContractAt("IERC20", wells[i]);
        const lpBalance = await wellToken.balanceOf(taskArgs.account);
        console.log(`Received ${lpBalance.toString()} LP tokens`);

        console.log(`Approving ${tokenName} LP tokens for beanstalk`);
        await wellToken.connect(signer).approve(beanstalk.address, ethers.constants.MaxUint256);
        console.log(`Depositing ${tokenName} LP tokens into beanstalk`);
        await beanstalk.connect(signer).deposit(wells[i], lpBalance, 0);
        console.log(`Successfully deposited ${tokenName} LP tokens into beanstalk`);
        // return;
      } catch (error) {
        console.error(`Failed to process ${tokenName}: ${error.message}`);
      }
    }
    console.log("-----------------------------------");
    console.log("Single-sided deposits complete!");
  });

task("updateOracleTimeouts", "Updates oracle timeouts for all whitelisted LP tokens").setAction(
  async () => {
    console.log("Updating oracle timeouts for all whitelisted LP tokens");

    const beanstalk = await getBeanstalk(L2_PINTO);
    const account = await impersonateSigner(L2_PCM);
    await mintEth(account.address);

    // Get all whitelisted LP tokens
    const wells = await beanstalk.getWhitelistedWellLpTokens();

    for (let i = 0; i < wells.length; i++) {
      const well = await ethers.getContractAt("IWell", wells[i]);
      const tokens = await well.tokens();
      // tokens[0] is pinto/bean, tokens[1] is the non-bean token
      const nonPintoToken = tokens[1];
      const tokenName = addressToNameMap[nonPintoToken] || nonPintoToken;

      console.log(`\nProcessing well: ${wells[i]}`);
      console.log(`Non-pinto token: ${tokenName} (${nonPintoToken})`);

      try {
        // Get current oracle implementation for the non-pinto token
        const currentImpl = await beanstalk.getOracleImplementationForToken(nonPintoToken);
        console.log("Current implementation:");
        console.log("- Target:", currentImpl.target);
        console.log("- Selector:", currentImpl.selector);
        console.log("- Encode Type:", currentImpl.encodeType);
        console.log("- Current Data:", currentImpl.data);

        const newImpl = {
          target: currentImpl.target,
          selector: currentImpl.selector,
          encodeType: currentImpl.encodeType,
          data: ethers.utils.hexZeroPad(ethers.utils.hexlify(86400 * 365), 32) // 365 day oracle timeout
        };

        console.log("\nNew implementation:");
        console.log("- Target:", newImpl.target);
        console.log("- Selector:", newImpl.selector);
        console.log("- Encode Type:", newImpl.encodeType);
        console.log("- New Data:", newImpl.data);

        // Update the oracle implementation for token
        await beanstalk
          .connect(account)
          .updateOracleImplementationForToken(nonPintoToken, newImpl, { gasLimit: 10000000 });
        console.log(`Successfully updated oracle timeout for token: ${tokenName}`);
      } catch (error) {
        console.error(`Failed to update oracle timeout for token ${tokenName}:`, error.message);
      }
    }

    console.log("Finished oracle updates");
  }
);

task("ecosystemABI", "Generates ABI files for ecosystem contracts").setAction(async () => {
  try {
    console.log("Compiling contracts to get updated artifacts...");
    await hre.run("compile");

    console.log("Generating ABIs for ecosystem contracts...");

    // Create output directory if it doesn't exist
    const outputDir = "./abi/ecosystem";
    if (!fs.existsSync(outputDir)) {
      fs.mkdirSync(outputDir, { recursive: true });
    }

    // Generate TractorHelpers ABI
    const tractorHelpersArtifact = await hre.artifacts.readArtifact("TractorHelpers");
    fs.writeFileSync(
      `${outputDir}/TractorHelpers.json`,
      JSON.stringify(tractorHelpersArtifact.abi, null, 2)
    );

    // Generate SiloHelpers ABI
    const siloHelpersArtifact = await hre.artifacts.readArtifact("SiloHelpers");
    fs.writeFileSync(
      `${outputDir}/SiloHelpers.json`,
      JSON.stringify(siloHelpersArtifact.abi, null, 2)
    );

    // Generate SowBlueprintv0 ABI
    const sowBlueprintArtifact = await hre.artifacts.readArtifact("SowBlueprintv0");
    fs.writeFileSync(
      `${outputDir}/SowBlueprintv0.json`,
      JSON.stringify(sowBlueprintArtifact.abi, null, 2)
    );

    // Generate BeanstalkPrice ABI
    const beanstalkPriceArtifact = await hre.artifacts.readArtifact("BeanstalkPrice");
    fs.writeFileSync(
      `${outputDir}/BeanstalkPrice.json`,
      JSON.stringify(beanstalkPriceArtifact.abi, null, 2)
    );

    // Generate WellPrice ABI (parent contract of BeanstalkPrice)
    const wellPriceArtifact = await hre.artifacts.readArtifact("WellPrice");
    fs.writeFileSync(`${outputDir}/WellPrice.json`, JSON.stringify(wellPriceArtifact.abi, null, 2));

    console.log("ABIs generated successfully in", outputDir);
  } catch (error) {
    console.error("Error generating ABIs:", error);
    process.exit(1);
  }
});

task("facetAddresses", "Displays current addresses of specified facets on Base mainnet")
  .addParam(
    "facets",
    "Comma-separated list of facet names to look up (ex: 'FieldFacet,SiloFacet,SeasonFacet')"
  )
  .addFlag("urls", "Show BaseScan URLs for the facets")
  .setAction(async (taskArgs) => {
    const BASESCAN_API_KEY = process.env.ETHERSCAN_KEY_BASE;
    if (!BASESCAN_API_KEY) {
      console.error("❌ Please set ETHERSCAN_KEY_BASE in your environment variables");
      return;
    }

    const diamond = await ethers.getContractAt("IDiamondLoupe", L2_PINTO);

    // Get all facets from the diamond
    const allFacets = await diamond.facets();

    // Get the requested facet names
    const requestedFacets = taskArgs.facets.split(",").map((f) => f.trim());

    console.log("\n🔍 Looking up facet addresses on Base mainnet...");
    console.log("-----------------------------------");

    // Create a map of addresses to their contract names
    const addressToName = new Map();

    // Fetch contract names from BaseScan for each unique address
    const uniqueAddresses = [...new Set(allFacets.map((f) => f.facetAddress))];

    for (const address of uniqueAddresses) {
      try {
        let data;
        let attempts = 0;
        const maxAttempts = 3;

        do {
          const response = await fetch(
            `https://api.basescan.org/api?module=contract&action=getsourcecode&address=${address}&apikey=${BASESCAN_API_KEY}`
          );
          data = await response.json();
          attempts++;

          if (data.status === "1" && data.result[0]) {
            const contractName = data.result[0].ContractName;
            addressToName.set(address, contractName);
            break;
          }

          // Wait 1 second before retrying
          if (data.status === "0" && attempts < maxAttempts) {
            await new Promise((resolve) => setTimeout(resolve, 1000));
          }
        } while (data.status === "0" && attempts < maxAttempts);
      } catch (e) {
        console.log(`⚠️  Error fetching contract name for ${address}: ${e.message}`);
      }
    }

    // For each requested facet, find its address
    for (const facetName of requestedFacets) {
      let found = false;

      for (const facet of allFacets) {
        const contractName = addressToName.get(facet.facetAddress);
        if (contractName && contractName.toLowerCase() === facetName.toLowerCase()) {
          console.log(`📦 ${facetName}: ${facet.facetAddress}`);
          if (taskArgs.urls) {
            console.log(`   🔗 https://basescan.org/address/${facet.facetAddress}`);
          }
          found = true;
          break;
        }
      }

      if (!found) {
        console.log(`❌ ${facetName}: Not found on diamond`);
      }
    }

    console.log("-----------------------------------");
  });
>>>>>>> b3027bb4

//////////////////////// CONFIGURATION ////////////////////////

module.exports = {
  defaultNetwork: "hardhat",
  networks: {
    hardhat: {
      chainId: 1337,
      forking: process.env.FORKING_RPC
        ? {
            url: process.env.FORKING_RPC,
            blockNumber: parseInt(process.env.BLOCK_NUMBER) || undefined
          }
        : undefined,
      allowUnlimitedContractSize: true
    },
    localhost: {
      chainId: 1337,
      url: "http://127.0.0.1:8545/",
      timeout: 1000000000,
      accounts: "remote"
    },
    mainnet: {
      chainId: 1,
      url: process.env.MAINNET_RPC || "",
      timeout: 1000000000
    },
    arbitrum: {
      chainId: 42161,
      url: process.env.ARBITRUM_RPC || "",
      timeout: 1000000000
    },
    base: {
      chainId: 8453,
      url: process.env.BASE_RPC || "",
      timeout: 100000000,
      accounts: []
    },
    custom: {
      chainId: 41337,
      url: process.env.CUSTOM_RPC || "",
      timeout: 100000
    }
  },
  etherscan: {
    apiKey: {
      arbitrumOne: process.env.ETHERSCAN_KEY_ARBITRUM,
      mainnet: process.env.ETHERSCAN_KEY,
      base: process.env.ETHERSCAN_KEY_BASE
    },
    customChains: [
      {
        network: "base",
        chainId: 8453,
        urls: {
          apiURL: "https://api.basescan.org/api",
          browserURL: "https://basescan.org"
        }
      }
    ]
  },
  solidity: {
    compilers: [
      {
        version: "0.8.25",
        settings: {
          optimizer: {
            enabled: true,
            runs: 100
          }
        }
      }
    ]
  },
  gasReporter: {
    enabled: process.env.REPORT_GAS ? true : false
  }
};<|MERGE_RESOLUTION|>--- conflicted
+++ resolved
@@ -8,2147 +8,8 @@
 require("@nomiclabs/hardhat-etherscan");
 
 //////////////////////// TASKS ////////////////////////
-
-<<<<<<< HEAD
 // Import task modules
 require("./tasks")();
-=======
-task("callSunrise", "Calls the sunrise function", async function () {
-  beanstalk = await getBeanstalk(L2_PINTO);
-  const account = await impersonateSigner(PINTO_DIAMOND_DEPLOYER);
-
-  // ensure account has enough eth for gas
-  await mintEth(account.address);
-
-  // Simulate the transaction to check if it would succeed
-  const lastTimestamp = (await ethers.provider.getBlock("latest")).timestamp;
-  const hourTimestamp = parseInt(lastTimestamp / 3600 + 1) * 3600;
-  const additionalSeconds = 0;
-  await network.provider.send("evm_setNextBlockTimestamp", [hourTimestamp + additionalSeconds]);
-  await beanstalk.connect(account).sunrise({ gasLimit: 10000000 });
-  await network.provider.send("evm_mine");
-  const unixTime = await time.latest();
-  const currentTime = new Date(unixTime * 1000).toLocaleString();
-
-  // Get season info
-  const { raining, lastSop, lastSopSeason } = await beanstalk.time();
-  const currentSeason = await beanstalk.connect(account).season();
-  const floodedThisSeason = lastSopSeason === currentSeason;
-  // Get total supply of pinto
-  const pinto = await ethers.getContractAt("BeanstalkERC20", PINTO);
-  const totalSupply = await pinto.totalSupply();
-
-  // console.log(
-  //   "sunrise complete!\ncurrent season:",
-  //   currentSeason,
-  //   "\ncurrent blockchain time:",
-  //   unixTime,
-  //   "\nhuman readable time:",
-  //   currentTime,
-  //   "\ncurrent block:",
-  //   (await ethers.provider.getBlock("latest")).number,
-  //   "\ndeltaB:",
-  //   (await beanstalk.totalDeltaB()).toString(),
-  //   "\nraining:",
-  //   raining,
-  //   "\nlast sop:",
-  //   lastSop,
-  //   "\nlast sop season:",
-  //   lastSopSeason,
-  //   "\nflooded this season:",
-  //   floodedThisSeason,
-  //   "\ncurrent pinto supply:",
-  //   await ethers.utils.formatUnits(totalSupply, 6)
-  // );
-});
-
-task("epi0", async () => {
-  const mock = true;
-  let deployer;
-  if (mock) {
-    deployer = (await ethers.getSigners())[0];
-    console.log("Deployer address: ", await deployer.getAddress());
-  } else {
-    deployer = await impersonateSigner(PINTO_DIAMOND_DEPLOYER);
-  }
-  deployer = await impersonateSigner(PINTO_DIAMOND_DEPLOYER);
-
-  // Deployment parameters path
-  const inputFilePath = "./scripts/deployment/parameters/input/deploymentParams.json";
-  let [systemData, whitelistData, wellData, tokenData, initWellDistributions, initSupply] =
-    await parseDeploymentParameters(inputFilePath, false);
-
-  await upgradeWithNewFacets({
-    diamondAddress: L2_PINTO,
-    facetNames: ["MetadataFacet"],
-    initFacetName: "InitZeroWell",
-    initArgs: [wellData],
-    bip: false,
-    object: !mock,
-    verbose: true,
-    account: deployer,
-    verify: false
-  });
-});
-
-// mint eth task to mint eth to specified account
-task("mintEth", "Mints eth to specified account")
-  .addParam("account")
-  .setAction(async (taskArgs) => {
-    await mintEth(taskArgs.account);
-  });
-
-task("unpause", "Unpauses the beanstalk contract", async function () {
-  let deployer = await impersonateSigner(PINTO_DIAMOND_DEPLOYER);
-  let beanstalk = await getBeanstalk(L2_PINTO);
-  await beanstalk.connect(deployer).unpause();
-});
-
-task("mintUsdc", "Mints usdc to specified account")
-  .addParam("account")
-  .addParam("amount", "Amount of usdc to mint")
-  .setAction(async (taskArgs) => {
-    await mintUsdc(taskArgs.account, taskArgs.amount);
-    // log balance of usdc for this address
-    console.log("minted, now going to log amount");
-    const usdc = await getUsdc();
-    console.log("Balance of account: ", (await usdc.balanceOf(taskArgs.account)).toString());
-  });
-
-task("skipMorningAuction", "Skips the morning auction, accounts for block time", async function () {
-  const duration = 600; // 10 minutes
-  // skip 10 minutes in blocks --> 300 blocks for base
-  const blocksToSkip = duration / BASE_BLOCK_TIME;
-  for (let i = 0; i < blocksToSkip; i++) {
-    await network.provider.send("evm_mine");
-  }
-  // increase timestamp by 5 minutes from current block timestamp
-  const lastTimestamp = (await ethers.provider.getBlock("latest")).timestamp;
-  await network.provider.send("evm_setNextBlockTimestamp", [lastTimestamp + duration]);
-  // mine a new block to register the new timestamp
-  await network.provider.send("evm_mine");
-  console.log("---------------------------");
-  console.log("Morning auction skipped!");
-  console.log("Current block:", (await ethers.provider.getBlock("latest")).number);
-  // human readable time
-  const unixTime = await time.latest();
-  const currentTime = new Date(unixTime * 1000).toLocaleString();
-  console.log("Human readable time:", currentTime);
-});
-
-task("megaDeploy", "Deploys the Pinto Diamond", async function () {
-  const mock = true;
-  let deployer;
-  let owner;
-  if (mock) {
-    deployer = await impersonateSigner(PINTO_DIAMOND_DEPLOYER);
-    owner = L2_PCM;
-    await mintEth(owner);
-    await mintEth(deployer.address);
-  } else {
-    deployer = (await ethers.getSigners())[0];
-    console.log("Deployer address: ", await deployer.getAddress());
-    owner = L2_PCM;
-  }
-
-  await megaInit({
-    deployer: deployer,
-    deployerAddress: PINTO_DIAMOND_DEPLOYER,
-    ownerAddress: owner,
-    diamondName: "PintoDiamond",
-    updateOracleTimeout: true,
-    addLiquidity: true,
-    skipInitialAmountPrompts: true,
-    verbose: true,
-    mock: mock
-  });
-});
-
-task("PI-1", "Deploys Pinto improvement set 1").setAction(async function () {
-  const mock = false;
-  let owner;
-  if (mock) {
-    await hre.run("updateOracleTimeouts");
-    owner = await impersonateSigner(L2_PCM);
-    await mintEth(owner.address);
-  } else {
-    owner = (await ethers.getSigners())[0];
-  }
-  await upgradeWithNewFacets({
-    diamondAddress: L2_PINTO,
-    facetNames: [
-      "ClaimFacet",
-      "ApprovalFacet",
-      "ConvertFacet",
-      "ConvertGettersFacet",
-      "SiloFacet",
-      "SiloGettersFacet",
-      "PipelineConvertFacet",
-      "SeasonFacet",
-      "GaugeGettersFacet",
-      "FieldFacet"
-    ],
-    libraryNames: [
-      "LibSilo",
-      "LibTokenSilo",
-      "LibConvert",
-      "LibPipelineConvert",
-      "LibGauge",
-      "LibIncentive",
-      "LibWellMinting",
-      "LibGerminate",
-      "LibShipping",
-      "LibFlood",
-      "LibEvaluate",
-      "LibDibbler"
-    ],
-    facetLibraries: {
-      ClaimFacet: ["LibSilo", "LibTokenSilo"],
-      ConvertFacet: ["LibConvert", "LibPipelineConvert", "LibSilo", "LibTokenSilo"],
-      SiloFacet: ["LibSilo", "LibTokenSilo"],
-      PipelineConvertFacet: ["LibPipelineConvert", "LibSilo", "LibTokenSilo"],
-      SeasonFacet: [
-        "LibEvaluate",
-        "LibFlood",
-        "LibGauge",
-        "LibGerminate",
-        "LibShipping",
-        "LibIncentive",
-        "LibWellMinting"
-      ]
-    },
-    initFacetName: "InitPI1",
-    initArgs: [],
-    object: !mock,
-    verbose: true,
-    account: owner
-  });
-});
-
-task("PI-2", "Deploys Pinto improvement set 2").setAction(async function () {
-  const mock = false;
-  let owner;
-  if (mock) {
-    await hre.run("updateOracleTimeouts");
-    owner = await impersonateSigner(L2_PCM);
-    await mintEth(owner.address);
-  } else {
-    owner = (await ethers.getSigners())[0];
-  }
-  await upgradeWithNewFacets({
-    diamondAddress: L2_PINTO,
-    facetNames: ["ConvertFacet", "ConvertGettersFacet"],
-    libraryNames: ["LibSilo", "LibTokenSilo", "LibConvert", "LibPipelineConvert"],
-    facetLibraries: {
-      ConvertFacet: ["LibConvert", "LibPipelineConvert", "LibSilo", "LibTokenSilo"]
-    },
-    initArgs: [],
-    object: !mock,
-    verbose: true,
-    account: owner
-  });
-});
-
-task("test-temp-changes", "Tests temperature changes after upgrade").setAction(async function () {
-  // Fork from specific block
-  await network.provider.request({
-    method: "hardhat_reset",
-    params: [
-      {
-        forking: {
-          jsonRpcUrl: process.env.BASE_RPC,
-          blockNumber: 22927326 // this block is shortly before a season where a dump would cause the temp to increase
-        }
-      }
-    ]
-  });
-
-  const beanstalk = await getBeanstalk(L2_PINTO);
-
-  const RESERVES = "0x4FAE5420F64c282FD908fdf05930B04E8e079770";
-  const PINTO_CBTC_WELL = "0x3e11226fe3d85142B734ABCe6e58918d5828d1b4";
-
-  // impersonate reserves address
-  const reserves = await impersonateSigner(RESERVES);
-  await mintEth(RESERVES);
-
-  // Get Well contract and tokens
-  const well = await ethers.getContractAt("IWell", PINTO_CBTC_WELL);
-  const tokens = await well.tokens();
-  const pinto = tokens[0];
-  const cbBTC = tokens[1];
-
-  console.log("\nExecuting swap from Pinto to cbBTC...");
-  try {
-    // Get current fee data to base our txn fees on
-    const feeData = await ethers.provider.getFeeData();
-
-    // Multiply the fees to ensure they're high enough (this took some trial and error)
-    const adjustedMaxFeePerGas = feeData.maxFeePerGas.mul(5);
-    const adjustedPriorityFeePerGas = feeData.maxPriorityFeePerGas.mul(2);
-
-    const txParams = {
-      maxFeePerGas: adjustedMaxFeePerGas,
-      maxPriorityFeePerGas: adjustedPriorityFeePerGas,
-      gasLimit: 1000000
-    };
-
-    console.log("Adjusted Tx Params:", {
-      maxFeePerGas: adjustedMaxFeePerGas.toString(),
-      maxPriorityFeePerGas: adjustedPriorityFeePerGas.toString(),
-      gasLimit: txParams.gasLimit
-    });
-
-    // withdraw from internal balance
-    console.log("\nTransferring Pinto from internal to external balance...");
-    const transferTx = await beanstalk.connect(reserves).transferInternalTokenFrom(
-      PINTO, // token address
-      RESERVES, // sender
-      RESERVES, // recipient
-      to6("26000"), // amount
-      0, // toMode (0 for external)
-      txParams // gas parameters
-    );
-
-    var receipt = await transferTx.wait();
-    console.log("Transfer complete!");
-    console.log("Transaction hash:", transferTx.hash);
-    console.log("Gas used:", receipt.gasUsed.toString());
-
-    // approve spending pinto to the well
-    console.log("\nApproving Pinto spend to Well...");
-    const pintoToken = await ethers.getContractAt("IERC20", pinto);
-    const approveTx = await pintoToken
-      .connect(reserves)
-      .approve(well.address, ethers.constants.MaxUint256, txParams);
-    receipt = await approveTx.wait();
-    console.log("Approval complete!");
-    console.log("Transaction hash:", approveTx.hash);
-    console.log("Gas used:", receipt.gasUsed.toString());
-
-    // log pinto balance of reserves
-    const pintoBalance = await pintoToken.balanceOf(reserves.address);
-    console.log("\nPinto balance of reserves:", pintoBalance.toString());
-
-    // Execute swap
-    const amountIn = to6("26000"); // 26000 Pinto with 6 decimals
-    const deadline = ethers.constants.MaxUint256;
-
-    console.log("Swapping...");
-    const tx = await well.connect(reserves).swapFrom(
-      pinto, // fromToken
-      cbBTC, // toToken
-      amountIn, // amountIn
-      0, // minAmountOut (0 for testing)
-      reserves.address, // recipient
-      deadline, // deadline
-      txParams
-    );
-
-    receipt = await tx.wait();
-    console.log("Swap complete!");
-    console.log("Transaction hash:", tx.hash);
-    console.log("Gas used:", receipt.gasUsed.toString());
-  } catch (error) {
-    console.error("Error during swap:", error);
-    throw error;
-  }
-
-  // Get initial max temperature
-  const initialMaxTemp = await beanstalk.maxTemperature();
-  console.log("\nInitial max temperature:", initialMaxTemp.toString());
-
-  // Run the upgrade
-  console.log("\nRunning temp-changes-upgrade...");
-  await hre.run("PI-3");
-
-  // Run sunrise
-  console.log("\nRunning sunrise...");
-  await hre.run("callSunrise");
-
-  // Get final max temperature
-  const finalMaxTemp = await beanstalk.maxTemperature();
-  console.log("\nFinal max temperature:", finalMaxTemp.toString());
-
-  // Log the difference
-  console.log("\nTemperature change:", finalMaxTemp.sub(initialMaxTemp).toString());
-});
-
-task("PI-3", "Deploys Pinto improvement set 3").setAction(async function () {
-  const mock = true;
-  let owner;
-  if (mock) {
-    // await hre.run("updateOracleTimeouts");
-    owner = await impersonateSigner(L2_PCM);
-    await mintEth(owner.address);
-  } else {
-    owner = (await ethers.getSigners())[0];
-  }
-  await upgradeWithNewFacets({
-    diamondAddress: L2_PINTO,
-    facetNames: [
-      "ConvertFacet",
-      "PipelineConvertFacet",
-      "FieldFacet",
-      "SeasonFacet",
-      "ApprovalFacet",
-      "ConvertGettersFacet",
-      "ClaimFacet",
-      "SiloFacet",
-      "SiloGettersFacet",
-      "SeasonGettersFacet"
-    ],
-    libraryNames: [
-      "LibConvert",
-      "LibPipelineConvert",
-      "LibSilo",
-      "LibTokenSilo",
-      "LibEvaluate",
-      "LibGauge",
-      "LibIncentive",
-      "LibShipping",
-      "LibWellMinting",
-      "LibFlood",
-      "LibGerminate"
-    ],
-    facetLibraries: {
-      ConvertFacet: ["LibConvert", "LibPipelineConvert", "LibSilo", "LibTokenSilo"],
-      PipelineConvertFacet: ["LibPipelineConvert", "LibSilo", "LibTokenSilo"],
-      SeasonFacet: [
-        "LibEvaluate",
-        "LibGauge",
-        "LibIncentive",
-        "LibShipping",
-        "LibWellMinting",
-        "LibFlood",
-        "LibGerminate"
-      ],
-      ClaimFacet: ["LibSilo", "LibTokenSilo"],
-      SiloFacet: ["LibSilo", "LibTokenSilo"],
-      SeasonGettersFacet: ["LibWellMinting"]
-    },
-    initArgs: [],
-    initFacetName: "InitPI3",
-    object: !mock,
-    verbose: true,
-    account: owner
-  });
-});
-
-task("PI-4", "Deploys Pinto improvement set 4").setAction(async function () {
-  const mock = true;
-  let owner;
-  if (mock) {
-    // await hre.run("updateOracleTimeouts");
-    owner = await impersonateSigner(L2_PCM);
-    await mintEth(owner.address);
-  } else {
-    owner = (await ethers.getSigners())[0];
-  }
-  await upgradeWithNewFacets({
-    diamondAddress: L2_PINTO,
-    facetNames: ["SeasonFacet", "GaugeGettersFacet", "SeasonGettersFacet"],
-    libraryNames: [
-      "LibEvaluate",
-      "LibGauge",
-      "LibIncentive",
-      "LibShipping",
-      "LibWellMinting",
-      "LibFlood",
-      "LibGerminate"
-    ],
-    facetLibraries: {
-      SeasonFacet: [
-        "LibEvaluate",
-        "LibGauge",
-        "LibIncentive",
-        "LibShipping",
-        "LibWellMinting",
-        "LibFlood",
-        "LibGerminate"
-      ],
-      SeasonGettersFacet: ["LibWellMinting"]
-    },
-    object: !mock,
-    verbose: true,
-    account: owner
-  });
-});
-
-task("PI-5", "Deploys Pinto improvement set 5").setAction(async function () {
-  const mock = true;
-  let owner;
-  if (mock) {
-    // await hre.run("updateOracleTimeouts");
-    owner = await impersonateSigner(L2_PCM);
-    await mintEth(owner.address);
-  } else {
-    owner = (await ethers.getSigners())[0];
-    console.log("Account address: ", await owner.getAddress());
-  }
-  await upgradeWithNewFacets({
-    diamondAddress: L2_PINTO,
-    facetNames: [
-      "SeasonFacet",
-      "SeasonGettersFacet",
-      "FieldFacet",
-      "GaugeGettersFacet",
-      "ConvertGettersFacet",
-      "SiloGettersFacet"
-    ],
-    libraryNames: [
-      "LibEvaluate",
-      "LibGauge",
-      "LibIncentive",
-      "LibShipping",
-      "LibWellMinting",
-      "LibFlood",
-      "LibGerminate"
-    ],
-    facetLibraries: {
-      SeasonFacet: [
-        "LibEvaluate",
-        "LibGauge",
-        "LibIncentive",
-        "LibShipping",
-        "LibWellMinting",
-        "LibFlood",
-        "LibGerminate"
-      ],
-      SeasonGettersFacet: ["LibWellMinting"]
-    },
-    initArgs: [],
-    initFacetName: "InitPI5",
-    object: !mock,
-    verbose: true,
-    account: owner
-  });
-});
-
-task("PI-6", "Deploys Pinto improvement set 6").setAction(async function () {
-  const mock = true;
-  let owner;
-  if (mock) {
-    // await hre.run("updateOracleTimeouts");
-    owner = await impersonateSigner(L2_PCM);
-    await mintEth(owner.address);
-  } else {
-    owner = (await ethers.getSigners())[0];
-  }
-  // upgrade facets
-  await upgradeWithNewFacets({
-    diamondAddress: L2_PINTO,
-    facetNames: [
-      "SeasonFacet",
-      "SeasonGettersFacet",
-      "GaugeFacet",
-      "GaugeGettersFacet",
-      "ClaimFacet",
-      "PipelineConvertFacet",
-      "SiloGettersFacet",
-      "OracleFacet"
-    ],
-    libraryNames: [
-      "LibEvaluate",
-      "LibGauge",
-      "LibIncentive",
-      "LibShipping",
-      "LibWellMinting",
-      "LibFlood",
-      "LibGerminate",
-      "LibSilo",
-      "LibTokenSilo",
-      "LibPipelineConvert"
-    ],
-    facetLibraries: {
-      SeasonFacet: [
-        "LibEvaluate",
-        "LibGauge",
-        "LibIncentive",
-        "LibShipping",
-        "LibWellMinting",
-        "LibFlood",
-        "LibGerminate"
-      ],
-      SeasonGettersFacet: ["LibWellMinting"],
-      ClaimFacet: ["LibSilo", "LibTokenSilo"],
-      PipelineConvertFacet: ["LibPipelineConvert", "LibSilo", "LibTokenSilo"]
-    },
-    object: !mock,
-    verbose: true,
-    account: owner,
-    initArgs: [],
-    initFacetName: "InitPI6"
-  });
-});
-
-task("PI-7", "Deploys Pinto improvement set 7, Convert Down Penalty").setAction(async function () {
-  const mock = true;
-  let owner;
-  if (mock) {
-    // await hre.run("updateOracleTimeouts");
-    owner = await impersonateSigner(L2_PCM);
-    await mintEth(owner.address);
-  } else {
-    owner = (await ethers.getSigners())[0];
-  }
-  // upgrade facets
-  await upgradeWithNewFacets({
-    diamondAddress: L2_PINTO,
-    facetNames: [
-      "ConvertFacet",
-      "ConvertGettersFacet",
-      "PipelineConvertFacet",
-      "GaugeFacet",
-      "SeasonFacet",
-      "ApprovalFacet",
-      "SeasonGettersFacet",
-      "ClaimFacet",
-      "SiloGettersFacet",
-      "GaugeGettersFacet",
-      "OracleFacet"
-    ],
-    libraryNames: [
-      "LibConvert",
-      "LibPipelineConvert",
-      "LibSilo",
-      "LibTokenSilo",
-      "LibEvaluate",
-      "LibGauge",
-      "LibIncentive",
-      "LibShipping",
-      "LibWellMinting",
-      "LibFlood",
-      "LibGerminate"
-    ],
-    facetLibraries: {
-      ConvertFacet: ["LibConvert", "LibPipelineConvert", "LibSilo", "LibTokenSilo"],
-      PipelineConvertFacet: ["LibPipelineConvert", "LibSilo", "LibTokenSilo"],
-      SeasonFacet: [
-        "LibEvaluate",
-        "LibGauge",
-        "LibIncentive",
-        "LibShipping",
-        "LibWellMinting",
-        "LibFlood",
-        "LibGerminate"
-      ],
-      SeasonGettersFacet: ["LibWellMinting"],
-      ClaimFacet: ["LibSilo", "LibTokenSilo"]
-    },
-    object: !mock,
-    verbose: true,
-    account: owner,
-    initArgs: [],
-    initFacetName: "InitPI7"
-  });
-});
-
-task("PI-8", "Deploys Pinto improvement set 8, Tractor, Soil Orderbook").setAction(
-  async function () {
-    const mock = true;
-    let owner;
-    if (mock) {
-      owner = await impersonateSigner(L2_PCM);
-      await mintEth(owner.address);
-    } else {
-      owner = (await ethers.getSigners())[0];
-    }
-
-    //////////////// External Contracts ////////////////
-
-    // Deploy contracts in correct order
-
-    // Updated Price contract
-    const beanstalkPrice = await ethers.getContractFactory("BeanstalkPrice");
-    const beanstalkPriceContract = await beanstalkPrice.deploy(L2_PINTO);
-    await beanstalkPriceContract.deployed();
-    console.log("\nBeanstalkPrice deployed to:", beanstalkPriceContract.address);
-
-    // Price Manipulation
-    const priceManipulation = await ethers.getContractFactory("PriceManipulation");
-    const priceManipulationContract = await priceManipulation.deploy(L2_PINTO);
-    await priceManipulationContract.deployed();
-    console.log("\nPriceManipulation deployed to:", priceManipulationContract.address);
-
-    // Deploy OperatorWhitelist
-    const operatorWhitelist = await ethers.getContractFactory("OperatorWhitelist");
-    const operatorWhitelistContract = await operatorWhitelist.deploy(L2_PCM);
-    await operatorWhitelistContract.deployed();
-    console.log("\nOperatorWhitelist deployed to:", operatorWhitelistContract.address);
-
-    // Deploy LibTractorHelpers first
-    const LibTractorHelpers = await ethers.getContractFactory("LibTractorHelpers");
-    const libTractorHelpers = await LibTractorHelpers.deploy();
-    await libTractorHelpers.deployed();
-    console.log("\nLibTractorHelpers deployed to:", libTractorHelpers.address);
-
-    // Deploy TractorHelpers with library linking
-    const TractorHelpers = await ethers.getContractFactory("TractorHelpers", {
-      libraries: {
-        LibTractorHelpers: libTractorHelpers.address
-      }
-    });
-    const tractorHelpersContract = await TractorHelpers.deploy(
-      L2_PINTO, // diamond address
-      beanstalkPriceContract.address, // price contract
-      L2_PCM, // owner address
-      priceManipulationContract.address // price manipulation contract address
-    );
-    await tractorHelpersContract.deployed();
-    console.log("\nTractorHelpers deployed to:", tractorHelpersContract.address);
-
-    // Deploy SowBlueprintv0 and connect it to the existing TractorHelpers
-    const sowBlueprint = await ethers.getContractFactory("SowBlueprintv0");
-    const sowBlueprintContract = await sowBlueprint.deploy(
-      L2_PINTO, // diamond address
-      L2_PCM, // owner address
-      tractorHelpersContract.address // tractorHelpers contract address
-    );
-
-    await sowBlueprintContract.deployed();
-    console.log("\nSowBlueprintv0 deployed to:", sowBlueprintContract.address);
-
-    console.log("\nExternal contracts deployed!");
-
-    console.log("\nStarting diamond upgrade...");
-
-    /////////////////////// Diamond Upgrade ///////////////////////
-
-    await upgradeWithNewFacets({
-      diamondAddress: L2_PINTO,
-      facetNames: [
-        "SiloFacet",
-        "SiloGettersFacet",
-        "ConvertFacet",
-        "PipelineConvertFacet",
-        "TractorFacet",
-        "FieldFacet",
-        "ApprovalFacet",
-        "ConvertGettersFacet",
-        "GaugeFacet",
-        "GaugeGettersFacet",
-        "SeasonFacet",
-        "SeasonGettersFacet",
-        "TokenFacet",
-        "TokenSupportFacet",
-        "MarketplaceFacet",
-        "ClaimFacet",
-        "WhitelistFacet"
-      ],
-      libraryNames: [
-        "LibSilo",
-        "LibTokenSilo",
-        "LibConvert",
-        "LibPipelineConvert",
-        "LibEvaluate",
-        "LibGauge",
-        "LibIncentive",
-        "LibShipping",
-        "LibWellMinting",
-        "LibFlood",
-        "LibGerminate"
-      ],
-      facetLibraries: {
-        SiloFacet: ["LibSilo", "LibTokenSilo"],
-        ConvertFacet: ["LibConvert", "LibPipelineConvert", "LibSilo", "LibTokenSilo"],
-        PipelineConvertFacet: ["LibPipelineConvert", "LibSilo", "LibTokenSilo"],
-        SeasonFacet: [
-          "LibEvaluate",
-          "LibGauge",
-          "LibIncentive",
-          "LibShipping",
-          "LibWellMinting",
-          "LibFlood",
-          "LibGerminate"
-        ],
-        SeasonGettersFacet: ["LibWellMinting"],
-        ClaimFacet: ["LibSilo", "LibTokenSilo"]
-      },
-      initArgs: [],
-      selectorsToRemove: ["0x2444561c"],
-      initFacetName: "InitPI8",
-      object: !mock,
-      verbose: true,
-      account: owner
-    });
-  }
-);
-task("PI-10", "Deploys Pinto improvement set 10, Cultivation Factor Change").setAction(
-  async function () {
-    const mock = true;
-    let owner;
-    if (mock) {
-      // await hre.run("updateOracleTimeouts");
-      owner = await impersonateSigner(L2_PCM);
-      await mintEth(owner.address);
-    } else {
-      owner = (await ethers.getSigners())[0];
-      console.log("Account address: ", await owner.getAddress());
-    }
-    await upgradeWithNewFacets({
-      diamondAddress: L2_PINTO,
-      facetNames: ["FieldFacet", "SeasonFacet", "GaugeFacet", "MarketplaceFacet"],
-      libraryNames: [
-        "LibEvaluate",
-        "LibGauge",
-        "LibIncentive",
-        "LibShipping",
-        "LibWellMinting",
-        "LibFlood",
-        "LibGerminate",
-        "LibWeather"
-      ],
-      facetLibraries: {
-        SeasonFacet: [
-          "LibEvaluate",
-          "LibGauge",
-          "LibIncentive",
-          "LibShipping",
-          "LibWellMinting",
-          "LibFlood",
-          "LibGerminate",
-          "LibWeather"
-        ]
-      },
-      initArgs: [],
-      initFacetName: "InitPI10",
-      object: !mock,
-      verbose: true,
-      account: owner
-    });
-  }
-);
-
-task("PI-11", "Deploys and executes InitPI11 to update convert down penalty gauge").setAction(
-  async function () {
-    // Get the diamond address
-    const diamondAddress = L2_PINTO;
-
-    const mock = false;
-    let owner;
-    if (mock) {
-      await hre.run("updateOracleTimeouts");
-      owner = await impersonateSigner(L2_PCM);
-      await mintEth(owner.address);
-    } else {
-      owner = (await ethers.getSigners())[0];
-      console.log("Account address: ", await owner.getAddress());
-    }
-
-    // Deploy and execute InitPI11
-    console.log("📦 Deploying InitPI11 contract...");
-    await upgradeWithNewFacets({
-      diamondAddress: diamondAddress,
-      facetNames: [
-        "ConvertFacet",
-        "ConvertGettersFacet",
-        "PipelineConvertFacet",
-        "GaugeFacet",
-        "ApprovalFacet",
-        "SeasonFacet",
-        "ClaimFacet",
-        "SiloGettersFacet",
-        "GaugeGettersFacet",
-        "OracleFacet",
-        "SeasonGettersFacet"
-      ],
-      libraryNames: [
-        "LibConvert",
-        "LibPipelineConvert",
-        "LibSilo",
-        "LibTokenSilo",
-        "LibEvaluate",
-        "LibGauge",
-        "LibIncentive",
-        "LibShipping",
-        "LibWellMinting",
-        "LibFlood",
-        "LibGerminate",
-        "LibWeather"
-      ],
-      facetLibraries: {
-        ConvertFacet: ["LibConvert", "LibPipelineConvert", "LibSilo", "LibTokenSilo"],
-        PipelineConvertFacet: ["LibPipelineConvert", "LibSilo", "LibTokenSilo"],
-        SeasonFacet: [
-          "LibEvaluate",
-          "LibGauge",
-          "LibIncentive",
-          "LibShipping",
-          "LibWellMinting",
-          "LibFlood",
-          "LibGerminate",
-          "LibWeather"
-        ],
-        ClaimFacet: ["LibSilo", "LibTokenSilo"],
-        SeasonGettersFacet: ["LibWellMinting"]
-      },
-      initFacetName: "InitPI11",
-      selectorsToRemove: [
-        "0x527ec6ba" // `downPenalizedGrownStalk(address,uint256,uint256)`
-      ],
-      bip: false,
-      object: !mock,
-      verbose: true,
-      account: owner
-    });
-  }
-);
-
-task(
-  "PI-13",
-  "Deploys Pinto improvement set 13, Misc. Improvements and convert up bonus"
-).setAction(async function () {
-  const mock = true;
-  let owner;
-  if (mock) {
-    // await hre.run("updateOracleTimeouts");
-    owner = await impersonateSigner(L2_PCM);
-    await mintEth(owner.address);
-  } else {
-    owner = (await ethers.getSigners())[0];
-  }
-  // upgrade facets
-  await upgradeWithNewFacets({
-    diamondAddress: L2_PINTO,
-    facetNames: [
-      "FieldFacet",
-      "ConvertFacet",
-      "ConvertGettersFacet",
-      "PipelineConvertFacet",
-      "SiloGettersFacet",
-      "GaugeFacet",
-      "GaugeGettersFacet",
-      "SeasonFacet",
-      "SeasonGettersFacet",
-      "ApprovalFacet"
-    ],
-    libraryNames: [
-      "LibTokenSilo",
-      "LibConvert",
-      "LibPipelineConvert",
-      "LibSilo",
-      "LibEvaluate",
-      "LibGauge",
-      "LibIncentive",
-      "LibShipping",
-      "LibWellMinting",
-      "LibWeather",
-      "LibFlood",
-      "LibGerminate"
-    ],
-    facetLibraries: {
-      ConvertFacet: ["LibConvert", "LibPipelineConvert", "LibSilo"],
-      PipelineConvertFacet: ["LibConvert", "LibPipelineConvert", "LibSilo"],
-      SeasonFacet: [
-        "LibEvaluate",
-        "LibGauge",
-        "LibIncentive",
-        "LibShipping",
-        "LibWellMinting",
-        "LibWeather",
-        "LibFlood",
-        "LibGerminate"
-      ],
-      SeasonGettersFacet: ["LibWellMinting"]
-    },
-    linkedLibraries: {
-      LibConvert: "LibTokenSilo"
-    },
-    object: !mock,
-    verbose: true,
-    account: owner,
-    initArgs: [1000000000, 960000000000],
-    initFacetName: "InitPI13"
-  });
-});
-
-task("whitelist-rebalance", "Deploys whitelist rebalance").setAction(async function () {
-  const mock = true;
-  let owner;
-  if (mock) {
-    owner = await impersonateSigner(L2_PCM);
-    await mintEth(owner.address);
-  } else {
-    owner = (await ethers.getSigners())[0];
-  }
-  // upgrade facets, no new facets or libraries, only init
-  await upgradeWithNewFacets({
-    diamondAddress: L2_PINTO,
-    facetNames: [],
-    initArgs: [],
-    initFacetName: "InitWhitelistRebalance",
-    object: !mock,
-    verbose: true,
-    account: owner
-  });
-});
-
-task("silo-tractor-fix", "Deploys silo tractor fix").setAction(async function () {
-  const mock = true;
-  let owner;
-  if (mock) {
-    owner = await impersonateSigner(L2_PCM);
-    await mintEth(owner.address);
-  } else {
-    owner = (await ethers.getSigners())[0];
-  }
-  // upgrade facets
-  await upgradeWithNewFacets({
-    diamondAddress: L2_PINTO,
-    facetNames: [
-      "ApprovalFacet",
-      "ClaimFacet",
-      "ConvertFacet",
-      "PipelineConvertFacet",
-      "SiloFacet",
-      "SiloGettersFacet"
-    ],
-    libraryNames: ["LibSilo", "LibTokenSilo", "LibConvert", "LibPipelineConvert"],
-    facetLibraries: {
-      ClaimFacet: ["LibSilo", "LibTokenSilo"],
-      ConvertFacet: ["LibConvert", "LibPipelineConvert", "LibSilo", "LibTokenSilo"],
-      PipelineConvertFacet: ["LibPipelineConvert", "LibSilo", "LibTokenSilo"],
-      SiloFacet: ["LibSilo", "LibTokenSilo"]
-    },
-    object: !mock,
-    verbose: true,
-    account: owner
-  });
-});
-
-task(
-  "PI-10",
-  "Deploys Pinto improvement set 10, Misc. Improvements and convert up bonus"
-).setAction(async function () {
-  const mock = true;
-  let owner;
-  if (mock) {
-    // await hre.run("updateOracleTimeouts");
-    owner = await impersonateSigner(L2_PCM);
-    await mintEth(owner.address);
-  } else {
-    owner = (await ethers.getSigners())[0];
-  }
-  // upgrade facets
-  await upgradeWithNewFacets({
-    diamondAddress: L2_PINTO,
-    facetNames: [
-      "FieldFacet",
-      "ConvertFacet",
-      "ConvertGettersFacet",
-      "PipelineConvertFacet",
-      "SiloGettersFacet",
-      "GaugeFacet",
-      "GaugeGettersFacet",
-      "SeasonFacet",
-      "SeasonGettersFacet",
-      "ApprovalFacet"
-    ],
-    libraryNames: [
-      "LibTokenSilo",
-      "LibConvert",
-      "LibPipelineConvert",
-      "LibSilo",
-      "LibEvaluate",
-      "LibGauge",
-      "LibIncentive",
-      "LibShipping",
-      "LibWellMinting",
-      "LibWeather",
-      "LibFlood",
-      "LibGerminate"
-    ],
-    facetLibraries: {
-      ConvertFacet: ["LibConvert", "LibPipelineConvert", "LibSilo"],
-      PipelineConvertFacet: ["LibConvert", "LibPipelineConvert", "LibSilo"],
-      SeasonFacet: [
-        "LibEvaluate",
-        "LibGauge",
-        "LibIncentive",
-        "LibShipping",
-        "LibWellMinting",
-        "LibWeather",
-        "LibFlood",
-        "LibGerminate"
-      ],
-      SeasonGettersFacet: ["LibWellMinting"]
-    },
-    linkedLibraries: {
-      LibConvert: "LibTokenSilo"
-    },
-    object: !mock,
-    verbose: true,
-    account: owner,
-    initArgs: [10000000000],
-    initFacetName: "InitPI10"
-  });
-});
-
-task("TractorHelpers", "Deploys TractorHelpers").setAction(async function () {
-  const mock = true;
-  let owner;
-  if (mock) {
-    owner = await impersonateSigner(L2_PCM);
-    await mintEth(owner.address);
-  } else {
-    owner = (await ethers.getSigners())[0];
-  }
-
-  // Deploy contracts in correct order
-  const priceManipulation = await ethers.getContractFactory("PriceManipulation");
-  const priceManipulationContract = await priceManipulation.deploy(L2_PINTO);
-  await priceManipulationContract.deployed();
-  console.log("PriceManipulation deployed to:", priceManipulationContract.address);
-
-  // Deploy SiloHelpers
-  const siloHelpers = await ethers.getContractFactory("SiloHelpers");
-  const siloHelpersContract = await siloHelpers.deploy(
-    L2_PINTO,
-    "0xD0fd333F7B30c7925DEBD81B7b7a4DFE106c3a5E", // price contract
-    await owner.getAddress(), // owner address
-    priceManipulationContract.address // price manipulation contract address
-  );
-  await siloHelpersContract.deployed();
-  console.log("SiloHelpers deployed to:", siloHelpersContract.address);
-
-  // Deploy SowBlueprintv0 and connect it to the existing SiloHelpers
-  const sowBlueprint = await ethers.getContractFactory("SowBlueprintv0");
-  const sowBlueprintContract = await sowBlueprint.deploy(
-    L2_PINTO,
-    "0xD0fd333F7B30c7925DEBD81B7b7a4DFE106c3a5E", // price contract
-    await owner.getAddress(), // owner address
-    siloHelpersContract.address // siloHelpers contract address
-  );
-  await sowBlueprintContract.deployed();
-  console.log("SowBlueprintv0 deployed to:", sowBlueprintContract.address);
-
-  // Rest of the facet upgrades...
-  await upgradeWithNewFacets({
-    diamondAddress: L2_PINTO,
-    facetNames: [
-      "TokenFacet",
-      "TractorFacet",
-      "FieldFacet",
-      "SiloFacet",
-      "SiloGettersFacet",
-      "TokenSupportFacet",
-      "MarketplaceFacet",
-      "ApprovalFacet",
-      "ClaimFacet",
-      "ConvertFacet",
-      "PipelineConvertFacet",
-      "SeasonFacet"
-    ],
-    libraryNames: [
-      "LibSilo",
-      "LibTokenSilo",
-      "LibConvert",
-      "LibPipelineConvert",
-      "LibEvaluate",
-      "LibGauge",
-      "LibIncentive",
-      "LibShipping",
-      "LibWellMinting",
-      "LibFlood",
-      "LibGerminate"
-    ],
-    facetLibraries: {
-      SiloFacet: ["LibSilo", "LibTokenSilo"],
-      ClaimFacet: ["LibSilo", "LibTokenSilo"],
-      ConvertFacet: ["LibConvert", "LibPipelineConvert", "LibSilo", "LibTokenSilo"],
-      PipelineConvertFacet: ["LibPipelineConvert", "LibSilo", "LibTokenSilo"],
-      SeasonFacet: [
-        "LibEvaluate",
-        "LibGauge",
-        "LibIncentive",
-        "LibShipping",
-        "LibWellMinting",
-        "LibFlood",
-        "LibGerminate"
-      ]
-    },
-    object: !mock,
-    verbose: true,
-    account: owner
-  });
-});
-
-task("getWhitelistedWells", "Lists all whitelisted wells and their non-pinto tokens").setAction(
-  async () => {
-    console.log("-----------------------------------");
-    console.log("Whitelisted Wells and Their Non-Pinto Tokens:");
-    console.log("-----------------------------------");
-
-    const beanstalk = await getBeanstalk(L2_PINTO);
-    const wells = await beanstalk.getWhitelistedWellLpTokens();
-
-    for (let i = 0; i < wells.length; i++) {
-      const well = await ethers.getContractAt("IWell", wells[i]);
-      const tokens = await well.tokens();
-      const nonBeanToken = await ethers.getContractAt("MockToken", tokens[1]);
-
-      // Get token details
-      const tokenName = addressToNameMap[tokens[1]] || tokens[1];
-      const tokenSymbol = await nonBeanToken.symbol();
-      const tokenDecimals = await nonBeanToken.decimals();
-
-      // Get well reserves
-      const reserves = await well.getReserves();
-      const pintoReserve = ethers.utils.formatUnits(reserves[0], 6); // Pinto has 6 decimals
-      const tokenReserve = ethers.utils.formatUnits(reserves[1], tokenDecimals);
-
-      console.log(`\nWell Address: ${wells[i]}`);
-      console.log(`Non-Pinto Token:`);
-      console.log(`  - Address: ${tokens[1]}`);
-      console.log(`  - Name: ${tokenName}`);
-      console.log(`  - Symbol: ${tokenSymbol}`);
-      console.log(`  - Decimals: ${tokenDecimals}`);
-      console.log(`Current Reserves:`);
-      console.log(`  - Pinto: ${pintoReserve}`);
-      console.log(`  - ${tokenSymbol}: ${tokenReserve}`);
-    }
-  }
-);
-
-task("approveTokens", "Approves all non-bean tokens for whitelisted wells")
-  .addParam("account", "The account to approve tokens from")
-  .setAction(async (taskArgs) => {
-    console.log("-----------------------------------");
-    console.log(`Approving non-bean tokens for account: ${taskArgs.account}`);
-
-    const wells = [
-      PINTO_WETH_WELL_BASE,
-      PINTO_CBETH_WELL_BASE,
-      PINTO_CBTC_WELL_BASE,
-      PINTO_USDC_WELL_BASE,
-      PINTO_WSOL_WELL_BASE
-    ];
-
-    for (let i = 0; i < wells.length; i++) {
-      const well = await ethers.getContractAt("IWell", wells[i]);
-      const tokens = await well.tokens();
-      // tokens[0] is pinto/bean, tokens[1] is the non-bean token
-      const nonBeanToken = await ethers.getContractAt("MockToken", tokens[1]);
-      const tokenName = addressToNameMap[tokens[1]] || tokens[1];
-
-      console.log(`Approving ${tokenName}, deployed at: ${tokens[1]} for well: ${wells[i]}`);
-
-      try {
-        const signer = await impersonateSigner(taskArgs.account);
-        await nonBeanToken.connect(signer).approve(wells[i], ethers.constants.MaxUint256);
-        console.log(`Successfully approved ${tokenName}`);
-      } catch (error) {
-        console.error(`Failed to approve ${tokenName}: ${error.message}`);
-      }
-    }
-
-    console.log("-----------------------------------");
-    console.log("Token approvals complete!");
-  });
-
-task("addLiquidity", "Adds liquidity to a well")
-  .addParam("well", "The well address to add liquidity to")
-  .addParam("amounts", "Comma-separated list of amounts to add to the well ignoring token decimals")
-  .addParam("receiver", "receiver of the LP tokens")
-  .addFlag("deposit", "Whether to deposit the LP tokens to beanstalk")
-  .setAction(async (taskArgs) => {
-    taskArgs.amountsArray = taskArgs.amounts.split(",");
-    const account = await impersonateSigner(PINTO_DIAMOND_DEPLOYER);
-    await addLiquidityAndTransfer(
-      account,
-      taskArgs.well,
-      taskArgs.receiver,
-      taskArgs.amountsArray,
-      true,
-      taskArgs.deposit
-    );
-  });
-
-task("addLiquidityToAllWells", "Adds liquidity to all wells")
-  .addParam("receiver", "receiver of the LP tokens")
-  .setAction(async (taskArgs) => {
-    const account = await impersonateSigner(PINTO_DIAMOND_DEPLOYER);
-    const wells = [
-      PINTO_WETH_WELL_BASE,
-      PINTO_CBETH_WELL_BASE,
-      PINTO_CBTC_WELL_BASE,
-      PINTO_USDC_WELL_BASE,
-      PINTO_WSOL_WELL_BASE
-    ];
-    const amounts = [
-      ["10000", "2"],
-      ["10000", "3"],
-      ["90000", "2"],
-      ["10000", "10000"],
-      ["10000", "10"]
-    ];
-    for (let i = 0; i < wells.length; i++) {
-      await addLiquidityAndTransfer(account, wells[i], taskArgs.receiver, amounts[i], false);
-    }
-  });
-
-task("forceFlood", "Forces a flood to occur", async function () {
-  const account = await impersonateSigner(PINTO_DIAMOND_DEPLOYER);
-  // add 1000 pintos and 1000 btc to force deltaB to skyrocket
-  const amountsArray = ["1000", "1000"];
-  const receiver = await account.getAddress();
-  await addLiquidityAndTransfer(account, PINTO_CBTC_WELL_BASE, receiver, amountsArray, false);
-  // call sunrise 3 times to force a flood
-  for (let i = 0; i < 4; i++) {
-    await hre.run("callSunrise");
-  }
-  console.log("---------------------------");
-  console.log("Flood forced!");
-});
-
-task("sow", "Sows beans")
-  .addParam("receiver", "receiver of the pods")
-  .addParam("beans", "Amount of beans to sow")
-  .setAction(async (taskArgs) => {
-    const account = await impersonateSigner(taskArgs.receiver);
-    beanstalk = await getBeanstalk(L2_PINTO);
-    const mode = 0;
-    const amount = to6(taskArgs.beans);
-    // mint eth to receiver
-    await mintEth(taskArgs.receiver);
-    // mint beans
-    const pintoMinter = await impersonateSigner(L2_PINTO);
-    await mintEth(pintoMinter.address);
-    const bean = await ethers.getContractAt("BeanstalkERC20", PINTO);
-    await bean.connect(pintoMinter).mint(taskArgs.receiver, amount);
-    // sow
-    console.log(amount.toString());
-    await beanstalk.connect(account).sow(amount, 1, mode, { gasLimit: 10000000 });
-    console.log("---------------------------");
-    console.log(`Sowed ${amount} beans from ${taskArgs.receiver}`);
-  });
-
-task("getTokens", "Gets tokens to an address")
-  .addParam("receiver")
-  .addParam("amount")
-  .addParam("token")
-  .setAction(async (taskArgs) => {
-    let tokenAddress;
-    let tokenName;
-    if (nameToAddressMap[taskArgs.token]) {
-      tokenAddress = nameToAddressMap[taskArgs.token];
-      tokenName = taskArgs.token;
-    } else {
-      tokenAddress = taskArgs.token;
-      tokenName = addressToNameMap[taskArgs.token];
-    }
-    // if token is pinto, mint by impersonating the pinto minter to also increase the total supply
-    if (tokenAddress === PINTO) {
-      console.log("-----------------------------------");
-      console.log(`Minting Pinto to address: ${taskArgs.receiver}`);
-      await hre.run("mintPinto", { receiver: taskArgs.receiver, amount: taskArgs.amount });
-    } else {
-      // else manipulate the balance slot
-      console.log("-----------------------------------");
-      console.log(`Setting the balance of ${tokenName} of: ${taskArgs.receiver}`);
-      const token = await ethers.getContractAt("MockToken", tokenAddress);
-      const amount = toX(taskArgs.amount, await token.decimals());
-      await setBalanceAtSlot(
-        tokenAddress,
-        taskArgs.receiver,
-        addressToBalanceSlotMap[tokenAddress],
-        amount,
-        false
-      );
-    }
-    const token = await ethers.getContractAt("MockToken", tokenAddress);
-    const balance = await token.balanceOf(taskArgs.receiver);
-    const tokenDecimals = await token.decimals();
-    console.log(
-      "Balance of:",
-      taskArgs.receiver,
-      "for token ",
-      tokenName,
-      "is:",
-      await ethers.utils.formatUnits(balance, tokenDecimals)
-    );
-    console.log("-----------------------------------");
-  });
-
-task("getPrice", async () => {
-  const priceContract = await ethers.getContractAt(
-    "BeanstalkPrice",
-    "0xD0fd333F7B30c7925DEBD81B7b7a4DFE106c3a5E"
-  );
-  const price = await priceContract.price();
-  console.log(price);
-});
-
-task("getGerminatingStem", async () => {
-  const beanstalk = await getBeanstalk(L2_PINTO);
-  const stem = await beanstalk.getGerminatingStem(PINTO);
-  console.log("pinto stem:", stem);
-
-  const depositIds = await beanstalk.getTokenDepositIdsForAccount(
-    "0x00001d167c31a30fca4ccc0fd56df74f1c606524",
-    PINTO
-  );
-  for (let i = 0; i < depositIds.length; i++) {
-    const [token, stem] = await beanstalk.getAddressAndStem(depositIds[i]);
-    console.log("token:", token, "stem:", stem);
-  }
-});
-
-task("StalkData")
-  .addParam("account")
-  .setAction(async (taskArgs) => {
-    const beanstalk = await getBeanstalk(L2_PINTO);
-
-    // mow account before checking stalk data
-    await beanstalk.mow(taskArgs.account, PINTO);
-    const totalStalk = (await beanstalk.totalStalk()).toString();
-    const totalGerminatingStalk = (await beanstalk.getTotalGerminatingStalk()).toString();
-    const totalRoots = (await beanstalk.totalRoots()).toString();
-    const accountStalk = (await beanstalk.balanceOfStalk(taskArgs.account)).toString();
-    const accountRoots = (await beanstalk.balanceOfRoots(taskArgs.account)).toString();
-    const germinatingStemForBean = (await beanstalk.getGerminatingStem(PINTO)).toString();
-    const accountGerminatingStalk = (
-      await beanstalk.balanceOfGerminatingStalk(taskArgs.account)
-    ).toString();
-
-    console.log("totalStalk:", totalStalk);
-    console.log("totalGerminatingStalk:", totalGerminatingStalk);
-    console.log("totalRoots:", totalRoots);
-    console.log("accountStalk:", accountStalk);
-    console.log("accountRoots:", accountRoots);
-    console.log("accountGerminatingStalk:", accountGerminatingStalk);
-    console.log("germStem:", germinatingStemForBean);
-    console.log("stemTip:", (await beanstalk.stemTipForToken(PINTO)).toString());
-  });
-
-task("plant", "Plants beans")
-  .addParam("account")
-  .setAction(async (taskArgs) => {
-    console.log("---------Stalk Data Before Planting!---------");
-    await hre.run("StalkData", { account: taskArgs.account });
-    const beanstalk = await getBeanstalk(L2_PINTO);
-    console.log("---------------------------------------------");
-    console.log("-----------------Planting!!!!!---------------");
-    const account = await impersonateSigner(taskArgs.account);
-    console.log("account:", account.address);
-    const plantResult = await beanstalk.connect(account).callStatic.plant();
-    console.log("beans planted:", plantResult.beans.toString());
-    console.log("deposit stem:", plantResult.stem.toString());
-    await beanstalk.connect(account).plant();
-    console.log("---------------------------------------------");
-    console.log("---------Stalk Data After Planting!---------");
-    await hre.run("StalkData", { account: taskArgs.account });
-    console.log("---------------------------------------------");
-  });
-
-task("mintPinto", "Mints Pintos to an address")
-  .addParam("receiver")
-  .addParam("amount")
-  .setAction(async (taskArgs) => {
-    const pintoMinter = await impersonateSigner(L2_PINTO);
-    await mintEth(pintoMinter.address);
-    const pinto = await ethers.getContractAt("BeanstalkERC20", PINTO);
-    const amount = to6(taskArgs.amount);
-    await pinto.connect(pintoMinter).mint(taskArgs.receiver, amount);
-  });
-
-task("diamondABI", "Generates ABI file for diamond, includes all ABIs of facets", async () => {
-  console.log("Compiling contracts to get updated artifacts...");
-  await hre.run("compile");
-  // The path (relative to the root of `protocol` directory) where all modules sit.
-  const modulesDir = path.join("contracts", "beanstalk", "facets");
-
-  // The list of modules to combine into a single ABI. All facets (and facet dependencies) will be aggregated.
-  const modules = ["diamond", "farm", "field", "market", "silo", "sun", "metadata"];
-
-  // The glob returns the full file path like this:
-  // contracts/beanstalk/facets/silo/SiloFacet.sol
-  // We want the "SiloFacet" part.
-  const getFacetName = (file) => {
-    return file.split("/").pop().split(".")[0];
-  };
-
-  // Load files across all modules
-  const paths = [];
-  modules.forEach((module) => {
-    const filesInModule = fs.readdirSync(path.join(".", modulesDir, module));
-    paths.push(...filesInModule.map((f) => [module, f]));
-  });
-
-  // Build ABI
-  let abi = [];
-  modules.forEach((module) => {
-    const pattern = path.join(".", modulesDir, module, "**", "*Facet.sol");
-    const files = glob.sync(pattern);
-    if (module == "silo") {
-      // Manually add in libraries that emit events
-      files.push("contracts/libraries/LibIncentive.sol");
-      files.push("contracts/libraries/Silo/LibGerminate.sol");
-      files.push("contracts/libraries/Minting/LibWellMinting.sol");
-      files.push("contracts/libraries/Silo/LibWhitelistedTokens.sol");
-      files.push("contracts/libraries/Silo/LibWhitelist.sol");
-      files.push("contracts/libraries/Silo/LibTokenSilo.sol");
-      files.push("contracts/libraries/LibGauge.sol");
-      files.push("contracts/libraries/LibShipping.sol");
-      files.push("contracts/libraries/Token/LibTransfer.sol");
-      files.push("contracts/libraries/LibEvaluate.sol");
-      files.push("contracts/libraries/Silo/LibFlood.sol");
-      files.push("contracts/libraries/LibGaugeHelpers.sol");
-      files.push("contracts/libraries/Sun/LibWeather.sol");
-      files.push("contracts/libraries/Convert/LibConvert.sol");
-    }
-    files.forEach((file) => {
-      const facetName = getFacetName(file);
-      const jsonFileName = `${facetName}.json`;
-      const jsonFileLoc = path.join(".", "artifacts", file, jsonFileName);
-
-      const json = JSON.parse(fs.readFileSync(jsonFileLoc));
-
-      // Log what's being included
-      console.log(`${module}:`.padEnd(10), file);
-      json.abi.forEach((item) => console.log(``.padEnd(10), item.type, item.name));
-      console.log("");
-
-      abi.push(...json.abi);
-    });
-  });
-
-  const names = abi.map((a) => a.name);
-  fs.writeFileSync(
-    "./abi/Beanstalk.json",
-    JSON.stringify(
-      abi.filter((item, pos) => names.indexOf(item.name) == pos),
-      null,
-      2
-    )
-  );
-
-  console.log("ABI written to abi/Beanstalk.json");
-});
-
-task("wellOracleSnapshot", "Gets the well oracle snapshot for a given well", async function () {
-  const beanstalk = await getBeanstalk(L2_PINTO);
-  const tokens = await beanstalk.getWhitelistedWellLpTokens();
-  for (let i = 0; i < tokens.length; i++) {
-    const snapshot = await beanstalk.wellOracleSnapshot(tokens[i]);
-    console.log(snapshot);
-  }
-});
-
-task("price", "Gets the price of a given token", async function () {
-  const beanstalkPrice = await ethers.getContractAt(
-    "BeanstalkPrice",
-    "0xD0fd333F7B30c7925DEBD81B7b7a4DFE106c3a5E"
-  );
-  const price = await beanstalkPrice.price();
-  for (let i = 0; i < 5; i++) {
-    console.log(price[3][i]);
-  }
-});
-
-/**
- * @notice generates mock diamond ABI.
- */
-task("mockDiamondABI", "Generates ABI file for mock contracts", async () => {
-  //////////////////////// FACETS ////////////////////////
-
-  // The path (relative to the root of `protocol` directory) where all modules sit.
-  const modulesDir = path.join("contracts", "beanstalk", "facets");
-
-  // The list of modules to combine into a single ABI. All facets (and facet dependencies) will be aggregated.
-  const modules = ["diamond", "farm", "field", "market", "silo", "sun", "metadata"];
-
-  // The glob returns the full file path like this:
-  // contracts/beanstalk/facets/silo/SiloFacet.sol
-  // We want the "SiloFacet" part.
-  const getFacetName = (file) => {
-    return file.split("/").pop().split(".")[0];
-  };
-
-  // Load files across all modules
-  let paths = [];
-  modules.forEach((module) => {
-    const filesInModule = fs.readdirSync(path.join(".", modulesDir, module));
-    paths.push(...filesInModule.map((f) => [module, f]));
-  });
-
-  // Build ABI
-  let abi = [];
-  modules.forEach((module) => {
-    const pattern = path.join(".", modulesDir, module, "**", "*Facet.sol");
-    const files = glob.sync(pattern);
-    if (module == "silo") {
-      // Manually add in libraries that emit events
-      files.push("contracts/libraries/LibIncentive.sol");
-      files.push("contracts/libraries/Silo/LibGerminate.sol");
-      files.push("contracts/libraries/Minting/LibWellMinting.sol");
-      files.push("contracts/libraries/Silo/LibWhitelistedTokens.sol");
-      files.push("contracts/libraries/Silo/LibWhitelist.sol");
-      files.push("contracts/libraries/Silo/LibTokenSilo.sol");
-      files.push("contracts/libraries/LibGauge.sol");
-      files.push("contracts/libraries/LibShipping.sol");
-      files.push("contracts/libraries/Token/LibTransfer.sol");
-      files.push("contracts/libraries/LibEvaluate.sol");
-      files.push("contracts/libraries/Silo/LibFlood.sol");
-      files.push("contracts/libraries/LibGaugeHelpers.sol");
-      files.push("contracts/libraries/Sun/LibWeather.sol");
-      files.push("contracts/libraries/Convert/LibConvert.sol");
-    }
-    files.forEach((file) => {
-      const facetName = getFacetName(file);
-      const jsonFileName = `${facetName}.json`;
-      const jsonFileLoc = path.join(".", "artifacts", file, jsonFileName);
-
-      const json = JSON.parse(fs.readFileSync(jsonFileLoc));
-
-      // Log what's being included
-      console.log(`${module}:`.padEnd(10), file);
-      json.abi.forEach((item) => console.log(``.padEnd(10), item.type, item.name));
-      console.log("");
-
-      abi.push(...json.abi);
-    });
-  });
-
-  ////////////////////////// MOCK ////////////////////////
-  // The path (relative to the root of `protocol` directory) where all modules sit.
-  const mockModulesDir = path.join("contracts", "mocks", "mockFacets");
-
-  // Load files across all mock modules.
-  const filesInModule = fs.readdirSync(path.join(".", mockModulesDir));
-  console.log("Mock Facets:");
-  console.log(filesInModule);
-
-  // Build ABI
-  filesInModule.forEach((module) => {
-    const file = path.join(".", mockModulesDir, module);
-    const facetName = getFacetName(file);
-    const jsonFileName = `${facetName}.json`;
-    const jsonFileLoc = path.join(".", "artifacts", file, jsonFileName);
-    const json = JSON.parse(fs.readFileSync(jsonFileLoc));
-
-    // Log what's being included
-    console.log(`${module}:`.padEnd(10), file);
-    json.abi.forEach((item) => console.log(``.padEnd(10), item.type, item.name));
-    console.log("");
-
-    abi.push(...json.abi);
-  });
-
-  const names = abi.map((a) => a.name);
-  fs.writeFileSync(
-    "./abi/MockBeanstalk.json",
-    JSON.stringify(
-      abi.filter((item, pos) => names.indexOf(item.name) == pos),
-      null,
-      2
-    )
-  );
-});
-
-task("resolveUpgradeDependencies", "Resolves upgrade dependencies")
-  .addOptionalParam(
-    "facets",
-    "Comma-separated list of facet names that were changed in the upgrade"
-  )
-  .addOptionalParam(
-    "libraries",
-    "Comma-separated list of library names that were changed in the upgrade"
-  )
-  .setAction(async function (taskArgs) {
-    // Compile first to update the artifacts
-    console.log("Compiling contracts to get updated artifacts...");
-    await hre.run("compile");
-    let facetNames = [];
-    let libraryNames = [];
-    // Validate input
-    if (!taskArgs.facets && !taskArgs.libraries) {
-      throw new Error("Either 'facets' or 'libraries' parameters are required.");
-    }
-    // Process 'facets' if provided
-    if (taskArgs.facets) {
-      facetNames = taskArgs.facets.split(",").map((name) => name.trim());
-      console.log("Resolving dependencies for facets:", facetNames);
-    } else {
-      console.log("No facets changed, resolving dependencies for libraries only.");
-    }
-    // Process 'libraries' if provided
-    if (taskArgs.libraries) {
-      libraryNames = taskArgs.libraries.split(",").map((name) => name.trim());
-      console.log("Resolving dependencies for libraries:", libraryNames);
-    } else {
-      console.log("No libraries changed, resolving dependencies for facets only.");
-    }
-    resolveDependencies(facetNames, libraryNames);
-  });
-
-task("decodeDiamondCut", "Decodes diamondCut calldata into human-readable format")
-  .addParam("data", "The calldata to decode")
-  .setAction(async ({ data }) => {
-    const DIAMOND_CUT_ABI = [
-      "function diamondCut((address facetAddress, uint8 action, bytes4[] functionSelectors)[] _diamondCut, address _init, bytes _calldata)"
-    ];
-    const iface = new ethers.utils.Interface(DIAMOND_CUT_ABI);
-
-    // Decode the calldata
-    const decoded = iface.parseTransaction({ data });
-
-    // Extract the decoded parameters
-    const { _diamondCut, _init, _calldata } = decoded.args;
-
-    // Pretty print
-    console.log("\n===== Decoded Diamond Cut =====");
-    _diamondCut.forEach((facetCut, index) => {
-      console.log(`\nFacetCut #${index + 1}`);
-      console.log("=".repeat(40));
-      console.log(`  🏷️  Facet Address  : ${facetCut.facetAddress}`);
-      console.log(`  🔧 Action         : ${decodeDiamondCutAction(facetCut.action)}`);
-      console.log("  📋 Function Selectors:");
-      if (facetCut.functionSelectors.length > 0) {
-        facetCut.functionSelectors.forEach((selector, selectorIndex) => {
-          console.log(`      ${selectorIndex + 1}. ${selector}`);
-        });
-      } else {
-        console.log("      (No selectors provided)");
-      }
-      console.log("=".repeat(40));
-    });
-
-    console.log("\n Init Facet Address:");
-    console.log(`  ${_init}`);
-
-    console.log("\n Init Selector:");
-    console.log(`  ${_calldata}`);
-  });
-
-task(
-  "verifySafeHashes",
-  "Computes the expected hashes for a Safe transaction, to be verified against the safe ui and signer wallets"
-)
-  .addParam("safe", "The address of the safe multisig", undefined, types.string)
-  .addParam(
-    "to",
-    "The address of the contract that the safe is interacting with",
-    undefined,
-    types.string
-  )
-  .addParam("data", "The data field in the safe ui (bytes)", undefined, types.string)
-  .addOptionalParam("nonce", "The nonce of the transaction", -1, types.int)
-  .addOptionalParam("operation", "The operation type of the transaction", 0, types.int)
-  .setAction(async (taskArgs) => {
-    // Parameters
-    const safeAddress = taskArgs.safe;
-    const to = taskArgs.to;
-    const data = taskArgs.data;
-    const dataHashed = ethers.utils.keccak256(data);
-    // Default values (used when signing the transaction)
-    const value = 0;
-    const operation = taskArgs.operation; // Enum.Operation.Call (0 represents Call, 1 represents DelegateCall)
-    const safeTxGas = 0;
-    const baseGas = 0;
-    const gasPrice = 0;
-    const gasToken = ethers.constants.AddressZero; // native token (ETH)
-    const refundReceiver = ethers.constants.AddressZero;
-    // Standard for versions 1.0.0 and above
-    const safeTxTypeHash = "0xbb8310d486368db6bd6f849402fdd73ad53d316b5a4b2644ad6efe0f941286d8";
-
-    const abi = [
-      "function getTransactionHash(address to, uint256 value, bytes calldata data, uint8 operation, uint256 safeTxGas, uint256 baseGas, uint256 gasPrice, address gasToken, address refundReceiver, uint256 _nonce) external view returns (bytes32)",
-      "function getChainId() external view returns (uint256)",
-      "function domainSeparator() external view returns (bytes32)",
-      "function nonce() external view returns (uint256)"
-    ];
-    const safeMultisig = await ethers.getContractAt(abi, safeAddress);
-
-    // Verify chain id
-    const chainId = await safeMultisig.getChainId();
-
-    // Get curent nonce if not provided
-    let nonce;
-    if (taskArgs.nonce === -1) {
-      nonce = await safeMultisig.nonce();
-    } else {
-      nonce = taskArgs.nonce;
-    }
-
-    // Verify domain separator
-    const domainSeparator = await safeMultisig.domainSeparator();
-
-    // Verify safe transaction hash
-    const safeTransactionHash = await safeMultisig.getTransactionHash(
-      to,
-      value,
-      data,
-      operation,
-      safeTxGas,
-      baseGas,
-      gasPrice,
-      gasToken,
-      refundReceiver,
-      nonce
-    );
-
-    // Verify message hash
-    // The message hash is the keccak256 hash of the abi encoded SafeTxStruct struct
-    // with the parameters below
-    const encodedMsg = ethers.utils.defaultAbiCoder.encode(
-      [
-        "bytes32", // safeTxTypeHash
-        "address", // to
-        "uint256", // value
-        "bytes32", // dataHashed
-        "uint8", // operation
-        "uint256", // safeTxGas
-        "uint256", // baseGas
-        "uint256", // gasPrice
-        "address", // gasToken
-        "address", // refundReceiver
-        "uint256" // nonce
-      ],
-      [
-        safeTxTypeHash,
-        to,
-        value,
-        dataHashed,
-        operation,
-        safeTxGas,
-        baseGas,
-        gasPrice,
-        gasToken,
-        refundReceiver,
-        nonce
-      ]
-    );
-
-    // Keccak256 hash of the encoded message
-    const computedMsgHash = ethers.utils.keccak256(encodedMsg);
-
-    // Pretty print results
-    console.log("\n\n");
-    console.log("=".repeat(90));
-    console.log("          🔗 Safe Transaction Details     ");
-    console.log("=".repeat(90));
-    console.log(`🌐 Chain ID           : ${chainId.toString()}`);
-    console.log(`🔹 Safe Address       : ${safeAddress}`);
-    console.log(`🔹 Interacting with   : ${to}`);
-    console.log(`🔹 Nonce              : ${nonce}`);
-    console.log(`🔹 Domain Separator   : ${domainSeparator}`);
-    console.log(`🔹 Safe Tx Hash       : ${safeTransactionHash}`);
-    console.log(`🔹 Message Hash       : ${computedMsgHash}`);
-    console.log("=".repeat(90));
-  });
-task("verifyBytecode", "Verifies the bytecode of facets with optional library linking")
-  .addParam(
-    "facets",
-    'JSON string mapping facets to their deployed addresses (e.g., \'{"FacetName": "0xAddress"}\')'
-  )
-  .addOptionalParam(
-    "libraries",
-    'JSON string mapping facets to their linked libraries (e.g., \'{"FacetName": {"LibName": "0xAddress"}}\')'
-  )
-  .setAction(async (taskArgs) => {
-    // Compile first to update the artifacts
-    console.log("Compiling contracts to get updated artifacts...");
-    await hre.run("compile");
-
-    // Parse inputs
-    const deployedFacetAddresses = JSON.parse(taskArgs.facets);
-    const facetLibraries = taskArgs.libraries ? JSON.parse(taskArgs.libraries) : {};
-
-    // Deduce facet names from the keys in the addresses JSON
-    const facetNames = Object.keys(deployedFacetAddresses);
-
-    // Log the facet names and libraries
-    console.log("-----------------------------------");
-    console.log("\n📝 Facet Names:");
-    facetNames.forEach((name) => console.log(`  - ${name}`));
-    console.log("\n🔗 Facet Libraries:");
-    Object.entries(facetLibraries).forEach(([facet, libraries]) => {
-      console.log(`  📦 ${facet}:`);
-      Object.entries(libraries).forEach(([lib, address]) => {
-        console.log(`    🔹 ${lib}: ${address}`);
-      });
-    });
-    console.log("\n📍 Deployed Addresses:");
-    Object.entries(deployedFacetAddresses).forEach(([facet, address]) => {
-      console.log(`  ${facet}: ${address}\n`);
-    });
-    console.log("-----------------------------------");
-
-    // Verify bytecode for the facets
-    const facetData = await getFacetBytecode(facetNames, facetLibraries, true);
-    await compareBytecode(facetData, deployedFacetAddresses, false);
-  });
-
-task("pumps", async function () {
-  const well = await ethers.getContractAt("IWell", PINTO_CBTC_WELL_BASE);
-  const pumps = await well.pumps();
-  console.log(pumps);
-});
-
-task("singleSidedDeposits", "Deposits non-bean tokens into wells and then into beanstalk")
-  .addParam("account", "The account to deposit from")
-  .addParam(
-    "amounts",
-    "Comma-separated list of amounts to deposit for each token (WETH,CBETH,CBTC,USDC,WSOL)"
-  )
-  .setAction(async (taskArgs) => {
-    console.log("-----------------------------------");
-    console.log(`Starting single-sided deposits for account: ${taskArgs.account}`);
-
-    const wells = [
-      PINTO_WETH_WELL_BASE,
-      PINTO_CBETH_WELL_BASE,
-      PINTO_CBTC_WELL_BASE,
-      PINTO_USDC_WELL_BASE,
-      PINTO_WSOL_WELL_BASE
-    ];
-
-    const amounts = taskArgs.amounts.split(",");
-    if (amounts.length !== wells.length) {
-      throw new Error("Must provide same number of amounts as wells");
-    }
-
-    const beanstalk = await getBeanstalk(L2_PINTO);
-    const signer = await impersonateSigner(taskArgs.account);
-
-    for (let i = 0; i < wells.length; i++) {
-      const well = await ethers.getContractAt("IWell", wells[i]);
-      const tokens = await well.tokens();
-      const nonBeanToken = await ethers.getContractAt("MockToken", tokens[1]);
-      const tokenName = addressToNameMap[tokens[1]] || tokens[1];
-      const tokenDecimals = await nonBeanToken.decimals();
-      const amount = toX(amounts[i], tokenDecimals);
-
-      console.log(`\nProcessing ${tokenName}:`);
-      console.log(`Amount: ${amount}`);
-
-      try {
-        // Set token balance and approve
-        console.log(`Setting balance and approving ${tokenName}`);
-        const balanceSlot = addressToBalanceSlotMap[tokens[1]];
-        await setBalanceAtSlot(tokens[1], taskArgs.account, balanceSlot, amount, false);
-        await nonBeanToken.connect(signer).approve(wells[i], ethers.constants.MaxUint256);
-
-        // Add single-sided liquidity
-        console.log(`Adding liquidity to well ${wells[i]}`);
-        const tokenAmountsIn = [0, amount];
-        await well
-          .connect(signer)
-          .addLiquidity(tokenAmountsIn, 0, taskArgs.account, ethers.constants.MaxUint256);
-
-        // Approve and deposit LP tokens to beanstalk
-        const wellToken = await ethers.getContractAt("IERC20", wells[i]);
-        const lpBalance = await wellToken.balanceOf(taskArgs.account);
-        console.log(`Received ${lpBalance.toString()} LP tokens`);
-
-        console.log(`Approving ${tokenName} LP tokens for beanstalk`);
-        await wellToken.connect(signer).approve(beanstalk.address, ethers.constants.MaxUint256);
-        console.log(`Depositing ${tokenName} LP tokens into beanstalk`);
-        await beanstalk.connect(signer).deposit(wells[i], lpBalance, 0);
-        console.log(`Successfully deposited ${tokenName} LP tokens into beanstalk`);
-        // return;
-      } catch (error) {
-        console.error(`Failed to process ${tokenName}: ${error.message}`);
-      }
-    }
-    console.log("-----------------------------------");
-    console.log("Single-sided deposits complete!");
-  });
-
-task("updateOracleTimeouts", "Updates oracle timeouts for all whitelisted LP tokens").setAction(
-  async () => {
-    console.log("Updating oracle timeouts for all whitelisted LP tokens");
-
-    const beanstalk = await getBeanstalk(L2_PINTO);
-    const account = await impersonateSigner(L2_PCM);
-    await mintEth(account.address);
-
-    // Get all whitelisted LP tokens
-    const wells = await beanstalk.getWhitelistedWellLpTokens();
-
-    for (let i = 0; i < wells.length; i++) {
-      const well = await ethers.getContractAt("IWell", wells[i]);
-      const tokens = await well.tokens();
-      // tokens[0] is pinto/bean, tokens[1] is the non-bean token
-      const nonPintoToken = tokens[1];
-      const tokenName = addressToNameMap[nonPintoToken] || nonPintoToken;
-
-      console.log(`\nProcessing well: ${wells[i]}`);
-      console.log(`Non-pinto token: ${tokenName} (${nonPintoToken})`);
-
-      try {
-        // Get current oracle implementation for the non-pinto token
-        const currentImpl = await beanstalk.getOracleImplementationForToken(nonPintoToken);
-        console.log("Current implementation:");
-        console.log("- Target:", currentImpl.target);
-        console.log("- Selector:", currentImpl.selector);
-        console.log("- Encode Type:", currentImpl.encodeType);
-        console.log("- Current Data:", currentImpl.data);
-
-        const newImpl = {
-          target: currentImpl.target,
-          selector: currentImpl.selector,
-          encodeType: currentImpl.encodeType,
-          data: ethers.utils.hexZeroPad(ethers.utils.hexlify(86400 * 365), 32) // 365 day oracle timeout
-        };
-
-        console.log("\nNew implementation:");
-        console.log("- Target:", newImpl.target);
-        console.log("- Selector:", newImpl.selector);
-        console.log("- Encode Type:", newImpl.encodeType);
-        console.log("- New Data:", newImpl.data);
-
-        // Update the oracle implementation for token
-        await beanstalk
-          .connect(account)
-          .updateOracleImplementationForToken(nonPintoToken, newImpl, { gasLimit: 10000000 });
-        console.log(`Successfully updated oracle timeout for token: ${tokenName}`);
-      } catch (error) {
-        console.error(`Failed to update oracle timeout for token ${tokenName}:`, error.message);
-      }
-    }
-
-    console.log("Finished oracle updates");
-  }
-);
-
-task("ecosystemABI", "Generates ABI files for ecosystem contracts").setAction(async () => {
-  try {
-    console.log("Compiling contracts to get updated artifacts...");
-    await hre.run("compile");
-
-    console.log("Generating ABIs for ecosystem contracts...");
-
-    // Create output directory if it doesn't exist
-    const outputDir = "./abi/ecosystem";
-    if (!fs.existsSync(outputDir)) {
-      fs.mkdirSync(outputDir, { recursive: true });
-    }
-
-    // Generate TractorHelpers ABI
-    const tractorHelpersArtifact = await hre.artifacts.readArtifact("TractorHelpers");
-    fs.writeFileSync(
-      `${outputDir}/TractorHelpers.json`,
-      JSON.stringify(tractorHelpersArtifact.abi, null, 2)
-    );
-
-    // Generate SiloHelpers ABI
-    const siloHelpersArtifact = await hre.artifacts.readArtifact("SiloHelpers");
-    fs.writeFileSync(
-      `${outputDir}/SiloHelpers.json`,
-      JSON.stringify(siloHelpersArtifact.abi, null, 2)
-    );
-
-    // Generate SowBlueprintv0 ABI
-    const sowBlueprintArtifact = await hre.artifacts.readArtifact("SowBlueprintv0");
-    fs.writeFileSync(
-      `${outputDir}/SowBlueprintv0.json`,
-      JSON.stringify(sowBlueprintArtifact.abi, null, 2)
-    );
-
-    // Generate BeanstalkPrice ABI
-    const beanstalkPriceArtifact = await hre.artifacts.readArtifact("BeanstalkPrice");
-    fs.writeFileSync(
-      `${outputDir}/BeanstalkPrice.json`,
-      JSON.stringify(beanstalkPriceArtifact.abi, null, 2)
-    );
-
-    // Generate WellPrice ABI (parent contract of BeanstalkPrice)
-    const wellPriceArtifact = await hre.artifacts.readArtifact("WellPrice");
-    fs.writeFileSync(`${outputDir}/WellPrice.json`, JSON.stringify(wellPriceArtifact.abi, null, 2));
-
-    console.log("ABIs generated successfully in", outputDir);
-  } catch (error) {
-    console.error("Error generating ABIs:", error);
-    process.exit(1);
-  }
-});
-
-task("facetAddresses", "Displays current addresses of specified facets on Base mainnet")
-  .addParam(
-    "facets",
-    "Comma-separated list of facet names to look up (ex: 'FieldFacet,SiloFacet,SeasonFacet')"
-  )
-  .addFlag("urls", "Show BaseScan URLs for the facets")
-  .setAction(async (taskArgs) => {
-    const BASESCAN_API_KEY = process.env.ETHERSCAN_KEY_BASE;
-    if (!BASESCAN_API_KEY) {
-      console.error("❌ Please set ETHERSCAN_KEY_BASE in your environment variables");
-      return;
-    }
-
-    const diamond = await ethers.getContractAt("IDiamondLoupe", L2_PINTO);
-
-    // Get all facets from the diamond
-    const allFacets = await diamond.facets();
-
-    // Get the requested facet names
-    const requestedFacets = taskArgs.facets.split(",").map((f) => f.trim());
-
-    console.log("\n🔍 Looking up facet addresses on Base mainnet...");
-    console.log("-----------------------------------");
-
-    // Create a map of addresses to their contract names
-    const addressToName = new Map();
-
-    // Fetch contract names from BaseScan for each unique address
-    const uniqueAddresses = [...new Set(allFacets.map((f) => f.facetAddress))];
-
-    for (const address of uniqueAddresses) {
-      try {
-        let data;
-        let attempts = 0;
-        const maxAttempts = 3;
-
-        do {
-          const response = await fetch(
-            `https://api.basescan.org/api?module=contract&action=getsourcecode&address=${address}&apikey=${BASESCAN_API_KEY}`
-          );
-          data = await response.json();
-          attempts++;
-
-          if (data.status === "1" && data.result[0]) {
-            const contractName = data.result[0].ContractName;
-            addressToName.set(address, contractName);
-            break;
-          }
-
-          // Wait 1 second before retrying
-          if (data.status === "0" && attempts < maxAttempts) {
-            await new Promise((resolve) => setTimeout(resolve, 1000));
-          }
-        } while (data.status === "0" && attempts < maxAttempts);
-      } catch (e) {
-        console.log(`⚠️  Error fetching contract name for ${address}: ${e.message}`);
-      }
-    }
-
-    // For each requested facet, find its address
-    for (const facetName of requestedFacets) {
-      let found = false;
-
-      for (const facet of allFacets) {
-        const contractName = addressToName.get(facet.facetAddress);
-        if (contractName && contractName.toLowerCase() === facetName.toLowerCase()) {
-          console.log(`📦 ${facetName}: ${facet.facetAddress}`);
-          if (taskArgs.urls) {
-            console.log(`   🔗 https://basescan.org/address/${facet.facetAddress}`);
-          }
-          found = true;
-          break;
-        }
-      }
-
-      if (!found) {
-        console.log(`❌ ${facetName}: Not found on diamond`);
-      }
-    }
-
-    console.log("-----------------------------------");
-  });
->>>>>>> b3027bb4
 
 //////////////////////// CONFIGURATION ////////////////////////
 
