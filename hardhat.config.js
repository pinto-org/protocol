require("@nomicfoundation/hardhat-ethers");
require("@nomicfoundation/hardhat-verify");
require("@nomicfoundation/hardhat-chai-matchers");

require("hardhat-contract-sizer");
require("dotenv").config();

//////////////////////// TASKS ////////////////////////
// Import task modules
require("./tasks")();

// used in the UI to run the latest upgrade
task("runLatestUpgrade", "Compiles the contracts").setAction(async function () {
  const order = true;
  // compile contracts.
  await hre.run("compile");
  // deploy PI-13
  await hre.run("PI-13");

  // Setup LP tokens for test addresses BEFORE running many sunrises
  if (order) {
    console.log("Setting up LP tokens for test addresses...");
    await hre.run("setup-convert-up-addresses");
    // increase the seeds, call sunrise.
    await hre.run("mock-seeds");
    await hre.run("callSunrise");
  }

  // deploy convert up blueprint
  // dev: should be deployed to : 0x53B7cF2a4A18062aFF4fA71Bb300F6eA2d3702E2 for testing purposes.
  await hre.run("deployConvertUpBlueprint");

  // Now sign and publish the convert up blueprints with grown stalk available
  if (order) {
    console.log("Signing and publishing convert up blueprints...");
    await hre.run("create-mock-convert-up-orders", {
      execute: true,
      skipSetup: true // Skip LP token setup since we already did it
    });
    await hre.run("callSunrise");
  }
});

//////////////////////// CONFIGURATION ////////////////////////

module.exports = {
  defaultNetwork: "hardhat",
  networks: {
    hardhat: {
      chainId: 1337,
      forking: process.env.FORKING_RPC
        ? {
            url: process.env.FORKING_RPC,
            blockNumber: parseInt(process.env.BLOCK_NUMBER) || undefined
          }
        : undefined,
      allowUnlimitedContractSize: true
    },
    localhost: {
      chainId: 1337,
      url: "http://127.0.0.1:8545/",
      timeout: 1000000000,
      accounts: "remote"
    },
    mainnet: {
      chainId: 1,
      url: process.env.MAINNET_RPC || "",
      timeout: 1000000000
    },
    arbitrum: {
      chainId: 42161,
      url: process.env.ARBITRUM_RPC || "",
      timeout: 1000000000
    },
    base: {
      chainId: 8453,
      url: process.env.BASE_RPC || "",
      timeout: 100000000,
      accounts: []
    },
    custom: {
      chainId: 41337,
      url: process.env.CUSTOM_RPC || "",
      timeout: 100000
    }
  },
  etherscan: {
<<<<<<< HEAD
    apiKey: process.env.ETHERSCAN_API_KEY
=======
    apiKey: {
      base: process.env.ETHERSCAN_API_KEY
    },
    customChains: [
      {
        network: "base",
        chainId: 8453,
        urls: {
          apiURL: "https://api.etherscan.io/v2/api?chainid=8453",
          browserURL: "https://basescan.org"
        }
      }
    ]
>>>>>>> 4c0a14dc
  },
  solidity: {
    compilers: [
      {
        version: "0.8.25",
        settings: {
          optimizer: {
            enabled: true,
            runs: 100
          }
        }
      }
    ]
  }
};<|MERGE_RESOLUTION|>--- conflicted
+++ resolved
@@ -85,9 +85,6 @@
     }
   },
   etherscan: {
-<<<<<<< HEAD
-    apiKey: process.env.ETHERSCAN_API_KEY
-=======
     apiKey: {
       base: process.env.ETHERSCAN_API_KEY
     },
@@ -101,7 +98,6 @@
         }
       }
     ]
->>>>>>> 4c0a14dc
   },
   solidity: {
     compilers: [
