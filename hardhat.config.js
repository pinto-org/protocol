const path = require("path");
const fs = require("fs");
const glob = require("glob");

require("@nomiclabs/hardhat-waffle");
require("@nomiclabs/hardhat-ethers");
require("hardhat-contract-sizer");
require("hardhat-gas-reporter");
require("hardhat-tracer");
require("@openzeppelin/hardhat-upgrades");
require("dotenv").config();
require("@nomiclabs/hardhat-etherscan");
const { time } = require("@nomicfoundation/hardhat-network-helpers");
const { addLiquidityAndTransfer } = require("./scripts/deployment/addLiquidity");
const { megaInit } = require("./scripts/deployment/megaInit");
const { impersonateSigner, mintEth, getBeanstalk, mintUsdc, getUsdc } = require("./utils");
const { parseDeploymentParameters } = require("./scripts/deployment/parameters/parseParams.js");
const { setBalanceAtSlot } = require("./utils/tokenSlots");
const { to6, toX, to18 } = require("./test/hardhat/utils/helpers.js");
const {
  PINTO,
  L2_PINTO,
  PINTO_DIAMOND_DEPLOYER,
  L2_PCM,
  BASE_BLOCK_TIME,
  PINTO_WETH_WELL_BASE,
  PINTO_CBETH_WELL_BASE,
  PINTO_CBTC_WELL_BASE,
  PINTO_USDC_WELL_BASE,
  PINTO_WSOL_WELL_BASE,
  nameToAddressMap,
  addressToNameMap,
  addressToBalanceSlotMap
} = require("./test/hardhat/utils/constants.js");
const { task } = require("hardhat/config");
const { upgradeWithNewFacets, decodeDiamondCutAction } = require("./scripts/diamond.js");
const { resolveDependencies } = require("./scripts/resolveDependencies");
const { getFacetBytecode, compareBytecode } = require("./test/hardhat/utils/bytecode");

//////////////////////// TASKS ////////////////////////

task("callSunrise", "Calls the sunrise function", async function () {
  beanstalk = await getBeanstalk(L2_PINTO);
  const account = await impersonateSigner(PINTO_DIAMOND_DEPLOYER);

  // ensure account has enough eth for gas
  await mintEth(account.address);

  // Simulate the transaction to check if it would succeed
  const lastTimestamp = (await ethers.provider.getBlock("latest")).timestamp;
  const hourTimestamp = parseInt(lastTimestamp / 3600 + 1) * 3600;
  const additionalSeconds = 0;
  await network.provider.send("evm_setNextBlockTimestamp", [hourTimestamp + additionalSeconds]);
  await beanstalk.connect(account).sunrise({ gasLimit: 10000000 });
  await network.provider.send("evm_mine");
  const unixTime = await time.latest();
  const currentTime = new Date(unixTime * 1000).toLocaleString();

  // Get season info
  const { raining, lastSop, lastSopSeason } = await beanstalk.time();
  const currentSeason = await beanstalk.connect(account).season();
  const floodedThisSeason = lastSopSeason === currentSeason;
  // Get total supply of pinto
  const pinto = await ethers.getContractAt("BeanstalkERC20", PINTO);
  const totalSupply = await pinto.totalSupply();

  console.log(
    "sunrise complete!\ncurrent season:",
    currentSeason,
    "\ncurrent blockchain time:",
    unixTime,
    "\nhuman readable time:",
    currentTime,
    "\ncurrent block:",
    (await ethers.provider.getBlock("latest")).number,
    "\ndeltaB:",
    (await beanstalk.totalDeltaB()).toString(),
    "\nraining:",
    raining,
    "\nlast sop:",
    lastSop,
    "\nlast sop season:",
    lastSopSeason,
    "\nflooded this season:",
    floodedThisSeason,
    "\ncurrent pinto supply:",
    await ethers.utils.formatUnits(totalSupply, 6)
  );
});

task("epi0", async () => {
  const mock = true;
  let deployer;
  if (mock) {
    deployer = (await ethers.getSigners())[0];
    console.log("Deployer address: ", await deployer.getAddress());
  } else {
    deployer = await impersonateSigner(PINTO_DIAMOND_DEPLOYER);
  }
  deployer = await impersonateSigner(PINTO_DIAMOND_DEPLOYER);

  // Deployment parameters path
  const inputFilePath = "./scripts/deployment/parameters/input/deploymentParams.json";
  let [systemData, whitelistData, wellData, tokenData, initWellDistributions, initSupply] =
    await parseDeploymentParameters(inputFilePath, false);

  await upgradeWithNewFacets({
    diamondAddress: L2_PINTO,
    facetNames: ["MetadataFacet"],
    initFacetName: "InitZeroWell",
    initArgs: [wellData],
    bip: false,
    object: !mock,
    verbose: true,
    account: deployer,
    verify: false
  });
});

// mint eth task to mint eth to specified account
task("mintEth", "Mints eth to specified account")
  .addParam("account")
  .setAction(async (taskArgs) => {
    await mintEth(taskArgs.account);
  });

task("unpause", "Unpauses the beanstalk contract", async function () {
  let deployer = await impersonateSigner(PINTO_DIAMOND_DEPLOYER);
  let beanstalk = await getBeanstalk(L2_PINTO);
  await beanstalk.connect(deployer).unpause();
});

task("mintUsdc", "Mints usdc to specified account")
  .addParam("account")
  .addParam("amount", "Amount of usdc to mint")
  .setAction(async (taskArgs) => {
    await mintUsdc(taskArgs.account, taskArgs.amount);
    // log balance of usdc for this address
    console.log("minted, now going to log amount");
    const usdc = await getUsdc();
    console.log("Balance of account: ", (await usdc.balanceOf(taskArgs.account)).toString());
  });

task("skipMorningAuction", "Skips the morning auction, accounts for block time", async function () {
  const duration = 600; // 10 minutes
  // skip 10 minutes in blocks --> 300 blocks for base
  const blocksToSkip = duration / BASE_BLOCK_TIME;
  for (let i = 0; i < blocksToSkip; i++) {
    await network.provider.send("evm_mine");
  }
  // increase timestamp by 5 minutes from current block timestamp
  const lastTimestamp = (await ethers.provider.getBlock("latest")).timestamp;
  await network.provider.send("evm_setNextBlockTimestamp", [lastTimestamp + duration]);
  // mine a new block to register the new timestamp
  await network.provider.send("evm_mine");
  console.log("---------------------------");
  console.log("Morning auction skipped!");
  console.log("Current block:", (await ethers.provider.getBlock("latest")).number);
  // human readable time
  const unixTime = await time.latest();
  const currentTime = new Date(unixTime * 1000).toLocaleString();
  console.log("Human readable time:", currentTime);
});

task("megaDeploy", "Deploys the Pinto Diamond", async function () {
  const mock = true;
  let deployer;
  let owner;
  if (mock) {
    deployer = await impersonateSigner(PINTO_DIAMOND_DEPLOYER);
    owner = L2_PCM;
    await mintEth(owner);
    await mintEth(deployer.address);
  } else {
    deployer = (await ethers.getSigners())[0];
    console.log("Deployer address: ", await deployer.getAddress());
    owner = L2_PCM;
  }

  await megaInit({
    deployer: deployer,
    deployerAddress: PINTO_DIAMOND_DEPLOYER,
    ownerAddress: owner,
    diamondName: "PintoDiamond",
    updateOracleTimeout: true,
    addLiquidity: true,
    skipInitialAmountPrompts: true,
    verbose: true,
    mock: mock
  });
});

<<<<<<< HEAD
task("PI-1", "Deploys Pinto improvment set 1").setAction(async function () {
=======
task("PI-1", "Deploys Pinto improvement set 1").setAction(async function () {
>>>>>>> 718cc26a
  const mock = false;
  let owner;
  if (mock) {
    await hre.run("updateOracleTimeouts");
    owner = await impersonateSigner(L2_PCM);
    await mintEth(owner.address);
  } else {
    owner = (await ethers.getSigners())[0];
  }
  await upgradeWithNewFacets({
    diamondAddress: L2_PINTO,
    facetNames: [
      "ClaimFacet",
      "ApprovalFacet",
      "ConvertFacet",
      "ConvertGettersFacet",
      "SiloFacet",
      "SiloGettersFacet",
      "PipelineConvertFacet",
      "SeasonFacet",
      "GaugeGettersFacet",
      "FieldFacet"
    ],
    libraryNames: [
      "LibSilo",
      "LibTokenSilo",
      "LibConvert",
      "LibPipelineConvert",
      "LibGauge",
      "LibIncentive",
      "LibWellMinting",
      "LibGerminate",
      "LibShipping",
      "LibFlood",
      "LibEvaluate",
      "LibDibbler"
    ],
    facetLibraries: {
      ClaimFacet: ["LibSilo", "LibTokenSilo"],
      ConvertFacet: ["LibConvert", "LibPipelineConvert", "LibSilo", "LibTokenSilo"],
      SiloFacet: ["LibSilo", "LibTokenSilo"],
      PipelineConvertFacet: ["LibPipelineConvert", "LibSilo", "LibTokenSilo"],
      SeasonFacet: [
        "LibEvaluate",
        "LibFlood",
        "LibGauge",
        "LibGerminate",
        "LibShipping",
        "LibIncentive",
        "LibWellMinting"
      ]
    },
    initFacetName: "InitPI1",
    initArgs: [],
    object: !mock,
    verbose: true,
    account: owner
  });
});

<<<<<<< HEAD
task("PI-2", "Deploys Pinto improvment set 2").setAction(async function () {
=======
task("PI-2", "Deploys Pinto improvement set 2").setAction(async function () {
>>>>>>> 718cc26a
  const mock = false;
  let owner;
  if (mock) {
    await hre.run("updateOracleTimeouts");
    owner = await impersonateSigner(L2_PCM);
    await mintEth(owner.address);
  } else {
    owner = (await ethers.getSigners())[0];
  }
  await upgradeWithNewFacets({
    diamondAddress: L2_PINTO,
    facetNames: ["ConvertFacet", "ConvertGettersFacet"],
    libraryNames: ["LibSilo", "LibTokenSilo", "LibConvert", "LibPipelineConvert"],
    facetLibraries: {
      ConvertFacet: ["LibConvert", "LibPipelineConvert", "LibSilo", "LibTokenSilo"]
    },
    initArgs: [],
    object: !mock,
    verbose: true,
    account: owner
  });
});

task("test-temp-changes", "Tests temperature changes after upgrade").setAction(async function () {
  // Fork from specific block
  await network.provider.request({
    method: "hardhat_reset",
    params: [
      {
        forking: {
          jsonRpcUrl: process.env.BASE_RPC,
          blockNumber: 22927326 // this block is shortly before a season where a dump would cause the temp to increase
        }
      }
    ]
  });

  const beanstalk = await getBeanstalk(L2_PINTO);

  const RESERVES = "0x4FAE5420F64c282FD908fdf05930B04E8e079770";
  const PINTO_CBTC_WELL = "0x3e11226fe3d85142B734ABCe6e58918d5828d1b4";

  // impersonate reserves address
  const reserves = await impersonateSigner(RESERVES);
  await mintEth(RESERVES);

  // Get Well contract and tokens
  const well = await ethers.getContractAt("IWell", PINTO_CBTC_WELL);
  const tokens = await well.tokens();
  const pinto = tokens[0];
  const cbBTC = tokens[1];

  console.log("\nExecuting swap from Pinto to cbBTC...");
  try {
    // Get current fee data to base our txn fees on
    const feeData = await ethers.provider.getFeeData();

    // Multiply the fees to ensure they're high enough (this took some trial and error)
    const adjustedMaxFeePerGas = feeData.maxFeePerGas.mul(5);
    const adjustedPriorityFeePerGas = feeData.maxPriorityFeePerGas.mul(2);

    const txParams = {
      maxFeePerGas: adjustedMaxFeePerGas,
      maxPriorityFeePerGas: adjustedPriorityFeePerGas,
      gasLimit: 1000000
    };

    console.log("Adjusted Tx Params:", {
      maxFeePerGas: adjustedMaxFeePerGas.toString(),
      maxPriorityFeePerGas: adjustedPriorityFeePerGas.toString(),
      gasLimit: txParams.gasLimit
    });

    // withdraw from internal balance
    console.log("\nTransferring Pinto from internal to external balance...");
    const transferTx = await beanstalk.connect(reserves).transferInternalTokenFrom(
      PINTO, // token address
      RESERVES, // sender
      RESERVES, // recipient
      to6("26000"), // amount
      0, // toMode (0 for external)
      txParams // gas parameters
    );

    var receipt = await transferTx.wait();
    console.log("Transfer complete!");
    console.log("Transaction hash:", transferTx.hash);
    console.log("Gas used:", receipt.gasUsed.toString());

    // approve spending pinto to the well
    console.log("\nApproving Pinto spend to Well...");
    const pintoToken = await ethers.getContractAt("IERC20", pinto);
    const approveTx = await pintoToken
      .connect(reserves)
      .approve(well.address, ethers.constants.MaxUint256, txParams);
    receipt = await approveTx.wait();
    console.log("Approval complete!");
    console.log("Transaction hash:", approveTx.hash);
    console.log("Gas used:", receipt.gasUsed.toString());

    // log pinto balance of reserves
    const pintoBalance = await pintoToken.balanceOf(reserves.address);
    console.log("\nPinto balance of reserves:", pintoBalance.toString());

    // Execute swap
    const amountIn = to6("26000"); // 26000 Pinto with 6 decimals
    const deadline = ethers.constants.MaxUint256;

    console.log("Swapping...");
    const tx = await well.connect(reserves).swapFrom(
      pinto, // fromToken
      cbBTC, // toToken
      amountIn, // amountIn
      0, // minAmountOut (0 for testing)
      reserves.address, // recipient
      deadline, // deadline
      txParams
    );

    receipt = await tx.wait();
    console.log("Swap complete!");
    console.log("Transaction hash:", tx.hash);
    console.log("Gas used:", receipt.gasUsed.toString());
  } catch (error) {
    console.error("Error during swap:", error);
    throw error;
  }

  // Get initial max temperature
  const initialMaxTemp = await beanstalk.maxTemperature();
  console.log("\nInitial max temperature:", initialMaxTemp.toString());

  // Run the upgrade
  console.log("\nRunning temp-changes-upgrade...");
  await hre.run("PI-3");

  // Run sunrise
  console.log("\nRunning sunrise...");
  await hre.run("callSunrise");

  // Get final max temperature
  const finalMaxTemp = await beanstalk.maxTemperature();
  console.log("\nFinal max temperature:", finalMaxTemp.toString());

  // Log the difference
  console.log("\nTemperature change:", finalMaxTemp.sub(initialMaxTemp).toString());
});

<<<<<<< HEAD
task("PI-3", "Deploys Pinto improvment set 3").setAction(async function () {
=======
task("PI-3", "Deploys Pinto improvement set 3").setAction(async function () {
>>>>>>> 718cc26a
  const mock = true;
  let owner;
  if (mock) {
    // await hre.run("updateOracleTimeouts");
    owner = await impersonateSigner(L2_PCM);
    await mintEth(owner.address);
  } else {
    owner = (await ethers.getSigners())[0];
  }
  await upgradeWithNewFacets({
    diamondAddress: L2_PINTO,
    facetNames: [
      "ConvertFacet",
      "PipelineConvertFacet",
      "FieldFacet",
      "SeasonFacet",
      "ApprovalFacet",
      "ConvertGettersFacet",
      "ClaimFacet",
      "SiloFacet",
      "SiloGettersFacet",
      "SeasonGettersFacet"
    ],
    libraryNames: [
      "LibConvert",
      "LibPipelineConvert",
      "LibSilo",
      "LibTokenSilo",
      "LibEvaluate",
      "LibGauge",
      "LibIncentive",
      "LibShipping",
      "LibWellMinting",
      "LibFlood",
      "LibGerminate"
    ],
    facetLibraries: {
      ConvertFacet: ["LibConvert", "LibPipelineConvert", "LibSilo", "LibTokenSilo"],
      PipelineConvertFacet: ["LibPipelineConvert", "LibSilo", "LibTokenSilo"],
      SeasonFacet: [
        "LibEvaluate",
        "LibGauge",
        "LibIncentive",
        "LibShipping",
        "LibWellMinting",
        "LibFlood",
        "LibGerminate"
      ],
      ClaimFacet: ["LibSilo", "LibTokenSilo"],
      SiloFacet: ["LibSilo", "LibTokenSilo"],
      SeasonGettersFacet: ["LibWellMinting"]
    },
    initArgs: [],
    initFacetName: "InitPI3",
    object: !mock,
    verbose: true,
    account: owner
  });
});

<<<<<<< HEAD
task("PI-4", "Deploys Pinto improvment set 4").setAction(async function () {
=======
task("PI-4", "Deploys Pinto improvement set 4").setAction(async function () {
>>>>>>> 718cc26a
  const mock = true;
  let owner;
  if (mock) {
    // await hre.run("updateOracleTimeouts");
    owner = await impersonateSigner(L2_PCM);
    await mintEth(owner.address);
  } else {
    owner = (await ethers.getSigners())[0];
  }
  await upgradeWithNewFacets({
    diamondAddress: L2_PINTO,
    facetNames: ["SeasonFacet", "GaugeGettersFacet", "SeasonGettersFacet"],
    libraryNames: [
      "LibEvaluate",
      "LibGauge",
      "LibIncentive",
      "LibShipping",
      "LibWellMinting",
      "LibFlood",
      "LibGerminate"
    ],
    facetLibraries: {
      SeasonFacet: [
        "LibEvaluate",
        "LibGauge",
        "LibIncentive",
        "LibShipping",
        "LibWellMinting",
        "LibFlood",
        "LibGerminate"
      ],
      SeasonGettersFacet: ["LibWellMinting"]
    },
    object: !mock,
    verbose: true,
    account: owner
  });
});

<<<<<<< HEAD
task("PI-5", "Deploys Pinto improvment set 5").setAction(async function () {
=======
task("PI-5", "Deploys Pinto improvement set 5").setAction(async function () {
>>>>>>> 718cc26a
  const mock = true;
  let owner;
  if (mock) {
    // await hre.run("updateOracleTimeouts");
    owner = await impersonateSigner(L2_PCM);
    await mintEth(owner.address);
  } else {
    owner = (await ethers.getSigners())[0];
    console.log("Account address: ", await owner.getAddress());
  }
  await upgradeWithNewFacets({
    diamondAddress: L2_PINTO,
    facetNames: [
      "SeasonFacet",
      "SeasonGettersFacet",
      "FieldFacet",
      "GaugeGettersFacet",
      "ConvertGettersFacet",
      "SiloGettersFacet"
    ],
    libraryNames: [
      "LibEvaluate",
      "LibGauge",
      "LibIncentive",
      "LibShipping",
      "LibWellMinting",
      "LibFlood",
      "LibGerminate"
    ],
    facetLibraries: {
      SeasonFacet: [
        "LibEvaluate",
        "LibGauge",
        "LibIncentive",
        "LibShipping",
        "LibWellMinting",
        "LibFlood",
        "LibGerminate"
      ],
      SeasonGettersFacet: ["LibWellMinting"]
    },
    initArgs: [],
    initFacetName: "InitPI5",
    object: !mock,
    verbose: true,
    account: owner
  });
});

<<<<<<< HEAD
task("PI-6", "Deploys Pinto improvment set 6").setAction(async function () {
=======
task("PI-6", "Deploys Pinto improvement set 6").setAction(async function () {
>>>>>>> 718cc26a
  const mock = true;
  let owner;
  if (mock) {
    // await hre.run("updateOracleTimeouts");
    owner = await impersonateSigner(L2_PCM);
    await mintEth(owner.address);
  } else {
    owner = (await ethers.getSigners())[0];
  }
  // upgrade facets
  await upgradeWithNewFacets({
    diamondAddress: L2_PINTO,
    facetNames: [
      "SeasonFacet",
      "SeasonGettersFacet",
      "GaugeFacet",
      "GaugeGettersFacet",
      "ClaimFacet",
      "PipelineConvertFacet",
      "SiloGettersFacet",
      "OracleFacet"
    ],
    libraryNames: [
      "LibEvaluate",
      "LibGauge",
      "LibIncentive",
      "LibShipping",
      "LibWellMinting",
      "LibFlood",
      "LibGerminate",
      "LibSilo",
      "LibTokenSilo",
      "LibPipelineConvert"
    ],
    facetLibraries: {
      SeasonFacet: [
        "LibEvaluate",
        "LibGauge",
        "LibIncentive",
        "LibShipping",
        "LibWellMinting",
        "LibFlood",
        "LibGerminate"
      ],
      SeasonGettersFacet: ["LibWellMinting"],
      ClaimFacet: ["LibSilo", "LibTokenSilo"],
      PipelineConvertFacet: ["LibPipelineConvert", "LibSilo", "LibTokenSilo"]
    },
    object: !mock,
    verbose: true,
    account: owner,
    initArgs: [],
    initFacetName: "InitPI6"
  });
});

<<<<<<< HEAD
task("PI-7", "Deploys Pinto improvment set 7, Convert Down Penalty").setAction(async function () {
=======
task("PI-7", "Deploys Pinto improvement set 7, Convert Down Penalty").setAction(async function () {
>>>>>>> 718cc26a
  const mock = true;
  let owner;
  if (mock) {
    // await hre.run("updateOracleTimeouts");
    owner = await impersonateSigner(L2_PCM);
    await mintEth(owner.address);
  } else {
    owner = (await ethers.getSigners())[0];
  }
  // upgrade facets
  await upgradeWithNewFacets({
    diamondAddress: L2_PINTO,
    facetNames: [
      "ConvertFacet",
      "ConvertGettersFacet",
      "PipelineConvertFacet",
      "GaugeFacet",
      "SeasonFacet",
      "ApprovalFacet",
      "SeasonGettersFacet",
      "ClaimFacet",
      "SiloGettersFacet",
      "GaugeGettersFacet",
      "OracleFacet"
    ],
    libraryNames: [
      "LibConvert",
      "LibPipelineConvert",
      "LibSilo",
      "LibTokenSilo",
      "LibEvaluate",
      "LibGauge",
      "LibIncentive",
      "LibShipping",
      "LibWellMinting",
      "LibFlood",
      "LibGerminate"
    ],
    facetLibraries: {
      ConvertFacet: ["LibConvert", "LibPipelineConvert", "LibSilo", "LibTokenSilo"],
      PipelineConvertFacet: ["LibPipelineConvert", "LibSilo", "LibTokenSilo"],
      SeasonFacet: [
        "LibEvaluate",
        "LibGauge",
        "LibIncentive",
        "LibShipping",
        "LibWellMinting",
        "LibFlood",
        "LibGerminate"
      ],
      SeasonGettersFacet: ["LibWellMinting"],
      ClaimFacet: ["LibSilo", "LibTokenSilo"]
    },
    object: !mock,
    verbose: true,
    account: owner,
    initArgs: [],
    initFacetName: "InitPI7"
  });
});

<<<<<<< HEAD
task("PI-8", "Deploys Pinto improvment set 8, Tractor, Soil Orderbook").setAction(
=======
task("PI-8", "Deploys Pinto improvement set 8, Tractor, Soil Orderbook").setAction(
>>>>>>> 718cc26a
  async function () {
    const mock = true;
    let owner;
    if (mock) {
      owner = await impersonateSigner(L2_PCM);
      await mintEth(owner.address);
    } else {
      owner = (await ethers.getSigners())[0];
    }

    //////////////// External Contracts ////////////////

    // Deploy contracts in correct order

    // Updated Price contract
    const beanstalkPrice = await ethers.getContractFactory("BeanstalkPrice");
    const beanstalkPriceContract = await beanstalkPrice.deploy(L2_PINTO);
    await beanstalkPriceContract.deployed();
    console.log("\nBeanstalkPrice deployed to:", beanstalkPriceContract.address);

    // Price Manipulation
    const priceManipulation = await ethers.getContractFactory("PriceManipulation");
    const priceManipulationContract = await priceManipulation.deploy(L2_PINTO);
    await priceManipulationContract.deployed();
    console.log("\nPriceManipulation deployed to:", priceManipulationContract.address);

    // Deploy OperatorWhitelist
    const operatorWhitelist = await ethers.getContractFactory("OperatorWhitelist");
    const operatorWhitelistContract = await operatorWhitelist.deploy(L2_PCM);
    await operatorWhitelistContract.deployed();
    console.log("\nOperatorWhitelist deployed to:", operatorWhitelistContract.address);

    // Deploy LibTractorHelpers first
    const LibTractorHelpers = await ethers.getContractFactory("LibTractorHelpers");
    const libTractorHelpers = await LibTractorHelpers.deploy();
    await libTractorHelpers.deployed();
    console.log("\nLibTractorHelpers deployed to:", libTractorHelpers.address);

    // Deploy TractorHelpers with library linking
    const TractorHelpers = await ethers.getContractFactory("TractorHelpers", {
      libraries: {
        LibTractorHelpers: libTractorHelpers.address
      }
    });
    const tractorHelpersContract = await TractorHelpers.deploy(
      L2_PINTO, // diamond address
      beanstalkPriceContract.address, // price contract
      L2_PCM, // owner address
      priceManipulationContract.address // price manipulation contract address
    );
    await tractorHelpersContract.deployed();
    console.log("\nTractorHelpers deployed to:", tractorHelpersContract.address);

    // Deploy SowBlueprintv0 and connect it to the existing TractorHelpers
    const sowBlueprint = await ethers.getContractFactory("SowBlueprintv0");
    const sowBlueprintContract = await sowBlueprint.deploy(
      L2_PINTO, // diamond address
<<<<<<< HEAD
      beanstalkPriceContract.address, // price contract
=======
>>>>>>> 718cc26a
      L2_PCM, // owner address
      tractorHelpersContract.address // tractorHelpers contract address
    );

    await sowBlueprintContract.deployed();
    console.log("\nSowBlueprintv0 deployed to:", sowBlueprintContract.address);

    console.log("\nExternal contracts deployed!");

    console.log("\nStarting diamond upgrade...");

    /////////////////////// Diamond Upgrade ///////////////////////

    await upgradeWithNewFacets({
      diamondAddress: L2_PINTO,
      facetNames: [
        "SiloFacet",
        "SiloGettersFacet",
<<<<<<< HEAD
        "TractorFacet",
        "FieldFacet",
        "TokenFacet",
        "TokenSupportFacet",
        "MarketplaceFacet",
        "ApprovalFacet",
        "ClaimFacet",
        "ConvertFacet",
        "PipelineConvertFacet",
        "SeasonFacet",
        "WhitelistFacet",
        "GaugeGettersFacet",
        "SeasonGettersFacet"
=======
        "ConvertFacet",
        "PipelineConvertFacet",
        "TractorFacet",
        "FieldFacet",
        "ApprovalFacet",
        "ConvertGettersFacet",
        "GaugeFacet",
        "GaugeGettersFacet",
        "SeasonFacet",
        "SeasonGettersFacet",
        "TokenFacet",
        "TokenSupportFacet",
        "MarketplaceFacet",
        "ClaimFacet",
        "WhitelistFacet"
>>>>>>> 718cc26a
      ],
      libraryNames: [
        "LibSilo",
        "LibTokenSilo",
        "LibConvert",
        "LibPipelineConvert",
        "LibEvaluate",
        "LibGauge",
        "LibIncentive",
        "LibShipping",
        "LibWellMinting",
        "LibFlood",
        "LibGerminate"
      ],
      facetLibraries: {
        SiloFacet: ["LibSilo", "LibTokenSilo"],
<<<<<<< HEAD
        ClaimFacet: ["LibSilo", "LibTokenSilo"],
=======
>>>>>>> 718cc26a
        ConvertFacet: ["LibConvert", "LibPipelineConvert", "LibSilo", "LibTokenSilo"],
        PipelineConvertFacet: ["LibPipelineConvert", "LibSilo", "LibTokenSilo"],
        SeasonFacet: [
          "LibEvaluate",
          "LibGauge",
          "LibIncentive",
          "LibShipping",
          "LibWellMinting",
          "LibFlood",
          "LibGerminate"
        ],
<<<<<<< HEAD
        SeasonGettersFacet: ["LibWellMinting"]
      },
=======
        SeasonGettersFacet: ["LibWellMinting"],
        ClaimFacet: ["LibSilo", "LibTokenSilo"]
      },
      initArgs: [],
      selectorsToRemove: ["0x2444561c"],
      initFacetName: "InitPI8",
>>>>>>> 718cc26a
      object: !mock,
      verbose: true,
      account: owner
    });
  }
);

<<<<<<< HEAD
task("TractorHelpers", "Deploys TractorHelpers").setAction(async function () {
  await hre.run("compile");
=======
task("silo-tractor-fix", "Deploys silo tractor fix").setAction(async function () {
  const mock = true;
  let owner;
  if (mock) {
    owner = await impersonateSigner(L2_PCM);
    await mintEth(owner.address);
  } else {
    owner = (await ethers.getSigners())[0];
  }
  // upgrade facets
  await upgradeWithNewFacets({
    diamondAddress: L2_PINTO,
    facetNames: [
      "ApprovalFacet",
      "ClaimFacet",
      "ConvertFacet",
      "PipelineConvertFacet",
      "SiloFacet",
      "SiloGettersFacet"
    ],
    libraryNames: ["LibSilo", "LibTokenSilo", "LibConvert", "LibPipelineConvert"],
    facetLibraries: {
      ClaimFacet: ["LibSilo", "LibTokenSilo"],
      ConvertFacet: ["LibConvert", "LibPipelineConvert", "LibSilo", "LibTokenSilo"],
      PipelineConvertFacet: ["LibPipelineConvert", "LibSilo", "LibTokenSilo"],
      SiloFacet: ["LibSilo", "LibTokenSilo"]
    },
    object: !mock,
    verbose: true,
    account: owner
  });
});

task(
  "PI-10",
  "Deploys Pinto improvement set 10, Misc. Improvements and convert up bonus"
).setAction(async function () {
  const mock = true;
  let owner;
  if (mock) {
    // await hre.run("updateOracleTimeouts");
    owner = await impersonateSigner(L2_PCM);
    await mintEth(owner.address);
  } else {
    owner = (await ethers.getSigners())[0];
  }
  // upgrade facets
  await upgradeWithNewFacets({
    diamondAddress: L2_PINTO,
    facetNames: [
      "FieldFacet",
      "ConvertFacet",
      "ConvertGettersFacet",
      "PipelineConvertFacet",
      "SiloGettersFacet",
      "GaugeFacet",
      "GaugeGettersFacet",
      "SeasonFacet",
      "SeasonGettersFacet",
      "ApprovalFacet"
    ],
    libraryNames: [
      "LibTokenSilo",
      "LibConvert",
      "LibPipelineConvert",
      "LibSilo",
      "LibEvaluate",
      "LibGauge",
      "LibIncentive",
      "LibShipping",
      "LibWellMinting",
      "LibWeather",
      "LibFlood",
      "LibGerminate"
    ],
    facetLibraries: {
      ConvertFacet: ["LibConvert", "LibPipelineConvert", "LibSilo"],
      PipelineConvertFacet: ["LibConvert", "LibPipelineConvert", "LibSilo"],
      SeasonFacet: [
        "LibEvaluate",
        "LibGauge",
        "LibIncentive",
        "LibShipping",
        "LibWellMinting",
        "LibWeather",
        "LibFlood",
        "LibGerminate"
      ],
      SeasonGettersFacet: ["LibWellMinting"]
    },
    linkedLibraries: {
      LibConvert: "LibTokenSilo"
    },
    object: !mock,
    verbose: true,
    account: owner,
    initArgs: [10000000000],
    initFacetName: "InitPI10"
  });
});

task("TractorHelpers", "Deploys TractorHelpers").setAction(async function () {
>>>>>>> 718cc26a
  const mock = true;
  let owner;
  if (mock) {
    owner = await impersonateSigner(L2_PCM);
    await mintEth(owner.address);
  } else {
    owner = (await ethers.getSigners())[0];
  }

  // Deploy contracts in correct order
  const priceManipulation = await ethers.getContractFactory("PriceManipulation");
  const priceManipulationContract = await priceManipulation.deploy(L2_PINTO);
  await priceManipulationContract.deployed();
  console.log("PriceManipulation deployed to:", priceManipulationContract.address);

<<<<<<< HEAD
  // Deploy LibTractorHelpers first
  const LibTractorHelpers = await ethers.getContractFactory("LibTractorHelpers");
  console.log("LibTractorHelpers factory deployed");
  const libTractorHelpers = await LibTractorHelpers.deploy();
  await libTractorHelpers.deployed();
  console.log("LibTractorHelpers deployed to:", libTractorHelpers.address);

  // Deploy TractorHelpers with library linking
  const TractorHelpers = await ethers.getContractFactory("TractorHelpers", {
    libraries: {
      LibTractorHelpers: libTractorHelpers.address
    }
  });
  const tractorHelpersContract = await TractorHelpers.deploy(
=======
  // Deploy SiloHelpers
  const siloHelpers = await ethers.getContractFactory("SiloHelpers");
  const siloHelpersContract = await siloHelpers.deploy(
>>>>>>> 718cc26a
    L2_PINTO,
    "0xD0fd333F7B30c7925DEBD81B7b7a4DFE106c3a5E", // price contract
    await owner.getAddress(), // owner address
    priceManipulationContract.address // price manipulation contract address
  );
<<<<<<< HEAD
  await tractorHelpersContract.deployed();
  console.log("TractorHelpers deployed to:", tractorHelpersContract.address);

  // Deploy SowBlueprintv0 and connect it to the existing TractorHelpers
  const sowBlueprint = await ethers.getContractFactory("SowBlueprintv0");
  const sowBlueprintContract = await sowBlueprint.deploy(
    L2_PINTO,
    await owner.getAddress(), // owner address
    tractorHelpersContract.address // tractorHelpers contract address
=======
  await siloHelpersContract.deployed();
  console.log("SiloHelpers deployed to:", siloHelpersContract.address);

  // Deploy SowBlueprintv0 and connect it to the existing SiloHelpers
  const sowBlueprint = await ethers.getContractFactory("SowBlueprintv0");
  const sowBlueprintContract = await sowBlueprint.deploy(
    L2_PINTO,
    "0xD0fd333F7B30c7925DEBD81B7b7a4DFE106c3a5E", // price contract
    await owner.getAddress(), // owner address
    siloHelpersContract.address // siloHelpers contract address
>>>>>>> 718cc26a
  );
  await sowBlueprintContract.deployed();
  console.log("SowBlueprintv0 deployed to:", sowBlueprintContract.address);

<<<<<<< HEAD
  // Deploy ConvertUpBlueprintv0
  const convertUpBlueprint = await ethers.getContractFactory("ConvertUpBlueprintv0");
  const convertUpBlueprintContract = await convertUpBlueprint.deploy(
    L2_PINTO, // beanstalk address
    await owner.getAddress(), // owner address
    tractorHelpersContract.address, // tractorHelpers contract address
    "0xD0fd333F7B30c7925DEBD81B7b7a4DFE106c3a5E" // price contract
  );
  await convertUpBlueprintContract.deployed();
  console.log("ConvertUpBlueprintv0 deployed to:", convertUpBlueprintContract.address);

=======
>>>>>>> 718cc26a
  // Rest of the facet upgrades...
  await upgradeWithNewFacets({
    diamondAddress: L2_PINTO,
    facetNames: [
      "TokenFacet",
      "TractorFacet",
      "FieldFacet",
      "SiloFacet",
      "SiloGettersFacet",
      "TokenSupportFacet",
      "MarketplaceFacet",
      "ApprovalFacet",
      "ClaimFacet",
      "ConvertFacet",
      "PipelineConvertFacet",
      "SeasonFacet"
    ],
    libraryNames: [
      "LibSilo",
      "LibTokenSilo",
      "LibConvert",
      "LibPipelineConvert",
      "LibEvaluate",
      "LibGauge",
      "LibIncentive",
      "LibShipping",
      "LibWellMinting",
      "LibFlood",
      "LibGerminate"
    ],
    facetLibraries: {
      SiloFacet: ["LibSilo", "LibTokenSilo"],
      ClaimFacet: ["LibSilo", "LibTokenSilo"],
      ConvertFacet: ["LibConvert", "LibPipelineConvert", "LibSilo", "LibTokenSilo"],
      PipelineConvertFacet: ["LibPipelineConvert", "LibSilo", "LibTokenSilo"],
      SeasonFacet: [
        "LibEvaluate",
        "LibGauge",
        "LibIncentive",
        "LibShipping",
        "LibWellMinting",
        "LibFlood",
        "LibGerminate"
      ]
    },
    object: !mock,
    verbose: true,
    account: owner
  });
});

task("getWhitelistedWells", "Lists all whitelisted wells and their non-pinto tokens").setAction(
  async () => {
    console.log("-----------------------------------");
    console.log("Whitelisted Wells and Their Non-Pinto Tokens:");
    console.log("-----------------------------------");

    const beanstalk = await getBeanstalk(L2_PINTO);
    const wells = await beanstalk.getWhitelistedWellLpTokens();

    for (let i = 0; i < wells.length; i++) {
      const well = await ethers.getContractAt("IWell", wells[i]);
      const tokens = await well.tokens();
      const nonBeanToken = await ethers.getContractAt("MockToken", tokens[1]);

      // Get token details
      const tokenName = addressToNameMap[tokens[1]] || tokens[1];
      const tokenSymbol = await nonBeanToken.symbol();
      const tokenDecimals = await nonBeanToken.decimals();

      // Get well reserves
      const reserves = await well.getReserves();
      const pintoReserve = ethers.utils.formatUnits(reserves[0], 6); // Pinto has 6 decimals
      const tokenReserve = ethers.utils.formatUnits(reserves[1], tokenDecimals);

      console.log(`\nWell Address: ${wells[i]}`);
      console.log(`Non-Pinto Token:`);
      console.log(`  - Address: ${tokens[1]}`);
      console.log(`  - Name: ${tokenName}`);
      console.log(`  - Symbol: ${tokenSymbol}`);
      console.log(`  - Decimals: ${tokenDecimals}`);
      console.log(`Current Reserves:`);
      console.log(`  - Pinto: ${pintoReserve}`);
      console.log(`  - ${tokenSymbol}: ${tokenReserve}`);
    }
  }
);

task("approveTokens", "Approves all non-bean tokens for whitelisted wells")
  .addParam("account", "The account to approve tokens from")
  .setAction(async (taskArgs) => {
    console.log("-----------------------------------");
    console.log(`Approving non-bean tokens for account: ${taskArgs.account}`);

    const wells = [
      PINTO_WETH_WELL_BASE,
      PINTO_CBETH_WELL_BASE,
      PINTO_CBTC_WELL_BASE,
      PINTO_USDC_WELL_BASE,
      PINTO_WSOL_WELL_BASE
    ];

    for (let i = 0; i < wells.length; i++) {
      const well = await ethers.getContractAt("IWell", wells[i]);
      const tokens = await well.tokens();
      // tokens[0] is pinto/bean, tokens[1] is the non-bean token
      const nonBeanToken = await ethers.getContractAt("MockToken", tokens[1]);
      const tokenName = addressToNameMap[tokens[1]] || tokens[1];

      console.log(`Approving ${tokenName}, deployed at: ${tokens[1]} for well: ${wells[i]}`);

      try {
        const signer = await impersonateSigner(taskArgs.account);
        await nonBeanToken.connect(signer).approve(wells[i], ethers.constants.MaxUint256);
        console.log(`Successfully approved ${tokenName}`);
      } catch (error) {
        console.error(`Failed to approve ${tokenName}: ${error.message}`);
      }
    }

    console.log("-----------------------------------");
    console.log("Token approvals complete!");
  });

task("addLiquidity", "Adds liquidity to a well")
  .addParam("well", "The well address to add liquidity to")
  .addParam("amounts", "Comma-separated list of amounts to add to the well ignoring token decimals")
  .addParam("receiver", "receiver of the LP tokens")
  .addFlag("deposit", "Whether to deposit the LP tokens to beanstalk")
  .setAction(async (taskArgs) => {
    taskArgs.amountsArray = taskArgs.amounts.split(",");
    const account = await impersonateSigner(PINTO_DIAMOND_DEPLOYER);
    await addLiquidityAndTransfer(
      account,
      taskArgs.well,
      taskArgs.receiver,
      taskArgs.amountsArray,
      true,
      taskArgs.deposit
    );
  });

task("addLiquidityToAllWells", "Adds liquidity to all wells")
  .addParam("receiver", "receiver of the LP tokens")
  .setAction(async (taskArgs) => {
    const account = await impersonateSigner(PINTO_DIAMOND_DEPLOYER);
    const wells = [
      PINTO_WETH_WELL_BASE,
      PINTO_CBETH_WELL_BASE,
      PINTO_CBTC_WELL_BASE,
      PINTO_USDC_WELL_BASE,
      PINTO_WSOL_WELL_BASE
    ];
    const amounts = [
      ["10000", "2"],
      ["10000", "3"],
      ["90000", "2"],
      ["10000", "10000"],
      ["10000", "10"]
    ];
    for (let i = 0; i < wells.length; i++) {
      await addLiquidityAndTransfer(account, wells[i], taskArgs.receiver, amounts[i], false);
    }
  });

task("forceFlood", "Forces a flood to occur", async function () {
  const account = await impersonateSigner(PINTO_DIAMOND_DEPLOYER);
  // add 1000 pintos and 1000 btc to force deltaB to skyrocket
  const amountsArray = ["1000", "1000"];
  const receiver = await account.getAddress();
  await addLiquidityAndTransfer(account, PINTO_CBTC_WELL_BASE, receiver, amountsArray, false);
  // call sunrise 3 times to force a flood
  for (let i = 0; i < 4; i++) {
    await hre.run("callSunrise");
  }
  console.log("---------------------------");
  console.log("Flood forced!");
});

task("sow", "Sows beans")
  .addParam("receiver", "receiver of the pods")
  .addParam("beans", "Amount of beans to sow")
  .setAction(async (taskArgs) => {
    const account = await impersonateSigner(taskArgs.receiver);
    beanstalk = await getBeanstalk(L2_PINTO);
    const mode = 0;
    const amount = to6(taskArgs.beans);
    // mint eth to receiver
    await mintEth(taskArgs.receiver);
    // mint beans
    const pintoMinter = await impersonateSigner(L2_PINTO);
    await mintEth(pintoMinter.address);
    const bean = await ethers.getContractAt("BeanstalkERC20", PINTO);
    await bean.connect(pintoMinter).mint(taskArgs.receiver, amount);
    // sow
    console.log(amount.toString());
    await beanstalk.connect(account).sow(amount, 1, mode, { gasLimit: 10000000 });
    console.log("---------------------------");
    console.log(`Sowed ${amount} beans from ${taskArgs.receiver}`);
  });

task("getTokens", "Gets tokens to an address")
  .addParam("receiver")
  .addParam("amount")
  .addParam("token")
  .setAction(async (taskArgs) => {
    let tokenAddress;
    let tokenName;
    if (nameToAddressMap[taskArgs.token]) {
      tokenAddress = nameToAddressMap[taskArgs.token];
      tokenName = taskArgs.token;
    } else {
      tokenAddress = taskArgs.token;
      tokenName = addressToNameMap[taskArgs.token];
    }
    // if token is pinto, mint by impersonating the pinto minter to also increase the total supply
    if (tokenAddress === PINTO) {
      console.log("-----------------------------------");
      console.log(`Minting Pinto to address: ${taskArgs.receiver}`);
      await hre.run("mintPinto", { receiver: taskArgs.receiver, amount: taskArgs.amount });
    } else {
      // else manipulate the balance slot
      console.log("-----------------------------------");
      console.log(`Setting the balance of ${tokenName} of: ${taskArgs.receiver}`);
      const token = await ethers.getContractAt("MockToken", tokenAddress);
      const amount = toX(taskArgs.amount, await token.decimals());
      await setBalanceAtSlot(
        tokenAddress,
        taskArgs.receiver,
        addressToBalanceSlotMap[tokenAddress],
        amount,
        false
      );
    }
    const token = await ethers.getContractAt("MockToken", tokenAddress);
    const balance = await token.balanceOf(taskArgs.receiver);
    const tokenDecimals = await token.decimals();
    console.log(
      "Balance of:",
      taskArgs.receiver,
      "for token ",
      tokenName,
      "is:",
      await ethers.utils.formatUnits(balance, tokenDecimals)
    );
    console.log("-----------------------------------");
  });

task("getPrice", async () => {
  const priceContract = await ethers.getContractAt(
    "BeanstalkPrice",
    "0xD0fd333F7B30c7925DEBD81B7b7a4DFE106c3a5E"
  );
  const price = await priceContract.price();
  console.log(price);
});

task("getGerminatingStem", async () => {
  const beanstalk = await getBeanstalk(L2_PINTO);
  const stem = await beanstalk.getGerminatingStem(PINTO);
  console.log("pinto stem:", stem);

  const depositIds = await beanstalk.getTokenDepositIdsForAccount(
    "0x00001d167c31a30fca4ccc0fd56df74f1c606524",
    PINTO
  );
  for (let i = 0; i < depositIds.length; i++) {
    const [token, stem] = await beanstalk.getAddressAndStem(depositIds[i]);
    console.log("token:", token, "stem:", stem);
  }
});

task("StalkData")
  .addParam("account")
  .setAction(async (taskArgs) => {
    const beanstalk = await getBeanstalk(L2_PINTO);

    // mow account before checking stalk data
    await beanstalk.mow(taskArgs.account, PINTO);
    const totalStalk = (await beanstalk.totalStalk()).toString();
    const totalGerminatingStalk = (await beanstalk.getTotalGerminatingStalk()).toString();
    const totalRoots = (await beanstalk.totalRoots()).toString();
    const accountStalk = (await beanstalk.balanceOfStalk(taskArgs.account)).toString();
    const accountRoots = (await beanstalk.balanceOfRoots(taskArgs.account)).toString();
    const germinatingStemForBean = (await beanstalk.getGerminatingStem(PINTO)).toString();
    const accountGerminatingStalk = (
      await beanstalk.balanceOfGerminatingStalk(taskArgs.account)
    ).toString();

    console.log("totalStalk:", totalStalk);
    console.log("totalGerminatingStalk:", totalGerminatingStalk);
    console.log("totalRoots:", totalRoots);
    console.log("accountStalk:", accountStalk);
    console.log("accountRoots:", accountRoots);
    console.log("accountGerminatingStalk:", accountGerminatingStalk);
    console.log("germStem:", germinatingStemForBean);
    console.log("stemTip:", (await beanstalk.stemTipForToken(PINTO)).toString());
  });

task("plant", "Plants beans")
  .addParam("account")
  .setAction(async (taskArgs) => {
    console.log("---------Stalk Data Before Planting!---------");
    await hre.run("StalkData", { account: taskArgs.account });
    const beanstalk = await getBeanstalk(L2_PINTO);
    console.log("---------------------------------------------");
    console.log("-----------------Planting!!!!!---------------");
    const account = await impersonateSigner(taskArgs.account);
    console.log("account:", account.address);
    const plantResult = await beanstalk.connect(account).callStatic.plant();
    console.log("beans planted:", plantResult.beans.toString());
    console.log("deposit stem:", plantResult.stem.toString());
    await beanstalk.connect(account).plant();
    console.log("---------------------------------------------");
    console.log("---------Stalk Data After Planting!---------");
    await hre.run("StalkData", { account: taskArgs.account });
    console.log("---------------------------------------------");
  });

task("mintPinto", "Mints Pintos to an address")
  .addParam("receiver")
  .addParam("amount")
  .setAction(async (taskArgs) => {
    const pintoMinter = await impersonateSigner(L2_PINTO);
    await mintEth(pintoMinter.address);
    const pinto = await ethers.getContractAt("BeanstalkERC20", PINTO);
    const amount = to6(taskArgs.amount);
    await pinto.connect(pintoMinter).mint(taskArgs.receiver, amount);
  });

task("diamondABI", "Generates ABI file for diamond, includes all ABIs of facets", async () => {
  console.log("Compiling contracts to get updated artifacts...");
  await hre.run("compile");
  // The path (relative to the root of `protocol` directory) where all modules sit.
  const modulesDir = path.join("contracts", "beanstalk", "facets");

  // The list of modules to combine into a single ABI. All facets (and facet dependencies) will be aggregated.
  const modules = ["diamond", "farm", "field", "market", "silo", "sun", "metadata"];

  // The glob returns the full file path like this:
  // contracts/beanstalk/facets/silo/SiloFacet.sol
  // We want the "SiloFacet" part.
  const getFacetName = (file) => {
    return file.split("/").pop().split(".")[0];
  };

  // Load files across all modules
  const paths = [];
  modules.forEach((module) => {
    const filesInModule = fs.readdirSync(path.join(".", modulesDir, module));
    paths.push(...filesInModule.map((f) => [module, f]));
  });

  // Build ABI
  let abi = [];
  modules.forEach((module) => {
    const pattern = path.join(".", modulesDir, module, "**", "*Facet.sol");
    const files = glob.sync(pattern);
    if (module == "silo") {
      // Manually add in libraries that emit events
      files.push("contracts/libraries/LibIncentive.sol");
      files.push("contracts/libraries/Silo/LibGerminate.sol");
      files.push("contracts/libraries/Minting/LibWellMinting.sol");
      files.push("contracts/libraries/Silo/LibWhitelistedTokens.sol");
      files.push("contracts/libraries/Silo/LibWhitelist.sol");
      files.push("contracts/libraries/Silo/LibTokenSilo.sol");
      files.push("contracts/libraries/LibGauge.sol");
      files.push("contracts/libraries/LibShipping.sol");
      files.push("contracts/libraries/Token/LibTransfer.sol");
      files.push("contracts/libraries/LibEvaluate.sol");
      files.push("contracts/libraries/Silo/LibFlood.sol");
      files.push("contracts/libraries/LibGaugeHelpers.sol");
<<<<<<< HEAD
=======
      files.push("contracts/libraries/Season/LibWeather.sol");
>>>>>>> 718cc26a
    }
    files.forEach((file) => {
      const facetName = getFacetName(file);
      const jsonFileName = `${facetName}.json`;
      const jsonFileLoc = path.join(".", "artifacts", file, jsonFileName);

      const json = JSON.parse(fs.readFileSync(jsonFileLoc));

      // Log what's being included
      console.log(`${module}:`.padEnd(10), file);
      json.abi.forEach((item) => console.log(``.padEnd(10), item.type, item.name));
      console.log("");

      abi.push(...json.abi);
    });
  });

  const names = abi.map((a) => a.name);
  fs.writeFileSync(
    "./abi/Beanstalk.json",
    JSON.stringify(
      abi.filter((item, pos) => names.indexOf(item.name) == pos),
      null,
      2
    )
  );

  console.log("ABI written to abi/Beanstalk.json");
});

task("wellOracleSnapshot", "Gets the well oracle snapshot for a given well", async function () {
  const beanstalk = await getBeanstalk(L2_PINTO);
  const tokens = await beanstalk.getWhitelistedWellLpTokens();
  for (let i = 0; i < tokens.length; i++) {
    const snapshot = await beanstalk.wellOracleSnapshot(tokens[i]);
    console.log(snapshot);
  }
});

task("price", "Gets the price of a given token", async function () {
  const beanstalkPrice = await ethers.getContractAt(
    "BeanstalkPrice",
    "0xD0fd333F7B30c7925DEBD81B7b7a4DFE106c3a5E"
  );
  const price = await beanstalkPrice.price();
  for (let i = 0; i < 5; i++) {
    console.log(price[3][i]);
  }
});

/**
 * @notice generates mock diamond ABI.
 */
task("mockDiamondABI", "Generates ABI file for mock contracts", async () => {
  //////////////////////// FACETS ////////////////////////

  // The path (relative to the root of `protocol` directory) where all modules sit.
  const modulesDir = path.join("contracts", "beanstalk", "facets");

  // The list of modules to combine into a single ABI. All facets (and facet dependencies) will be aggregated.
  const modules = ["diamond", "farm", "field", "market", "silo", "sun", "metadata"];

  // The glob returns the full file path like this:
  // contracts/beanstalk/facets/silo/SiloFacet.sol
  // We want the "SiloFacet" part.
  const getFacetName = (file) => {
    return file.split("/").pop().split(".")[0];
  };

  // Load files across all modules
  let paths = [];
  modules.forEach((module) => {
    const filesInModule = fs.readdirSync(path.join(".", modulesDir, module));
    paths.push(...filesInModule.map((f) => [module, f]));
  });

  // Build ABI
  let abi = [];
  modules.forEach((module) => {
    const pattern = path.join(".", modulesDir, module, "**", "*Facet.sol");
    const files = glob.sync(pattern);
    if (module == "silo") {
      // Manually add in libraries that emit events
      files.push("contracts/libraries/LibIncentive.sol");
      files.push("contracts/libraries/Silo/LibGerminate.sol");
      files.push("contracts/libraries/Minting/LibWellMinting.sol");
      files.push("contracts/libraries/Silo/LibWhitelistedTokens.sol");
      files.push("contracts/libraries/Silo/LibWhitelist.sol");
      files.push("contracts/libraries/Silo/LibTokenSilo.sol");
      files.push("contracts/libraries/LibGauge.sol");
      files.push("contracts/libraries/LibShipping.sol");
      files.push("contracts/libraries/Token/LibTransfer.sol");
      files.push("contracts/libraries/LibEvaluate.sol");
      files.push("contracts/libraries/Silo/LibFlood.sol");
      files.push("contracts/libraries/LibGaugeHelpers.sol");
<<<<<<< HEAD
=======
      files.push("contracts/libraries/Season/LibWeather.sol");
>>>>>>> 718cc26a
    }
    files.forEach((file) => {
      const facetName = getFacetName(file);
      const jsonFileName = `${facetName}.json`;
      const jsonFileLoc = path.join(".", "artifacts", file, jsonFileName);

      const json = JSON.parse(fs.readFileSync(jsonFileLoc));

      // Log what's being included
      console.log(`${module}:`.padEnd(10), file);
      json.abi.forEach((item) => console.log(``.padEnd(10), item.type, item.name));
      console.log("");

      abi.push(...json.abi);
    });
  });

  ////////////////////////// MOCK ////////////////////////
  // The path (relative to the root of `protocol` directory) where all modules sit.
  const mockModulesDir = path.join("contracts", "mocks", "mockFacets");

  // Load files across all mock modules.
  const filesInModule = fs.readdirSync(path.join(".", mockModulesDir));
  console.log("Mock Facets:");
  console.log(filesInModule);

  // Build ABI
  filesInModule.forEach((module) => {
    const file = path.join(".", mockModulesDir, module);
    const facetName = getFacetName(file);
    const jsonFileName = `${facetName}.json`;
    const jsonFileLoc = path.join(".", "artifacts", file, jsonFileName);
    const json = JSON.parse(fs.readFileSync(jsonFileLoc));

    // Log what's being included
    console.log(`${module}:`.padEnd(10), file);
    json.abi.forEach((item) => console.log(``.padEnd(10), item.type, item.name));
    console.log("");

    abi.push(...json.abi);
  });

  const names = abi.map((a) => a.name);
  fs.writeFileSync(
    "./abi/MockBeanstalk.json",
    JSON.stringify(
      abi.filter((item, pos) => names.indexOf(item.name) == pos),
      null,
      2
    )
  );
});

task("resolveUpgradeDependencies", "Resolves upgrade dependencies")
  .addOptionalParam(
    "facets",
    "Comma-separated list of facet names that were changed in the upgrade"
  )
  .addOptionalParam(
    "libraries",
    "Comma-separated list of library names that were changed in the upgrade"
  )
  .setAction(async function (taskArgs) {
    // Compile first to update the artifacts
    console.log("Compiling contracts to get updated artifacts...");
    await hre.run("compile");
    let facetNames = [];
    let libraryNames = [];
    // Validate input
    if (!taskArgs.facets && !taskArgs.libraries) {
      throw new Error("Either 'facets' or 'libraries' parameters are required.");
    }
    // Process 'facets' if provided
    if (taskArgs.facets) {
      facetNames = taskArgs.facets.split(",").map((name) => name.trim());
      console.log("Resolving dependencies for facets:", facetNames);
    } else {
      console.log("No facets changed, resolving dependencies for libraries only.");
    }
    // Process 'libraries' if provided
    if (taskArgs.libraries) {
      libraryNames = taskArgs.libraries.split(",").map((name) => name.trim());
      console.log("Resolving dependencies for libraries:", libraryNames);
    } else {
      console.log("No libraries changed, resolving dependencies for facets only.");
    }
    resolveDependencies(facetNames, libraryNames);
  });

task("decodeDiamondCut", "Decodes diamondCut calldata into human-readable format")
  .addParam("data", "The calldata to decode")
  .setAction(async ({ data }) => {
    const DIAMOND_CUT_ABI = [
      "function diamondCut((address facetAddress, uint8 action, bytes4[] functionSelectors)[] _diamondCut, address _init, bytes _calldata)"
    ];
    const iface = new ethers.utils.Interface(DIAMOND_CUT_ABI);

    // Decode the calldata
    const decoded = iface.parseTransaction({ data });

    // Extract the decoded parameters
    const { _diamondCut, _init, _calldata } = decoded.args;

    // Pretty print
    console.log("\n===== Decoded Diamond Cut =====");
    _diamondCut.forEach((facetCut, index) => {
      console.log(`\nFacetCut #${index + 1}`);
      console.log("=".repeat(40));
      console.log(`  🏷️  Facet Address  : ${facetCut.facetAddress}`);
      console.log(`  🔧 Action         : ${decodeDiamondCutAction(facetCut.action)}`);
      console.log("  📋 Function Selectors:");
      if (facetCut.functionSelectors.length > 0) {
        facetCut.functionSelectors.forEach((selector, selectorIndex) => {
          console.log(`      ${selectorIndex + 1}. ${selector}`);
        });
      } else {
        console.log("      (No selectors provided)");
      }
      console.log("=".repeat(40));
    });

    console.log("\n Init Facet Address:");
    console.log(`  ${_init}`);

    console.log("\n Init Selector:");
    console.log(`  ${_calldata}`);
  });

task(
  "verifySafeHashes",
  "Computes the expected hashes for a Safe transaction, to be verified against the safe ui and signer wallets"
)
  .addParam("safe", "The address of the safe multisig", undefined, types.string)
  .addParam(
    "to",
    "The address of the contract that the safe is interacting with",
    undefined,
    types.string
  )
  .addParam("data", "The data field in the safe ui (bytes)", undefined, types.string)
  .addOptionalParam("nonce", "The nonce of the transaction", -1, types.int)
  .addOptionalParam("operation", "The operation type of the transaction", 0, types.int)
  .setAction(async (taskArgs) => {
    // Parameters
    const safeAddress = taskArgs.safe;
    const to = taskArgs.to;
    const data = taskArgs.data;
    const dataHashed = ethers.utils.keccak256(data);
    // Default values (used when signing the transaction)
    const value = 0;
    const operation = taskArgs.operation; // Enum.Operation.Call (0 represents Call, 1 represents DelegateCall)
    const safeTxGas = 0;
    const baseGas = 0;
    const gasPrice = 0;
    const gasToken = ethers.constants.AddressZero; // native token (ETH)
    const refundReceiver = ethers.constants.AddressZero;
    // Standard for versions 1.0.0 and above
    const safeTxTypeHash = "0xbb8310d486368db6bd6f849402fdd73ad53d316b5a4b2644ad6efe0f941286d8";

    const abi = [
      "function getTransactionHash(address to, uint256 value, bytes calldata data, uint8 operation, uint256 safeTxGas, uint256 baseGas, uint256 gasPrice, address gasToken, address refundReceiver, uint256 _nonce) external view returns (bytes32)",
      "function getChainId() external view returns (uint256)",
      "function domainSeparator() external view returns (bytes32)",
      "function nonce() external view returns (uint256)"
    ];
    const safeMultisig = await ethers.getContractAt(abi, safeAddress);

    // Verify chain id
    const chainId = await safeMultisig.getChainId();

    // Get curent nonce if not provided
    let nonce;
    if (taskArgs.nonce === -1) {
      nonce = await safeMultisig.nonce();
    } else {
      nonce = taskArgs.nonce;
    }

    // Verify domain separator
    const domainSeparator = await safeMultisig.domainSeparator();

    // Verify safe transaction hash
    const safeTransactionHash = await safeMultisig.getTransactionHash(
      to,
      value,
      data,
      operation,
      safeTxGas,
      baseGas,
      gasPrice,
      gasToken,
      refundReceiver,
      nonce
    );

    // Verify message hash
    // The message hash is the keccak256 hash of the abi encoded SafeTxStruct struct
    // with the parameters below
    const encodedMsg = ethers.utils.defaultAbiCoder.encode(
      [
        "bytes32", // safeTxTypeHash
        "address", // to
        "uint256", // value
        "bytes32", // dataHashed
        "uint8", // operation
        "uint256", // safeTxGas
        "uint256", // baseGas
        "uint256", // gasPrice
        "address", // gasToken
        "address", // refundReceiver
        "uint256" // nonce
      ],
      [
        safeTxTypeHash,
        to,
        value,
        dataHashed,
        operation,
        safeTxGas,
        baseGas,
        gasPrice,
        gasToken,
        refundReceiver,
        nonce
      ]
    );

    // Keccak256 hash of the encoded message
    const computedMsgHash = ethers.utils.keccak256(encodedMsg);

    // Pretty print results
    console.log("\n\n");
    console.log("=".repeat(90));
    console.log("          🔗 Safe Transaction Details     ");
    console.log("=".repeat(90));
    console.log(`🌐 Chain ID           : ${chainId.toString()}`);
    console.log(`🔹 Safe Address       : ${safeAddress}`);
    console.log(`🔹 Interacting with   : ${to}`);
    console.log(`🔹 Nonce              : ${nonce}`);
    console.log(`🔹 Domain Separator   : ${domainSeparator}`);
    console.log(`🔹 Safe Tx Hash       : ${safeTransactionHash}`);
    console.log(`🔹 Message Hash       : ${computedMsgHash}`);
    console.log("=".repeat(90));
  });
task("verifyBytecode", "Verifies the bytecode of facets with optional library linking")
  .addParam(
    "facets",
    'JSON string mapping facets to their deployed addresses (e.g., \'{"FacetName": "0xAddress"}\')'
  )
  .addOptionalParam(
    "libraries",
    'JSON string mapping facets to their linked libraries (e.g., \'{"FacetName": {"LibName": "0xAddress"}}\')'
  )
  .setAction(async (taskArgs) => {
    // Compile first to update the artifacts
    console.log("Compiling contracts to get updated artifacts...");
    await hre.run("compile");

    // Parse inputs
    const deployedFacetAddresses = JSON.parse(taskArgs.facets);
    const facetLibraries = taskArgs.libraries ? JSON.parse(taskArgs.libraries) : {};

    // Deduce facet names from the keys in the addresses JSON
    const facetNames = Object.keys(deployedFacetAddresses);

    // Log the facet names and libraries
    console.log("-----------------------------------");
    console.log("\n📝 Facet Names:");
    facetNames.forEach((name) => console.log(`  - ${name}`));
    console.log("\n🔗 Facet Libraries:");
    Object.entries(facetLibraries).forEach(([facet, libraries]) => {
      console.log(`  📦 ${facet}:`);
      Object.entries(libraries).forEach(([lib, address]) => {
        console.log(`    🔹 ${lib}: ${address}`);
      });
    });
    console.log("\n📍 Deployed Addresses:");
    Object.entries(deployedFacetAddresses).forEach(([facet, address]) => {
      console.log(`  ${facet}: ${address}\n`);
    });
    console.log("-----------------------------------");

    // Verify bytecode for the facets
    const facetData = await getFacetBytecode(facetNames, facetLibraries, true);
    await compareBytecode(facetData, deployedFacetAddresses, false);
  });

task("pumps", async function () {
  const well = await ethers.getContractAt("IWell", PINTO_CBTC_WELL_BASE);
  const pumps = await well.pumps();
  console.log(pumps);
});

task("singleSidedDeposits", "Deposits non-bean tokens into wells and then into beanstalk")
  .addParam("account", "The account to deposit from")
  .addParam(
    "amounts",
    "Comma-separated list of amounts to deposit for each token (WETH,CBETH,CBTC,USDC,WSOL)"
  )
  .setAction(async (taskArgs) => {
    console.log("-----------------------------------");
    console.log(`Starting single-sided deposits for account: ${taskArgs.account}`);

    const wells = [
      PINTO_WETH_WELL_BASE,
      PINTO_CBETH_WELL_BASE,
      PINTO_CBTC_WELL_BASE,
      PINTO_USDC_WELL_BASE,
      PINTO_WSOL_WELL_BASE
    ];

    const amounts = taskArgs.amounts.split(",");
    if (amounts.length !== wells.length) {
      throw new Error("Must provide same number of amounts as wells");
    }

    const beanstalk = await getBeanstalk(L2_PINTO);
    const signer = await impersonateSigner(taskArgs.account);

    for (let i = 0; i < wells.length; i++) {
      const well = await ethers.getContractAt("IWell", wells[i]);
      const tokens = await well.tokens();
      const nonBeanToken = await ethers.getContractAt("MockToken", tokens[1]);
      const tokenName = addressToNameMap[tokens[1]] || tokens[1];
      const tokenDecimals = await nonBeanToken.decimals();
      const amount = toX(amounts[i], tokenDecimals);

      console.log(`\nProcessing ${tokenName}:`);
      console.log(`Amount: ${amount}`);

      try {
        // Set token balance and approve
        console.log(`Setting balance and approving ${tokenName}`);
        const balanceSlot = addressToBalanceSlotMap[tokens[1]];
        await setBalanceAtSlot(tokens[1], taskArgs.account, balanceSlot, amount, false);
        await nonBeanToken.connect(signer).approve(wells[i], ethers.constants.MaxUint256);

        // Add single-sided liquidity
        console.log(`Adding liquidity to well ${wells[i]}`);
        const tokenAmountsIn = [0, amount];
        await well
          .connect(signer)
          .addLiquidity(tokenAmountsIn, 0, taskArgs.account, ethers.constants.MaxUint256);

        // Approve and deposit LP tokens to beanstalk
        const wellToken = await ethers.getContractAt("IERC20", wells[i]);
        const lpBalance = await wellToken.balanceOf(taskArgs.account);
        console.log(`Received ${lpBalance.toString()} LP tokens`);

        console.log(`Approving ${tokenName} LP tokens for beanstalk`);
        await wellToken.connect(signer).approve(beanstalk.address, ethers.constants.MaxUint256);
        console.log(`Depositing ${tokenName} LP tokens into beanstalk`);
        await beanstalk.connect(signer).deposit(wells[i], lpBalance, 0);
        console.log(`Successfully deposited ${tokenName} LP tokens into beanstalk`);
        // return;
      } catch (error) {
        console.error(`Failed to process ${tokenName}: ${error.message}`);
      }
    }
    console.log("-----------------------------------");
    console.log("Single-sided deposits complete!");
  });

task("updateOracleTimeouts", "Updates oracle timeouts for all whitelisted LP tokens").setAction(
  async () => {
    console.log("Updating oracle timeouts for all whitelisted LP tokens");

    const beanstalk = await getBeanstalk(L2_PINTO);
    const account = await impersonateSigner(L2_PCM);
    await mintEth(account.address);

    // Get all whitelisted LP tokens
    const wells = await beanstalk.getWhitelistedWellLpTokens();

    for (let i = 0; i < wells.length; i++) {
      const well = await ethers.getContractAt("IWell", wells[i]);
      const tokens = await well.tokens();
      // tokens[0] is pinto/bean, tokens[1] is the non-bean token
      const nonPintoToken = tokens[1];
      const tokenName = addressToNameMap[nonPintoToken] || nonPintoToken;

      console.log(`\nProcessing well: ${wells[i]}`);
      console.log(`Non-pinto token: ${tokenName} (${nonPintoToken})`);

      try {
        // Get current oracle implementation for the non-pinto token
        const currentImpl = await beanstalk.getOracleImplementationForToken(nonPintoToken);
        console.log("Current implementation:");
        console.log("- Target:", currentImpl.target);
        console.log("- Selector:", currentImpl.selector);
        console.log("- Encode Type:", currentImpl.encodeType);
        console.log("- Current Data:", currentImpl.data);

        const newImpl = {
          target: currentImpl.target,
          selector: currentImpl.selector,
          encodeType: currentImpl.encodeType,
          data: ethers.utils.hexZeroPad(ethers.utils.hexlify(86400 * 365), 32) // 365 day oracle timeout
        };

        console.log("\nNew implementation:");
        console.log("- Target:", newImpl.target);
        console.log("- Selector:", newImpl.selector);
        console.log("- Encode Type:", newImpl.encodeType);
        console.log("- New Data:", newImpl.data);

        // Update the oracle implementation for token
        await beanstalk
          .connect(account)
          .updateOracleImplementationForToken(nonPintoToken, newImpl, { gasLimit: 10000000 });
        console.log(`Successfully updated oracle timeout for token: ${tokenName}`);
      } catch (error) {
        console.error(`Failed to update oracle timeout for token ${tokenName}:`, error.message);
      }
    }

    console.log("Finished oracle updates");
  }
);

task("ecosystemABI", "Generates ABI files for ecosystem contracts").setAction(async () => {
  try {
    console.log("Compiling contracts to get updated artifacts...");
    await hre.run("compile");

    console.log("Generating ABIs for ecosystem contracts...");

    // Create output directory if it doesn't exist
    const outputDir = "./abi/ecosystem";
    if (!fs.existsSync(outputDir)) {
      fs.mkdirSync(outputDir, { recursive: true });
    }

    // Generate TractorHelpers ABI
    const tractorHelpersArtifact = await hre.artifacts.readArtifact("TractorHelpers");
    fs.writeFileSync(
      `${outputDir}/TractorHelpers.json`,
      JSON.stringify(tractorHelpersArtifact.abi, null, 2)
    );

    // Generate SiloHelpers ABI
    const siloHelpersArtifact = await hre.artifacts.readArtifact("SiloHelpers");
    fs.writeFileSync(
      `${outputDir}/SiloHelpers.json`,
      JSON.stringify(siloHelpersArtifact.abi, null, 2)
    );

    // Generate SowBlueprintv0 ABI
    const sowBlueprintArtifact = await hre.artifacts.readArtifact("SowBlueprintv0");
    fs.writeFileSync(
      `${outputDir}/SowBlueprintv0.json`,
      JSON.stringify(sowBlueprintArtifact.abi, null, 2)
    );

<<<<<<< HEAD
=======
    // Generate BeanstalkPrice ABI
    const beanstalkPriceArtifact = await hre.artifacts.readArtifact("BeanstalkPrice");
    fs.writeFileSync(
      `${outputDir}/BeanstalkPrice.json`,
      JSON.stringify(beanstalkPriceArtifact.abi, null, 2)
    );

    // Generate WellPrice ABI (parent contract of BeanstalkPrice)
    const wellPriceArtifact = await hre.artifacts.readArtifact("WellPrice");
    fs.writeFileSync(`${outputDir}/WellPrice.json`, JSON.stringify(wellPriceArtifact.abi, null, 2));

>>>>>>> 718cc26a
    console.log("ABIs generated successfully in", outputDir);
  } catch (error) {
    console.error("Error generating ABIs:", error);
    process.exit(1);
  }
});

//////////////////////// CONFIGURATION ////////////////////////

module.exports = {
  defaultNetwork: "hardhat",
  networks: {
    hardhat: {
      chainId: 1337,
      forking: process.env.FORKING_RPC
        ? {
            url: process.env.FORKING_RPC,
            blockNumber: parseInt(process.env.BLOCK_NUMBER) || undefined
          }
        : undefined,
      allowUnlimitedContractSize: true
    },
    localhost: {
      chainId: 1337,
      url: "http://127.0.0.1:8545/",
      timeout: 1000000000,
      accounts: "remote"
    },
    mainnet: {
      chainId: 1,
      url: process.env.MAINNET_RPC || "",
      timeout: 1000000000
    },
    arbitrum: {
      chainId: 42161,
      url: process.env.ARBITRUM_RPC || "",
      timeout: 1000000000
    },
    base: {
      chainId: 8453,
      url: process.env.BASE_RPC || "",
      timeout: 100000000
    },
    custom: {
      chainId: 41337,
      url: process.env.CUSTOM_RPC || "",
      timeout: 100000
    }
  },
  etherscan: {
    apiKey: {
      arbitrumOne: process.env.ETHERSCAN_KEY_ARBITRUM,
      mainnet: process.env.ETHERSCAN_KEY,
      base: process.env.ETHERSCAN_KEY_BASE
    },
    customChains: [
      {
        network: "base",
        chainId: 8453,
        urls: {
          apiURL: "https://api.basescan.org/api",
          browserURL: "https://basescan.org"
        }
      }
    ]
  },
  solidity: {
    compilers: [
      {
        version: "0.8.25",
        settings: {
          optimizer: {
            enabled: true,
            runs: 100
          },
          evmVersion: "cancun"
        }
      },
      {
        version: "0.7.6",
        settings: {
          optimizer: {
            enabled: true,
            runs: 100
          }
        }
      }
    ]
  },
  gasReporter: {
    enabled: false
  },
  mocha: {
    timeout: 100000000
  },
  paths: {
    sources: "./contracts",
    cache: "./cache"
  },
  ignoreWarnings: [
    'code["5574"]' // Ignores the specific warning about duplicate definitions
  ]
};<|MERGE_RESOLUTION|>--- conflicted
+++ resolved
@@ -190,11 +190,7 @@
   });
 });
 
-<<<<<<< HEAD
-task("PI-1", "Deploys Pinto improvment set 1").setAction(async function () {
-=======
 task("PI-1", "Deploys Pinto improvement set 1").setAction(async function () {
->>>>>>> 718cc26a
   const mock = false;
   let owner;
   if (mock) {
@@ -255,11 +251,7 @@
   });
 });
 
-<<<<<<< HEAD
-task("PI-2", "Deploys Pinto improvment set 2").setAction(async function () {
-=======
 task("PI-2", "Deploys Pinto improvement set 2").setAction(async function () {
->>>>>>> 718cc26a
   const mock = false;
   let owner;
   if (mock) {
@@ -408,11 +400,7 @@
   console.log("\nTemperature change:", finalMaxTemp.sub(initialMaxTemp).toString());
 });
 
-<<<<<<< HEAD
-task("PI-3", "Deploys Pinto improvment set 3").setAction(async function () {
-=======
 task("PI-3", "Deploys Pinto improvement set 3").setAction(async function () {
->>>>>>> 718cc26a
   const mock = true;
   let owner;
   if (mock) {
@@ -473,11 +461,7 @@
   });
 });
 
-<<<<<<< HEAD
-task("PI-4", "Deploys Pinto improvment set 4").setAction(async function () {
-=======
 task("PI-4", "Deploys Pinto improvement set 4").setAction(async function () {
->>>>>>> 718cc26a
   const mock = true;
   let owner;
   if (mock) {
@@ -517,11 +501,7 @@
   });
 });
 
-<<<<<<< HEAD
-task("PI-5", "Deploys Pinto improvment set 5").setAction(async function () {
-=======
 task("PI-5", "Deploys Pinto improvement set 5").setAction(async function () {
->>>>>>> 718cc26a
   const mock = true;
   let owner;
   if (mock) {
@@ -571,11 +551,7 @@
   });
 });
 
-<<<<<<< HEAD
-task("PI-6", "Deploys Pinto improvment set 6").setAction(async function () {
-=======
 task("PI-6", "Deploys Pinto improvement set 6").setAction(async function () {
->>>>>>> 718cc26a
   const mock = true;
   let owner;
   if (mock) {
@@ -632,11 +608,7 @@
   });
 });
 
-<<<<<<< HEAD
-task("PI-7", "Deploys Pinto improvment set 7, Convert Down Penalty").setAction(async function () {
-=======
 task("PI-7", "Deploys Pinto improvement set 7, Convert Down Penalty").setAction(async function () {
->>>>>>> 718cc26a
   const mock = true;
   let owner;
   if (mock) {
@@ -698,11 +670,7 @@
   });
 });
 
-<<<<<<< HEAD
-task("PI-8", "Deploys Pinto improvment set 8, Tractor, Soil Orderbook").setAction(
-=======
 task("PI-8", "Deploys Pinto improvement set 8, Tractor, Soil Orderbook").setAction(
->>>>>>> 718cc26a
   async function () {
     const mock = true;
     let owner;
@@ -760,10 +728,6 @@
     const sowBlueprint = await ethers.getContractFactory("SowBlueprintv0");
     const sowBlueprintContract = await sowBlueprint.deploy(
       L2_PINTO, // diamond address
-<<<<<<< HEAD
-      beanstalkPriceContract.address, // price contract
-=======
->>>>>>> 718cc26a
       L2_PCM, // owner address
       tractorHelpersContract.address // tractorHelpers contract address
     );
@@ -782,21 +746,6 @@
       facetNames: [
         "SiloFacet",
         "SiloGettersFacet",
-<<<<<<< HEAD
-        "TractorFacet",
-        "FieldFacet",
-        "TokenFacet",
-        "TokenSupportFacet",
-        "MarketplaceFacet",
-        "ApprovalFacet",
-        "ClaimFacet",
-        "ConvertFacet",
-        "PipelineConvertFacet",
-        "SeasonFacet",
-        "WhitelistFacet",
-        "GaugeGettersFacet",
-        "SeasonGettersFacet"
-=======
         "ConvertFacet",
         "PipelineConvertFacet",
         "TractorFacet",
@@ -812,7 +761,6 @@
         "MarketplaceFacet",
         "ClaimFacet",
         "WhitelistFacet"
->>>>>>> 718cc26a
       ],
       libraryNames: [
         "LibSilo",
@@ -829,10 +777,6 @@
       ],
       facetLibraries: {
         SiloFacet: ["LibSilo", "LibTokenSilo"],
-<<<<<<< HEAD
-        ClaimFacet: ["LibSilo", "LibTokenSilo"],
-=======
->>>>>>> 718cc26a
         ConvertFacet: ["LibConvert", "LibPipelineConvert", "LibSilo", "LibTokenSilo"],
         PipelineConvertFacet: ["LibPipelineConvert", "LibSilo", "LibTokenSilo"],
         SeasonFacet: [
@@ -844,17 +788,12 @@
           "LibFlood",
           "LibGerminate"
         ],
-<<<<<<< HEAD
-        SeasonGettersFacet: ["LibWellMinting"]
-      },
-=======
         SeasonGettersFacet: ["LibWellMinting"],
         ClaimFacet: ["LibSilo", "LibTokenSilo"]
       },
       initArgs: [],
       selectorsToRemove: ["0x2444561c"],
       initFacetName: "InitPI8",
->>>>>>> 718cc26a
       object: !mock,
       verbose: true,
       account: owner
@@ -862,10 +801,6 @@
   }
 );
 
-<<<<<<< HEAD
-task("TractorHelpers", "Deploys TractorHelpers").setAction(async function () {
-  await hre.run("compile");
-=======
 task("silo-tractor-fix", "Deploys silo tractor fix").setAction(async function () {
   const mock = true;
   let owner;
@@ -968,7 +903,6 @@
 });
 
 task("TractorHelpers", "Deploys TractorHelpers").setAction(async function () {
->>>>>>> 718cc26a
   const mock = true;
   let owner;
   if (mock) {
@@ -984,42 +918,14 @@
   await priceManipulationContract.deployed();
   console.log("PriceManipulation deployed to:", priceManipulationContract.address);
 
-<<<<<<< HEAD
-  // Deploy LibTractorHelpers first
-  const LibTractorHelpers = await ethers.getContractFactory("LibTractorHelpers");
-  console.log("LibTractorHelpers factory deployed");
-  const libTractorHelpers = await LibTractorHelpers.deploy();
-  await libTractorHelpers.deployed();
-  console.log("LibTractorHelpers deployed to:", libTractorHelpers.address);
-
-  // Deploy TractorHelpers with library linking
-  const TractorHelpers = await ethers.getContractFactory("TractorHelpers", {
-    libraries: {
-      LibTractorHelpers: libTractorHelpers.address
-    }
-  });
-  const tractorHelpersContract = await TractorHelpers.deploy(
-=======
   // Deploy SiloHelpers
   const siloHelpers = await ethers.getContractFactory("SiloHelpers");
   const siloHelpersContract = await siloHelpers.deploy(
->>>>>>> 718cc26a
     L2_PINTO,
     "0xD0fd333F7B30c7925DEBD81B7b7a4DFE106c3a5E", // price contract
     await owner.getAddress(), // owner address
     priceManipulationContract.address // price manipulation contract address
   );
-<<<<<<< HEAD
-  await tractorHelpersContract.deployed();
-  console.log("TractorHelpers deployed to:", tractorHelpersContract.address);
-
-  // Deploy SowBlueprintv0 and connect it to the existing TractorHelpers
-  const sowBlueprint = await ethers.getContractFactory("SowBlueprintv0");
-  const sowBlueprintContract = await sowBlueprint.deploy(
-    L2_PINTO,
-    await owner.getAddress(), // owner address
-    tractorHelpersContract.address // tractorHelpers contract address
-=======
   await siloHelpersContract.deployed();
   console.log("SiloHelpers deployed to:", siloHelpersContract.address);
 
@@ -1030,25 +936,10 @@
     "0xD0fd333F7B30c7925DEBD81B7b7a4DFE106c3a5E", // price contract
     await owner.getAddress(), // owner address
     siloHelpersContract.address // siloHelpers contract address
->>>>>>> 718cc26a
   );
   await sowBlueprintContract.deployed();
   console.log("SowBlueprintv0 deployed to:", sowBlueprintContract.address);
 
-<<<<<<< HEAD
-  // Deploy ConvertUpBlueprintv0
-  const convertUpBlueprint = await ethers.getContractFactory("ConvertUpBlueprintv0");
-  const convertUpBlueprintContract = await convertUpBlueprint.deploy(
-    L2_PINTO, // beanstalk address
-    await owner.getAddress(), // owner address
-    tractorHelpersContract.address, // tractorHelpers contract address
-    "0xD0fd333F7B30c7925DEBD81B7b7a4DFE106c3a5E" // price contract
-  );
-  await convertUpBlueprintContract.deployed();
-  console.log("ConvertUpBlueprintv0 deployed to:", convertUpBlueprintContract.address);
-
-=======
->>>>>>> 718cc26a
   // Rest of the facet upgrades...
   await upgradeWithNewFacets({
     diamondAddress: L2_PINTO,
@@ -1421,10 +1312,7 @@
       files.push("contracts/libraries/LibEvaluate.sol");
       files.push("contracts/libraries/Silo/LibFlood.sol");
       files.push("contracts/libraries/LibGaugeHelpers.sol");
-<<<<<<< HEAD
-=======
       files.push("contracts/libraries/Season/LibWeather.sol");
->>>>>>> 718cc26a
     }
     files.forEach((file) => {
       const facetName = getFacetName(file);
@@ -1520,10 +1408,7 @@
       files.push("contracts/libraries/LibEvaluate.sol");
       files.push("contracts/libraries/Silo/LibFlood.sol");
       files.push("contracts/libraries/LibGaugeHelpers.sol");
-<<<<<<< HEAD
-=======
       files.push("contracts/libraries/Season/LibWeather.sol");
->>>>>>> 718cc26a
     }
     files.forEach((file) => {
       const facetName = getFacetName(file);
@@ -1978,8 +1863,6 @@
       JSON.stringify(sowBlueprintArtifact.abi, null, 2)
     );
 
-<<<<<<< HEAD
-=======
     // Generate BeanstalkPrice ABI
     const beanstalkPriceArtifact = await hre.artifacts.readArtifact("BeanstalkPrice");
     fs.writeFileSync(
@@ -1991,7 +1874,6 @@
     const wellPriceArtifact = await hre.artifacts.readArtifact("WellPrice");
     fs.writeFileSync(`${outputDir}/WellPrice.json`, JSON.stringify(wellPriceArtifact.abi, null, 2));
 
->>>>>>> 718cc26a
     console.log("ABIs generated successfully in", outputDir);
   } catch (error) {
     console.error("Error generating ABIs:", error);
