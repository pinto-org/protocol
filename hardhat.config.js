--- conflicted
+++ resolved
@@ -670,7 +670,133 @@
   });
 });
 
-<<<<<<< HEAD
+task("PI-8", "Deploys Pinto improvment set 8, Tractor, Soil Orderbook").setAction(
+  async function () {
+    const mock = true;
+    let owner;
+    if (mock) {
+      owner = await impersonateSigner(L2_PCM);
+      await mintEth(owner.address);
+    } else {
+      owner = (await ethers.getSigners())[0];
+    }
+
+    //////////////// External Contracts ////////////////
+
+    // Deploy contracts in correct order
+
+    // Updated Price contract
+    const beanstalkPrice = await ethers.getContractFactory("BeanstalkPrice");
+    const beanstalkPriceContract = await beanstalkPrice.deploy(L2_PINTO);
+    await beanstalkPriceContract.deployed();
+    console.log("\nBeanstalkPrice deployed to:", beanstalkPriceContract.address);
+
+    // Price Manipulation
+    const priceManipulation = await ethers.getContractFactory("PriceManipulation");
+    const priceManipulationContract = await priceManipulation.deploy(L2_PINTO);
+    await priceManipulationContract.deployed();
+    console.log("\nPriceManipulation deployed to:", priceManipulationContract.address);
+
+    // Deploy OperatorWhitelist
+    const operatorWhitelist = await ethers.getContractFactory("OperatorWhitelist");
+    const operatorWhitelistContract = await operatorWhitelist.deploy(L2_PCM);
+    await operatorWhitelistContract.deployed();
+    console.log("\nOperatorWhitelist deployed to:", operatorWhitelistContract.address);
+
+    // Deploy LibTractorHelpers first
+    const LibTractorHelpers = await ethers.getContractFactory("LibTractorHelpers");
+    const libTractorHelpers = await LibTractorHelpers.deploy();
+    await libTractorHelpers.deployed();
+    console.log("\nLibTractorHelpers deployed to:", libTractorHelpers.address);
+
+    // Deploy TractorHelpers with library linking
+    const TractorHelpers = await ethers.getContractFactory("TractorHelpers", {
+      libraries: {
+        LibTractorHelpers: libTractorHelpers.address
+      }
+    });
+    const tractorHelpersContract = await TractorHelpers.deploy(
+      L2_PINTO, // diamond address
+      beanstalkPriceContract.address, // price contract
+      L2_PCM, // owner address
+      priceManipulationContract.address // price manipulation contract address
+    );
+    await tractorHelpersContract.deployed();
+    console.log("\nTractorHelpers deployed to:", tractorHelpersContract.address);
+
+    // Deploy SowBlueprintv0 and connect it to the existing TractorHelpers
+    const sowBlueprint = await ethers.getContractFactory("SowBlueprintv0");
+    const sowBlueprintContract = await sowBlueprint.deploy(
+      L2_PINTO, // diamond address
+      beanstalkPriceContract.address, // price contract
+      L2_PCM, // owner address
+      tractorHelpersContract.address // tractorHelpers contract address
+    );
+
+    await sowBlueprintContract.deployed();
+    console.log("\nSowBlueprintv0 deployed to:", sowBlueprintContract.address);
+
+    console.log("\nExternal contracts deployed!");
+
+    console.log("\nStarting diamond upgrade...");
+
+    /////////////////////// Diamond Upgrade ///////////////////////
+    
+    await upgradeWithNewFacets({
+      diamondAddress: L2_PINTO,
+      facetNames: [
+        "SiloFacet",
+        "SiloGettersFacet",
+        "TractorFacet",
+        "FieldFacet",
+        "TokenFacet",
+        "TokenSupportFacet",
+        "MarketplaceFacet",
+        "ApprovalFacet",
+        "ClaimFacet",
+        "ConvertFacet",
+        "PipelineConvertFacet",
+        "SeasonFacet",
+        "WhitelistFacet",
+        "GaugeGettersFacet",
+        "SeasonGettersFacet"
+      ],
+      libraryNames: [
+        "LibSilo",
+        "LibTokenSilo",
+        "LibConvert",
+        "LibPipelineConvert",
+        "LibEvaluate",
+        "LibGauge",
+        "LibIncentive",
+        "LibShipping",
+        "LibWellMinting",
+        "LibFlood",
+        "LibGerminate"
+      ],
+      facetLibraries: {
+        SiloFacet: ["LibSilo", "LibTokenSilo"],
+        ClaimFacet: ["LibSilo", "LibTokenSilo"],
+        ConvertFacet: ["LibConvert", "LibPipelineConvert", "LibSilo", "LibTokenSilo"],
+        PipelineConvertFacet: ["LibPipelineConvert", "LibSilo", "LibTokenSilo"],
+        SeasonFacet: [
+          "LibEvaluate",
+          "LibGauge",
+          "LibIncentive",
+          "LibShipping",
+          "LibWellMinting",
+          "LibFlood",
+          "LibGerminate"
+        ],
+        SeasonGettersFacet: ["LibWellMinting"]
+      },
+      object: !mock,
+      verbose: true,
+      account: owner
+    });
+  }
+);
+
 task("TractorHelpers", "Deploys TractorHelpers").setAction(async function () {
   const mock = true;
   let owner;
@@ -687,24 +813,35 @@
   await priceManipulationContract.deployed();
   console.log("PriceManipulation deployed to:", priceManipulationContract.address);
 
-  // Deploy SiloHelpers
-  const siloHelpers = await ethers.getContractFactory("SiloHelpers");
-  const siloHelpersContract = await siloHelpers.deploy(
+  // Deploy LibTractorHelpers first
+  const LibTractorHelpers = await ethers.getContractFactory("LibTractorHelpers");
+  console.log("LibTractorHelpers factory deployed");
+  const libTractorHelpers = await LibTractorHelpers.deploy();
+  await libTractorHelpers.deployed();
+  console.log("LibTractorHelpers deployed to:", libTractorHelpers.address);
+
+  // Deploy TractorHelpers with library linking
+  const TractorHelpers = await ethers.getContractFactory("TractorHelpers", {
+    libraries: {
+      LibTractorHelpers: libTractorHelpers.address
+    }
+  });
+  const tractorHelpersContract = await TractorHelpers.deploy(
     L2_PINTO,
     "0xD0fd333F7B30c7925DEBD81B7b7a4DFE106c3a5E", // price contract
     await owner.getAddress(), // owner address
     priceManipulationContract.address // price manipulation contract address
   );
-  await siloHelpersContract.deployed();
-  console.log("SiloHelpers deployed to:", siloHelpersContract.address);
-
-  // Deploy SowBlueprintv0 and connect it to the existing SiloHelpers
+  await tractorHelpersContract.deployed();
+  console.log("TractorHelpers deployed to:", tractorHelpersContract.address);
+
+  // Deploy SowBlueprintv0 and connect it to the existing TractorHelpers
   const sowBlueprint = await ethers.getContractFactory("SowBlueprintv0");
   const sowBlueprintContract = await sowBlueprint.deploy(
     L2_PINTO,
     "0xD0fd333F7B30c7925DEBD81B7b7a4DFE106c3a5E", // price contract
     await owner.getAddress(), // owner address
-    siloHelpersContract.address // siloHelpers contract address
+    tractorHelpersContract.address // tractorHelpers contract address
   );
   await sowBlueprintContract.deployed();
   console.log("SowBlueprintv0 deployed to:", sowBlueprintContract.address);
@@ -745,104 +882,6 @@
       ConvertFacet: ["LibConvert", "LibPipelineConvert", "LibSilo", "LibTokenSilo"],
       PipelineConvertFacet: ["LibPipelineConvert", "LibSilo", "LibTokenSilo"],
       SeasonFacet: [
-=======
-task("PI-8", "Deploys Pinto improvment set 8, Tractor, Soil Orderbook").setAction(
-  async function () {
-    const mock = true;
-    let owner;
-    if (mock) {
-      owner = await impersonateSigner(L2_PCM);
-      await mintEth(owner.address);
-    } else {
-      owner = (await ethers.getSigners())[0];
-    }
-
-    //////////////// External Contracts ////////////////
-
-    // Deploy contracts in correct order
-
-    // Updated Price contract
-    const beanstalkPrice = await ethers.getContractFactory("BeanstalkPrice");
-    const beanstalkPriceContract = await beanstalkPrice.deploy(L2_PINTO);
-    await beanstalkPriceContract.deployed();
-    console.log("\nBeanstalkPrice deployed to:", beanstalkPriceContract.address);
-
-    // Price Manipulation
-    const priceManipulation = await ethers.getContractFactory("PriceManipulation");
-    const priceManipulationContract = await priceManipulation.deploy(L2_PINTO);
-    await priceManipulationContract.deployed();
-    console.log("\nPriceManipulation deployed to:", priceManipulationContract.address);
-
-    // Deploy OperatorWhitelist
-    const operatorWhitelist = await ethers.getContractFactory("OperatorWhitelist");
-    const operatorWhitelistContract = await operatorWhitelist.deploy(L2_PCM);
-    await operatorWhitelistContract.deployed();
-    console.log("\nOperatorWhitelist deployed to:", operatorWhitelistContract.address);
-
-    // Deploy LibTractorHelpers first
-    const LibTractorHelpers = await ethers.getContractFactory("LibTractorHelpers");
-    const libTractorHelpers = await LibTractorHelpers.deploy();
-    await libTractorHelpers.deployed();
-    console.log("\nLibTractorHelpers deployed to:", libTractorHelpers.address);
-
-    // Deploy TractorHelpers with library linking
-    const TractorHelpers = await ethers.getContractFactory("TractorHelpers", {
-      libraries: {
-        LibTractorHelpers: libTractorHelpers.address
-      }
-    });
-    const tractorHelpersContract = await TractorHelpers.deploy(
-      L2_PINTO, // diamond address
-      beanstalkPriceContract.address, // price contract
-      L2_PCM, // owner address
-      priceManipulationContract.address // price manipulation contract address
-    );
-    await tractorHelpersContract.deployed();
-    console.log("\nTractorHelpers deployed to:", tractorHelpersContract.address);
-
-    // Deploy SowBlueprintv0 and connect it to the existing TractorHelpers
-    const sowBlueprint = await ethers.getContractFactory("SowBlueprintv0");
-    const sowBlueprintContract = await sowBlueprint.deploy(
-      L2_PINTO, // diamond address
-      beanstalkPriceContract.address, // price contract
-      L2_PCM, // owner address
-      tractorHelpersContract.address // tractorHelpers contract address
-    );
-
-    await sowBlueprintContract.deployed();
-    console.log("\nSowBlueprintv0 deployed to:", sowBlueprintContract.address);
-
-    console.log("\nExternal contracts deployed!");
-
-    console.log("\nStarting diamond upgrade...");
-
-    /////////////////////// Diamond Upgrade ///////////////////////
-    
-    await upgradeWithNewFacets({
-      diamondAddress: L2_PINTO,
-      facetNames: [
-        "SiloFacet",
-        "SiloGettersFacet",
-        "TractorFacet",
-        "FieldFacet",
-        "TokenFacet",
-        "TokenSupportFacet",
-        "MarketplaceFacet",
-        "ApprovalFacet",
-        "ClaimFacet",
-        "ConvertFacet",
-        "PipelineConvertFacet",
-        "SeasonFacet",
-        "WhitelistFacet",
-        "GaugeGettersFacet",
-        "SeasonGettersFacet"
-      ],
-      libraryNames: [
-        "LibSilo",
-        "LibTokenSilo",
-        "LibConvert",
-        "LibPipelineConvert",
->>>>>>> 640d4ec3
         "LibEvaluate",
         "LibGauge",
         "LibIncentive",
@@ -850,7 +889,6 @@
         "LibWellMinting",
         "LibFlood",
         "LibGerminate"
-<<<<<<< HEAD
       ]
     },
     object: !mock,
@@ -858,31 +896,6 @@
     account: owner
   });
 });
-=======
-      ],
-      facetLibraries: {
-        SiloFacet: ["LibSilo", "LibTokenSilo"],
-        ClaimFacet: ["LibSilo", "LibTokenSilo"],
-        ConvertFacet: ["LibConvert", "LibPipelineConvert", "LibSilo", "LibTokenSilo"],
-        PipelineConvertFacet: ["LibPipelineConvert", "LibSilo", "LibTokenSilo"],
-        SeasonFacet: [
-          "LibEvaluate",
-          "LibGauge",
-          "LibIncentive",
-          "LibShipping",
-          "LibWellMinting",
-          "LibFlood",
-          "LibGerminate"
-        ],
-        SeasonGettersFacet: ["LibWellMinting"]
-      },
-      object: !mock,
-      verbose: true,
-      account: owner
-    });
-  }
-);
->>>>>>> 640d4ec3
 
 task("TractorHelpers", "Deploys TractorHelpers").setAction(async function () {
   const mock = true;
@@ -900,35 +913,24 @@
   await priceManipulationContract.deployed();
   console.log("PriceManipulation deployed to:", priceManipulationContract.address);
 
-  // Deploy LibTractorHelpers first
-  const LibTractorHelpers = await ethers.getContractFactory("LibTractorHelpers");
-  console.log("LibTractorHelpers factory deployed");
-  const libTractorHelpers = await LibTractorHelpers.deploy();
-  await libTractorHelpers.deployed();
-  console.log("LibTractorHelpers deployed to:", libTractorHelpers.address);
-
-  // Deploy TractorHelpers with library linking
-  const TractorHelpers = await ethers.getContractFactory("TractorHelpers", {
-    libraries: {
-      LibTractorHelpers: libTractorHelpers.address
-    }
-  });
-  const tractorHelpersContract = await TractorHelpers.deploy(
+  // Deploy SiloHelpers
+  const siloHelpers = await ethers.getContractFactory("SiloHelpers");
+  const siloHelpersContract = await siloHelpers.deploy(
     L2_PINTO,
     "0xD0fd333F7B30c7925DEBD81B7b7a4DFE106c3a5E", // price contract
     await owner.getAddress(), // owner address
     priceManipulationContract.address // price manipulation contract address
   );
-  await tractorHelpersContract.deployed();
-  console.log("TractorHelpers deployed to:", tractorHelpersContract.address);
-
-  // Deploy SowBlueprintv0 and connect it to the existing TractorHelpers
+  await siloHelpersContract.deployed();
+  console.log("SiloHelpers deployed to:", siloHelpersContract.address);
+
+  // Deploy SowBlueprintv0 and connect it to the existing SiloHelpers
   const sowBlueprint = await ethers.getContractFactory("SowBlueprintv0");
   const sowBlueprintContract = await sowBlueprint.deploy(
     L2_PINTO,
     "0xD0fd333F7B30c7925DEBD81B7b7a4DFE106c3a5E", // price contract
     await owner.getAddress(), // owner address
-    tractorHelpersContract.address // tractorHelpers contract address
+    siloHelpersContract.address // siloHelpers contract address
   );
   await sowBlueprintContract.deployed();
   console.log("SowBlueprintv0 deployed to:", sowBlueprintContract.address);
