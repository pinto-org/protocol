--- conflicted
+++ resolved
@@ -947,7 +947,6 @@
   });
 });
 
-<<<<<<< HEAD
 task(
   "PI-10",
   "Deploys Pinto improvement set 10, Misc. Improvements and convert up bonus"
@@ -1016,8 +1015,6 @@
   });
 });
 
-=======
->>>>>>> daed8778
 task("TractorHelpers", "Deploys TractorHelpers").setAction(async function () {
   const mock = true;
   let owner;
