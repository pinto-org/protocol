--- conflicted
+++ resolved
@@ -91,14 +91,10 @@
         uint8[] memory sourceTokenIndices,
         uint256 maxGrownStalkPerBdv,
         LibTransfer.To mode
-<<<<<<< HEAD
     ) internal returns (IMockFBeanstalk.Requisition memory) {
         LibSiloHelpers.FilterParams memory filterParams = LibSiloHelpers.getDefaultFilterParams();
         filterParams.maxGrownStalkPerBdv = maxGrownStalkPerBdv;
         LibSiloHelpers.WithdrawalPlan memory emptyPlan;
-=======
-    ) internal view returns (IMockFBeanstalk.Requisition memory) {
->>>>>>> 3a4c4e2f
         // Create the withdrawBeansFromSources pipe call
         IMockFBeanstalk.AdvancedPipeCall[] memory pipes = new IMockFBeanstalk.AdvancedPipeCall[](1);
         pipes[0] = IMockFBeanstalk.AdvancedPipeCall({
