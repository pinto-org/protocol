// SPDX-License-Identifier: MIT
pragma solidity >=0.6.0 <0.9.0;
pragma abicoder v2;

import {IMockFBeanstalk} from "contracts/interfaces/IMockFBeanstalk.sol";
import {TestHelper, C} from "test/foundry/utils/TestHelper.sol";
import {LibConvertData} from "contracts/libraries/Convert/LibConvertData.sol";
import {LibBytes} from "contracts/libraries/LibBytes.sol";
import {GaugeId} from "contracts/beanstalk/storage/System.sol";
import "forge-std/console.sol";

<<<<<<< HEAD
contract LEGACY_Pi7ForkTest is TestHelper {
=======
contract Legacy_Pi7ForkTest is TestHelper {
>>>>>>> 2bfa370a
    address constant PINTO_USDC_WELL = 0x3e1133aC082716DDC3114bbEFEeD8B1731eA9cb1;

    function setUp() public {
        initializeBeanstalkTestState(true, false);
    }

    function test_forkBase_convertDownPenalty() public {
        bs = IMockFBeanstalk(PINTO);
        // fork just before season 2556,
        // 24.03% Liquidity to Supply Ratio
        uint256 forkBlock = 27236527 - 1;
        vm.createSelectFork(vm.envString("BASE_RPC"), forkBlock - 1);

        // Check values before upgrade
        console.log("--- Before Upgrade ---");
        console.log("twaDeltaB before upgrade:", bs.totalDeltaB());
        console.log("lpToSupplyRatio before upgrade:", bs.getLiquidityToSupplyRatio());
        console.log("pinto stem tip before upgrade: ", bs.stemTipForToken(L2_PINTO));

        // upgrade to PI7
        forkMainnetAndUpgradeAllFacets(forkBlock, vm.envString("BASE_RPC"), PINTO, "InitPI7");

        // Check values after upgrade but before sunrise
        console.log("--- After Upgrade, Before Sunrise ---");
        console.log("twaDeltaB after upgrade:", bs.totalDeltaB());
        console.log("lpToSupplyRatio after upgrade:", bs.getLiquidityToSupplyRatio());
        console.log("pinto stem tip after upgrade: ", bs.stemTipForToken(L2_PINTO));

        // go forward to season 2556
        vm.roll(27236527 + 10);
        vm.warp(block.timestamp + 10 seconds);

        // call sunrise
        bs.sunrise();

        // params
        uint256 amountIn = 1_000e6;
        address farmer = address(0xFb94D3404c1d3D9D6F08f79e58041d5EA95AccfA);

        // // log deposits to find appropriate stem
        // logFarmerPintoDeposits(farmer);

        ////////////// Convert //////////////

        // create encoding for a bean -> well convert.
        bytes memory convertData = convertEncoder(
            LibConvertData.ConvertKind.BEANS_TO_WELL_LP,
            PINTO_USDC_WELL,
            amountIn, // amountIn
            0 // minOut
        );

        bs.stemTipForToken(L2_PINTO);
        int96 stem = 590486100;
        uint256 depositGrownStalk = bs.grownStalkForDeposit(farmer, L2_PINTO, stem);
        (uint256 depositAmount, ) = bs.getDeposit(farmer, L2_PINTO, stem);
        uint256 convertingStalk = (amountIn * depositGrownStalk) / depositAmount;
        int96 toStem;
        uint256 penaltyRatio;
        {
            uint256[] memory amounts = new uint256[](1);
            amounts[0] = amountIn;
            int96[] memory stems = new int96[](1);
            stems[0] = stem;

            uint256 rollingSeasonsAbovePeg;
            (penaltyRatio, rollingSeasonsAbovePeg) = abi.decode(
                bs.getGaugeValue(GaugeId.CONVERT_DOWN_PENALTY),
                (uint256, uint256)
            );
            console.log("penaltyRatio:", penaltyRatio);
            console.log("rollingSeasonsAbovePeg:", rollingSeasonsAbovePeg);
            assertEq(penaltyRatio, 438363871316702887, "Penalty ratio incorrect"); // ~ 43%
            assertEq(rollingSeasonsAbovePeg, 1, "Rolling seasons above peg should be 1");

            // convert
            vm.prank(farmer);
            (toStem, , , , ) = bs.convert(convertData, stems, amounts);
        }

        // Get final stalk after conversion
        uint256 lostGrownStalk = (convertingStalk * penaltyRatio) / 1e18;
        uint256 remainingDepositGrownStalk = bs.grownStalkForDeposit(farmer, L2_PINTO, stem);

        assertEq(bs.balanceOfGrownStalk(farmer, L2_PINTO), 0, "Farmer should have been mowed");
        assertApproxEqRel(
            remainingDepositGrownStalk,
            depositGrownStalk - convertingStalk,
            1e18 / 100_000
        );
        assertApproxEqRel(
            bs.grownStalkForDeposit(farmer, PINTO_USDC_WELL, toStem),
            convertingStalk - lostGrownStalk,
            1e18 / 100_000
        );

        // Log the stalk difference for visibility
        console.log("Grown stalk lost:", lostGrownStalk);
    }

    function test_forkBase_convertGaugeChanges() public {
        bs = IMockFBeanstalk(PINTO);

        // fork just before season 2556,
        // 24.03% Liquidity to Supply Ratio
        uint256 forkBlock = 27236527 - 1;
        vm.createSelectFork(vm.envString("BASE_RPC"), forkBlock - 1);

        // upgrade to PI7
        forkMainnetAndUpgradeAllFacets(forkBlock, vm.envString("BASE_RPC"), PINTO, "InitPI7");
        // go forward to season 2556
        vm.roll(27236527 + 10);
        vm.warp(block.timestamp + 10 seconds);

        for (uint256 i; i < 35; i++) {
            warpToNextSeasonTimestamp();

            // call sunrise
            bs.sunrise();

            // Log season number
            console.log("season:", bs.time().current);

            // Log cultivationFactor
            (uint256 convertDownPenalty, uint256 rollingSeasonsAbovePeg) = abi.decode(
                bs.getGaugeValue(GaugeId.CONVERT_DOWN_PENALTY),
                (uint256, uint256)
            );
            console.log(
                "penalty %:",
                convertDownPenalty,
                ", rolling seasons above peg:",
                rollingSeasonsAbovePeg
            );
        }
    }

    function logFarmerPintoDeposits(address farmer) public {
        // get stems of farmer deposits
        IMockFBeanstalk.TokenDepositId memory deposits = bs.getTokenDepositsForAccount(
            farmer,
            address(L2_PINTO)
        );

        int96[] memory depStems = new int96[](deposits.depositIds.length);
        uint256[] memory depAmounts = new uint256[](deposits.depositIds.length);
        uint256 sumAmounts;
        for (uint256 i = 0; i < deposits.depositIds.length; i++) {
            // get stem from deposit id
            (, int96 stem) = LibBytes.unpackAddressAndStem(deposits.depositIds[i]);
            depStems[i] = stem;
            console.log("--------------Deposit------------------");
            console.log("stem:", stem);
            // get the amount from the deposit list
            uint256 amount = deposits.tokenDeposits[i].amount;
            depAmounts[i] = amount;
            console.log("amount:", amount);
            sumAmounts += amount;
            console.log("--------------------------------");
        }
    }
}<|MERGE_RESOLUTION|>--- conflicted
+++ resolved
@@ -9,11 +9,7 @@
 import {GaugeId} from "contracts/beanstalk/storage/System.sol";
 import "forge-std/console.sol";
 
-<<<<<<< HEAD
-contract LEGACY_Pi7ForkTest is TestHelper {
-=======
 contract Legacy_Pi7ForkTest is TestHelper {
->>>>>>> 2bfa370a
     address constant PINTO_USDC_WELL = 0x3e1133aC082716DDC3114bbEFEeD8B1731eA9cb1;
 
     function setUp() public {
