--- conflicted
+++ resolved
@@ -273,11 +273,7 @@
     function testComplexDPDMoreThan1Soil(uint256 initialSoil, uint256 farmerSown) public {
         initialSoil = bound(initialSoil, 2e6, type(uint128).max);
         // calculate threshold
-<<<<<<< HEAD
-        uint256 soilSoldOutThreshold = (initialSoil < 100e6) ? (initialSoil * 50) / 100 : 50e6;
-=======
         uint256 soilSoldOutThreshold = (initialSoil < 100e6) ? 0 : (initialSoil * 0.01e6) / 1e6;
->>>>>>> 718cc26a
         // ensure at least `soilSoldOutThreshold + 1` remains after sowing
         farmerSown = bound(farmerSown, 1, initialSoil - (soilSoldOutThreshold + 1));
         // set initial soil
