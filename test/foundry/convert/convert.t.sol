// SPDX-License-Identifier: MIT
pragma solidity >=0.6.0 <0.9.0;
pragma abicoder v2;

import {TestHelper, LibTransfer, IMockFBeanstalk, C} from "test/foundry/utils/TestHelper.sol";
import {IWell, IERC20} from "contracts/interfaces/basin/IWell.sol";
import {MockConvertFacet} from "contracts/mocks/mockFacets/MockConvertFacet.sol";
import {LibConvertData} from "contracts/libraries/Convert/LibConvertData.sol";
import {GaugeId} from "contracts/beanstalk/storage/System.sol";
import {BeanstalkPrice} from "contracts/ecosystem/price/BeanstalkPrice.sol";
import {MockToken} from "contracts/mocks/MockToken.sol";
import {LibPRBMathRoundable} from "contracts/libraries/Math/LibPRBMathRoundable.sol";
import {LibGaugeHelpers} from "contracts/libraries/LibGaugeHelpers.sol";
<<<<<<< HEAD
import "forge-std/console.sol";
=======
import {console} from "forge-std/console.sol";
>>>>>>> 718cc26a

/**
 * @title ConvertTest
 * @notice Tests the `convert` functionality.
 * @dev `convert` is the ability for users to switch a deposits token
 * from one whitelisted silo token to another,
 * given valid conditions. Generally, the ability to convert is based on
 * peg maintenance. See {LibConvert} for more information on specific convert types.
 */
contract ConvertTest is TestHelper {
    int256 MAX_GROWN_STALK_SLIPPAGE = 1e18;
    struct ConvertData {
        uint256 initalWellBeanBalance;
        uint256 initalLPbalance;
        uint256 initalBeanBalance;
    }

    event Convert(
        address indexed account,
        address fromToken,
        address toToken,
        uint256 fromAmount,
        uint256 toAmount,
        uint256 fromBdv,
        uint256 toBdv
    );

    event ConvertDownPenalty(address account, uint256 grownStalk, uint256 grownStalkLost);
    event ConvertUpBonus(address account, uint256 grownStalk, uint256 grownStalkGained);
    // Interfaces.
    MockConvertFacet convert = MockConvertFacet(BEANSTALK);
    BeanstalkPrice beanstalkPrice = BeanstalkPrice(0xD0fd333F7B30c7925DEBD81B7b7a4DFE106c3a5E);

    // MockTokens.
    MockToken weth = MockToken(WETH);

    // test accounts
    address[] farmers;

    // well in test:
    address well;

    function setUp() public {
        initializeBeanstalkTestState(true, false);
        well = BEAN_ETH_WELL;
        // init user.
        farmers.push(users[1]);
        maxApproveBeanstalk(farmers);

        // Initialize well to balances. (1000 BEAN/ETH)
        addLiquidityToWell(
            well,
            10000e6, // 10,000 Beans
            10 ether // 10 ether.
        );

        addLiquidityToWell(
            BEAN_WSTETH_WELL,
            10000e6, // 10,000 Beans
            10 ether // 10 WETH of wstETH
        );
    }

    //////////// BEAN <> WELL ////////////

    /**
     * @notice validates that `getMaxAmountIn` gives the proper output.
     */
    function test_bean_Well_getters(uint256 beanAmount) public {
        multipleBeanDepositSetup();
        beanAmount = bound(beanAmount, 0, 9000e6);

        assertEq(bs.getMaxAmountIn(BEAN, well), 0, "BEAN -> WELL maxAmountIn should be 0");
        assertEq(bs.getMaxAmountIn(well, BEAN), 0, "WELL -> BEAN maxAmountIn should be 0");

        uint256 snapshot = vm.snapshot();
        // decrease bean reserves
        setReserves(well, bean.balanceOf(well) - beanAmount, weth.balanceOf(well));

        assertEq(
            bs.getMaxAmountIn(BEAN, well),
            beanAmount,
            "BEAN -> WELL maxAmountIn should be beanAmount"
        );
        assertEq(bs.getMaxAmountIn(well, BEAN), 0, "WELL -> BEAN maxAmountIn should be 0");

        vm.revertTo(snapshot);

        // increase bean reserves
        setReserves(well, bean.balanceOf(well) + beanAmount, weth.balanceOf(well));

        assertEq(bs.getMaxAmountIn(BEAN, well), 0, "BEAN -> WELL maxAmountIn should be 0");
        // convert lp amount to beans:
        uint256 lpAmountOut = bs.getMaxAmountIn(well, BEAN);
        uint256 beansOut = IWell(well).getRemoveLiquidityOneTokenOut(lpAmountOut, bean);
        assertEq(beansOut, beanAmount, "beansOut should equal beanAmount");
    }

    /**
     * @notice Convert should fail if deposit amounts != convertData.
     */
    function test_bean_Well_fewTokensRemoved(uint256 beanAmount) public {
        multipleBeanDepositSetup();
        beanAmount = bound(beanAmount, 2, 1000e6);
        setReserves(well, bean.balanceOf(well) - beanAmount, weth.balanceOf(well));

        // create encoding for a bean -> well convert.
        bytes memory convertData = convertEncoder(
            LibConvertData.ConvertKind.BEANS_TO_WELL_LP,
            well, // well
            beanAmount, // amountIn
            0 // minOut
        );
        int96[] memory stems = new int96[](1);
        stems[0] = int96(0);
        uint256[] memory amounts = new uint256[](1);
        amounts[0] = uint256(1);

        vm.expectRevert("Convert: Not enough tokens removed.");
        vm.prank(farmers[0]);
        convert.convert(convertData, stems, amounts);
    }

    /**
     * @notice Convert should fail if user does not have the required deposits.
     */
    function test_bean_Well_invalidDeposit(uint256 beanAmount) public {
        multipleBeanDepositSetup();
        beanAmount = bound(beanAmount, 2, 1000e6);
        setReserves(well, bean.balanceOf(well) - beanAmount, weth.balanceOf(well));

        // create encoding for a bean -> well convert.
        bytes memory convertData = convertEncoder(
            LibConvertData.ConvertKind.BEANS_TO_WELL_LP,
            well, // well
            beanAmount, // amountIn
            0 // minOut
        );
        uint256[] memory amounts = new uint256[](1);
        amounts[0] = uint256(beanAmount);

        vm.expectRevert("Silo: Crate balance too low.");
        convert.convert(convertData, new int96[](1), amounts);
    }

    //////////// BEAN -> WELL ////////////

    /**
     * @notice Bean -> Well convert cannot occur below peg.
     */
    function test_convertBeanToWell_belowPeg(uint256 beanAmount) public {
        multipleBeanDepositSetup();

        beanAmount = bound(beanAmount, 1, 1000e6);
        // increase the amount of beans in the pool (below peg).
        setReserves(well, bean.balanceOf(well) + beanAmount, weth.balanceOf(well));

        // create encoding for a bean -> well convert.
        bytes memory convertData = convertEncoder(
            LibConvertData.ConvertKind.BEANS_TO_WELL_LP,
            well, // well
            1, // amountIn
            0 // minOut
        );

        vm.expectRevert("Convert: P must be >= 1.");
        vm.prank(farmers[0]);
        convert.convert(convertData, new int96[](1), new uint256[](1));
    }

    /**
     * @notice Bean -> Well convert cannot convert beyond peg.
     * @dev if minOut is not constrained, the convert will succeed,
     * but only to the amount of beans that can be converted to the peg.
     */
    function test_convertBeanToWell_beyondPeg(uint256 beansRemovedFromWell) public {
        multipleBeanDepositSetup();

        uint256 beanWellAmount = bound(
            beansRemovedFromWell,
            C.WELL_MINIMUM_BEAN_BALANCE,
            bean.balanceOf(well) - 1
        );

        setReserves(well, beanWellAmount, weth.balanceOf(well));

        uint256 expectedBeansConverted = 10000e6 - beanWellAmount;
        uint256 expectedAmtOut = bs.getAmountOut(BEAN, well, expectedBeansConverted);

        // create encoding for a bean -> well convert.
        bytes memory convertData = convertEncoder(
            LibConvertData.ConvertKind.BEANS_TO_WELL_LP,
            well, // well
            type(uint256).max, // amountIn
            0 // minOut
        );

        // get from/to bdvs
        uint256 bdv = bs.bdv(BEAN, expectedBeansConverted);

        uint256[] memory amounts = new uint256[](1);
        amounts[0] = type(uint256).max;

        vm.expectEmit();
        emit Convert(farmers[0], BEAN, well, expectedBeansConverted, expectedAmtOut, bdv, bdv);
        vm.prank(farmers[0]);
        convert.convert(convertData, new int96[](1), amounts);

        assertEq(bs.getMaxAmountIn(BEAN, well), 0, "BEAN -> WELL maxAmountIn should be 0");
    }

    /**
     * @notice general convert test.
     */
    function test_convertBeanToWellGeneral(uint256 deltaB, uint256 beansConverted) public {
        multipleBeanDepositSetup();

        deltaB = bound(deltaB, 100, 7000e6);
        setDeltaBforWell(int256(deltaB), well, WETH);

        beansConverted = bound(beansConverted, 100, deltaB);

        uint256 expectedAmtOut = bs.getAmountOut(BEAN, well, beansConverted);

        // create encoding for a bean -> well convert.
        bytes memory convertData = convertEncoder(
            LibConvertData.ConvertKind.BEANS_TO_WELL_LP,
            well, // well
            beansConverted, // amountIn
            0 // minOut
        );

        uint256[] memory amounts = new uint256[](1);
        amounts[0] = beansConverted;

        // vm.expectEmit();
        emit Convert(farmers[0], BEAN, well, beansConverted, expectedAmtOut, 0, 0);
        vm.prank(farmers[0]);
        convert.convert(convertData, new int96[](1), amounts);

        int256 newDeltaB = bs.poolCurrentDeltaB(well);

        // verify deltaB.
        // assertEq(bs.getMaxAmountIn(BEAN, well), deltaB - beansConverted, 'BEAN -> WELL maxAmountIn should be deltaB - beansConverted');
    }

    ////////////////////// Convert Down Penalty //////////////////////

    function test_convertWithDownPenaltyTwice() public {
        bean.mint(farmers[0], 20_000e6);
        bean.mint(0x0000000000000000000000000000000000000001, 200_000e6);
        vm.prank(farmers[0]);
        bs.deposit(BEAN, 10_000e6, 0);
        sowAmountForFarmer(farmers[0], 100_000e6); // Prevent flood.
        passGermination();

        // Wait some seasons to allow stem tip to advance. More grown stalk to lose.
        uint256 l2sr;
        for (uint256 i; i < 580; i++) {
            warpToNextSeasonAndUpdateOracles();
            vm.roll(block.number + 1800);
            l2sr = bs.getLiquidityToSupplyRatio();
            bs.sunrise();
        }

        uint256 optimalL2sr = bs.getLpToSupplyRatioOptimal();
        (uint256 rollingSeasonsAbovePegRate, uint256 rollingSeasonsAbovePegCap) = abi.decode(
            bs.getGaugeData(GaugeId.CONVERT_DOWN_PENALTY),
            (uint256, uint256)
        );
        assertEq(rollingSeasonsAbovePegRate, 1, "rollingSeasonsAbovePegRate should be 1");
        assertEq(rollingSeasonsAbovePegCap, 12, "rollingSeasonsAbovePegCap should be 12");

        {
            (uint256 penaltyRatio, uint256 rollingSeasonsAbovePeg) = abi.decode(
                bs.getGaugeValue(GaugeId.CONVERT_DOWN_PENALTY),
                (uint256, uint256)
            );
            assertEq(rollingSeasonsAbovePeg, 0, "rollingSeasonsAbovePeg should be 0");

            uint256 expectedPenaltyRatio = (1e18 * l2sr) / optimalL2sr;
<<<<<<< HEAD
=======
            assertLe(expectedPenaltyRatio, 1e18, "t=0 penaltyRatio should be le 1");
>>>>>>> 718cc26a
            assertGt(expectedPenaltyRatio, 0, "t=0 penaltyRatio should be greater than 0");
            assertEq(expectedPenaltyRatio, penaltyRatio, "t=0 penaltyRatio incorrect");
            assertEq(expectedPenaltyRatio, 205850264517589905, "t=0 hardcoded ratio mismatch");

            // 1.0 < P < Q.
            setDeltaBforWell(int256(100e6), BEAN_ETH_WELL, WETH);

            uint256 beansToConvert = 50e6;
            (
                bytes memory convertData,
                int96[] memory stems,
                uint256[] memory amounts
            ) = getConvertDownData(well, beansToConvert);

            (uint256 amount, ) = bs.getDeposit(farmers[0], BEAN, int96(0));
            uint256 grownStalk = bs.grownStalkForDeposit(farmers[0], BEAN, int96(0));
            uint256 grownStalkConverting = (beansToConvert *
                bs.grownStalkForDeposit(farmers[0], BEAN, int96(0))) / amount;
            uint256 grownStalkLost = LibPRBMathRoundable.mulDiv(
                expectedPenaltyRatio,
                grownStalkConverting,
                1e18,
                LibPRBMathRoundable.Rounding.Up
            );
            assertGt(grownStalkLost, 0, "grownStalkLost should be greater than 0");

            // vm.expectEmit();
            // emit ConvertDownPenalty(farmers[0], grownStalk, grownStalkLost);

            vm.prank(farmers[0]);
            (int96 toStem, , , , ) = convert.convertWithStalkSlippage(
                convertData,
                stems,
                amounts,
                MAX_GROWN_STALK_SLIPPAGE
            );

            assertGt(toStem, int96(0), "toStem should be larger than initial");
            uint256 newGrownStalk = bs.grownStalkForDeposit(farmers[0], well, toStem);

            assertLe(
                newGrownStalk,
                grownStalkConverting - grownStalkLost,
                "newGrownStalk too large"
            );
        }

        warpToNextSeasonAndUpdateOracles();
        vm.roll(block.number + 1800);
        l2sr = bs.getLiquidityToSupplyRatio();
        bs.sunrise();

        {
            (uint256 penaltyRatio, uint256 rollingSeasonsAbovePeg) = abi.decode(
                bs.getGaugeValue(GaugeId.CONVERT_DOWN_PENALTY),
                (uint256, uint256)
            );
            assertEq(rollingSeasonsAbovePeg, 1, "rollingSeasonsAbovePeg should be 1");

            assertGt(penaltyRatio, 0, "t=1 penaltyRatio should be greater than 0");
            assertEq(penaltyRatio, 150977256372795881, "t=1 hardcoded ratio mismatch");

            uint256 beansToConvert = 50e6;
            (
                bytes memory convertData,
                int96[] memory stems,
                uint256[] memory amounts
            ) = getConvertDownData(well, beansToConvert);

            (uint256 amount, ) = bs.getDeposit(farmers[0], BEAN, int96(0));
            uint256 grownStalk = bs.grownStalkForDeposit(farmers[0], BEAN, int96(0));
            uint256 grownStalkConverting = (beansToConvert *
                bs.grownStalkForDeposit(farmers[0], BEAN, int96(0))) / amount;
            uint256 grownStalkLost = LibPRBMathRoundable.mulDiv(
                penaltyRatio,
                grownStalkConverting,
                1e18,
                LibPRBMathRoundable.Rounding.Up
            );
            assertGt(grownStalkLost, 0, "grownStalkLost should be greater than 0");

            // vm.expectEmit();
            // emit ConvertDownPenalty(farmers[0], grownStalk, grownStalkLost);

            vm.prank(farmers[0]);
            (int96 toStem, , , , ) = convert.convertWithStalkSlippage(
                convertData,
                stems,
                amounts,
                MAX_GROWN_STALK_SLIPPAGE
            );

            assertGt(toStem, int96(0), "toStem should be larger than initial");
            uint256 newGrownStalk = bs.grownStalkForDeposit(farmers[0], well, toStem);

            assertLe(
                newGrownStalk,
                grownStalkConverting - grownStalkLost,
                "newGrownStalk too large"
            );
        }
    }

    function test_convertWithDownPenaltyGerminating() public {
        bean.mint(farmers[0], 20_000e6);
        bean.mint(0x0000000000000000000000000000000000000001, 200_000e6);
        vm.prank(farmers[0]);
        bs.deposit(BEAN, 10_000e6, 0);
        sowAmountForFarmer(farmers[0], 100_000e6); // Prevent flood.

        // // LP is still be germinating.
        // passGermination();

        // 1.0 < P < Q.
        setDeltaBforWell(int256(100e6), BEAN_ETH_WELL, WETH);

        uint256 beansToConvert = 10e6;
        (
            bytes memory convertData,
            int96[] memory stems,
            uint256[] memory amounts
        ) = getConvertDownData(well, beansToConvert);

        // Move forward one season.
        warpToNextSeasonAndUpdateOracles();
        vm.roll(block.number + 1800);
        bs.sunrise();

        // Move forward one season.
        warpToNextSeasonAndUpdateOracles();
        vm.roll(block.number + 1800);
        bs.sunrise();

        // Convert. Bean done germinating, but LP still germinating. No penalty.
        // vm.expectEmit();
        // emit ConvertDownPenalty(farmers[0], 40000010000000, 0); // grownStalkLost, newGrownStalk
        vm.prank(farmers[0]);
        convert.convert(convertData, stems, amounts);

        // Move forward one season.
        warpToNextSeasonAndUpdateOracles();
        vm.roll(block.number + 1800);
        uint256 l2sr = bs.getLiquidityToSupplyRatio();
        bs.sunrise();

        // Convert. LP done germinating. Penalized only the gap from germinating stalk amount.
        (uint256 amount, ) = bs.getDeposit(farmers[0], BEAN, int96(0));
        uint256 grownStalk = bs.grownStalkForDeposit(farmers[0], BEAN, int96(0));
        uint256 grownStalkConverting = (beansToConvert *
            bs.grownStalkForDeposit(farmers[0], BEAN, int96(0))) / amount;
        uint256 optimalL2sr = bs.getLpToSupplyRatioOptimal();
        uint256 maxGrownStalkLost = LibPRBMathRoundable.mulDiv(
            (1e18 * l2sr) / optimalL2sr,
            grownStalkConverting,
            1e18,
            LibPRBMathRoundable.Rounding.Up
        );
        assertGt(maxGrownStalkLost, 0, "grownStalkLost should be greater than 0");
        // vm.expectEmit(false, false, false, false);
        // emit ConvertDownPenalty(farmers[0], 40000010000000, 1); // Do not check value match.
        vm.prank(farmers[0]);
        (int96 toStem, , , , ) = convert.convertWithStalkSlippage(
            convertData,
            stems,
            amounts,
            MAX_GROWN_STALK_SLIPPAGE
        );

        uint256 newGrownStalk = bs.grownStalkForDeposit(farmers[0], well, toStem);
        uint256 stalkLost = grownStalkConverting - newGrownStalk;

        assertGt(stalkLost, 0, "some stalk should be lost");
        assertLt(stalkLost, maxGrownStalkLost, "stalkLost should be less than maxGrownStalkLost");
    }

    function test_convertWithDownPenaltyPgtQ() public {
        bean.mint(farmers[0], 20_000e6);
        bean.mint(0x0000000000000000000000000000000000000001, 200_000e6);
        vm.prank(farmers[0]);
        bs.deposit(BEAN, 10_000e6, 0);
        sowAmountForFarmer(farmers[0], 100_000e6); // Prevent flood.
        passGermination();

        // Wait some seasons to allow stem tip to advance. More grown stalk to lose.
        uint256 l2sr;
        for (uint256 i; i < 580; i++) {
            warpToNextSeasonAndUpdateOracles();
            vm.roll(block.number + 1800);
            l2sr = bs.getLiquidityToSupplyRatio();
            bs.sunrise();
        }

        // 1.0 < Q < P.
        setDeltaBforWell(int256(1_000e6), BEAN_ETH_WELL, WETH);

        uint256 beansToConvert = 50e6;
        (
            bytes memory convertData,
            int96[] memory stems,
            uint256[] memory amounts
        ) = getConvertDownData(well, beansToConvert);

        (uint256 amount, ) = bs.getDeposit(farmers[0], BEAN, int96(0));
        uint256 grownStalk = bs.grownStalkForDeposit(farmers[0], BEAN, int96(0));
        uint256 grownStalkConverting = (beansToConvert *
            bs.grownStalkForDeposit(farmers[0], BEAN, int96(0))) / amount;

        // vm.expectEmit();
        // account, grownStalk, grownStalkLost
        // emit ConvertDownPenalty(farmers[0], 58200000000000000, 0); // No penalty when Q < P.

        vm.prank(farmers[0]);
        (int96 toStem, , , , ) = convert.convert(convertData, stems, amounts);

        assertGt(toStem, int96(0), "toStem should be larger than initial");
        uint256 newGrownStalk = bs.grownStalkForDeposit(farmers[0], well, toStem);

        assertLe(newGrownStalk, grownStalkConverting, "newGrownStalk too large");
    }

    /**
     * @notice general convert test and verify down convert penalty.
     */
    function test_convertBeanToWellWithPenalty() public {
        bean.mint(farmers[0], 20_000e6);
        bean.mint(0x0000000000000000000000000000000000000001, 200_000e6);
        vm.prank(farmers[0]);
        bs.deposit(BEAN, 10_000e6, 0);
        sowAmountForFarmer(farmers[0], 100_000e6); // Prevent flood.
        passGermination();

        // Wait some seasons to allow stem tip to advance. More grown stalk to lose.
        uint256 l2sr;
        for (uint256 i; i < 580; i++) {
            warpToNextSeasonAndUpdateOracles();
            vm.roll(block.number + 1800);
            l2sr = bs.getLiquidityToSupplyRatio();
            bs.sunrise();
        }

        setDeltaBforWell(int256(100e6), BEAN_ETH_WELL, WETH);

        // create encoding for a bean -> well convert.
        uint256 beansToConvert = 5e6;
        (
            bytes memory convertData,
            int96[] memory stems,
            uint256[] memory amounts
        ) = getConvertDownData(well, beansToConvert);

        int256 totalDeltaB = bs.totalDeltaB();
        require(totalDeltaB > 0, "totalDeltaB should be greater than 0");

        // initial penalty, when rolling count of seasons above peg is 0 is l2sr.
        (uint256 lastPenaltyRatio, uint256 rollingSeasonsAbovePeg) = abi.decode(
            bs.getGaugeValue(GaugeId.CONVERT_DOWN_PENALTY),
            (uint256, uint256)
        );
        assertEq(rollingSeasonsAbovePeg, 0, "rollingSeasonsAbovePeg should be 0");

        uint256 optimalL2sr = bs.getLpToSupplyRatioOptimal();
        assertEq(
            (1e18 * l2sr) / optimalL2sr,
            lastPenaltyRatio,
            "initial penalty ratio should be l2sr ratio at pre sunrise"
        );

        // Convert 13 times, once per season, with an increasing rolling count and a diminishing penalty.
        int96 lastStem;
        uint256 lastGrownStalkPerBdv;
        for (uint256 i; i < 13; i++) {
            (uint256 newPenaltyRatio, uint256 rollingSeasonsAbovePeg) = abi.decode(
                bs.getGaugeValue(GaugeId.CONVERT_DOWN_PENALTY),
                (uint256, uint256)
            );
            assertEq(rollingSeasonsAbovePeg, i, "rollingSeasonsAbovePeg incorrect");
            l2sr = bs.getLiquidityToSupplyRatio();

            vm.prank(farmers[0]);
            (int96 toStem, , , uint256 fromBdv, ) = convert.convertWithStalkSlippage(
                convertData,
                stems,
                amounts,
                MAX_GROWN_STALK_SLIPPAGE
            );

            if (i > 0) {
                assertLt(newPenaltyRatio, lastPenaltyRatio, "penalty ought to be getting smaller");
                assertLt(toStem, lastStem, "stems ought to be getting lower, penalty smaller");
            }
            lastPenaltyRatio = newPenaltyRatio;
            lastStem = toStem;
            uint256 newGrownStalkPerBdv = bs.grownStalkForDeposit(
                farmers[0],
                BEAN_ETH_WELL,
                toStem
            ) / fromBdv;
            assertGt(
                newGrownStalkPerBdv,
                lastGrownStalkPerBdv,
                "Grown stalk per pdv should increase"
            );
            lastGrownStalkPerBdv = newGrownStalkPerBdv;
            warpToNextSeasonAndUpdateOracles();
            vm.roll(block.number + 1800);
            bs.sunrise();
            require(bs.abovePeg(), "abovePeg should be true");
        }

        // Test decreasing above peg count.
        setDeltaBforWell(int256(100e6), BEAN_ETH_WELL, WETH);
        warpToNextSeasonAndUpdateOracles();
        bs.sunrise();
        (lastPenaltyRatio, rollingSeasonsAbovePeg) = abi.decode(
            bs.getGaugeValue(GaugeId.CONVERT_DOWN_PENALTY),
            (uint256, uint256)
        );
        assertEq(rollingSeasonsAbovePeg, 12, "rollingSeasonsAbovePeg at max");
        assertEq(0, lastPenaltyRatio, "final penalty should be 0");
        setDeltaBforWell(int256(-4_000e6), BEAN_ETH_WELL, WETH);
        uint256 i = 12;
        while (i > 0) {
            i--;
            warpToNextSeasonAndUpdateOracles();
            vm.roll(block.number + 1800);
            bs.sunrise();
            uint256 newPenaltyRatio;
            (newPenaltyRatio, rollingSeasonsAbovePeg) = abi.decode(
                bs.getGaugeValue(GaugeId.CONVERT_DOWN_PENALTY),
                (uint256, uint256)
            );
            assertEq(rollingSeasonsAbovePeg, i, "rollingSeasonsAbovePeg not decreasing");
            assertGt(newPenaltyRatio, lastPenaltyRatio, "penalty ought to be getting larger");
            lastPenaltyRatio = newPenaltyRatio;
        }
        // Confirm min of 0.
        warpToNextSeasonAndUpdateOracles();
        vm.roll(block.number + 1800);
        bs.sunrise();
        (, rollingSeasonsAbovePeg) = abi.decode(
            bs.getGaugeValue(GaugeId.CONVERT_DOWN_PENALTY),
            (uint256, uint256)
        );
        assertEq(rollingSeasonsAbovePeg, 0, "rollingSeasonsAbovePeg at min of 0");

        // P > Q.
        setDeltaBforWell(int256(1_000e6), BEAN_ETH_WELL, WETH);
        (uint256 newGrownStalk, uint256 grownStalkLost) = bs.downPenalizedGrownStalk(
            BEAN_ETH_WELL,
            1_000e6,
            10_000e18
        );
        assertEq(grownStalkLost, 0, "no penalty when P > Q");
        assertEq(newGrownStalk, 10_000e18, "stalk same when P > Q");
    }

    /**
     * @notice general convert test and verify down convert penalty, checking slippage.
     */
    function test_convertBeanToWellWithPenaltySlippageRevert() public {
        bean.mint(farmers[0], 20_000e6);
        bean.mint(0x0000000000000000000000000000000000000001, 200_000e6);
        vm.prank(farmers[0]);
        bs.deposit(BEAN, 10_000e6, 0);
        sowAmountForFarmer(farmers[0], 100_000e6); // Prevent flood.
        passGermination();

        // Wait some seasons to allow stem tip to advance. More grown stalk to lose.
        for (uint256 i; i < 580; i++) {
            warpToNextSeasonAndUpdateOracles();
            vm.roll(block.number + 1800);
            bs.sunrise();
        }

        setDeltaBforWell(int256(100e6), BEAN_ETH_WELL, WETH);

        // create encoding for a bean -> well convert.
        uint256 beansToConvert = 5e6;
        (
            bytes memory convertData,
            int96[] memory stems,
            uint256[] memory amounts
        ) = getConvertDownData(well, beansToConvert);

        // verify convert succeeds with max slippage.
        uint256 snapshot = vm.snapshot();
        vm.prank(farmers[0]);
        (int96 toStem, , , uint256 fromBdv, ) = convert.convertWithStalkSlippage(
            convertData,
            stems,
            amounts,
            MAX_GROWN_STALK_SLIPPAGE
        );
        vm.revertTo(snapshot);

        // verify convert reverts with slippage > max slippage.
        vm.prank(farmers[0]);
        vm.expectRevert("Convert: Stalk slippage");
        convert.convertWithStalkSlippage(convertData, stems, amounts, 0.19e18);

        // verify convert reverts with slippage < max slippage.
        vm.prank(farmers[0]);
        convert.convertWithStalkSlippage(convertData, stems, amounts, 0.21e18);
    }

    ////////////////////// Convert Up Bonus //////////////////////

    /**
<<<<<<< HEAD
     * @notice verifies convert factors change properly with  increasing/decreasingdemand for converting.
=======
     * @notice verifies convert factors change properly with increasing/decreasing demand for converting.
>>>>>>> 718cc26a
     */
    function test_convertUpBonus_change() public {
        // set deltaB to positive
        setDeltaBforWell(int256(-100e6), BEAN_ETH_WELL, WETH);

        // sunrise
        warpToNextSeasonAndUpdateOracles();
        vm.roll(block.number + 1800);
        bs.sunrise();

        setDeltaBforWell(int256(100e6), BEAN_ETH_WELL, WETH);

        // sunrise
        warpToNextSeasonAndUpdateOracles();
        vm.roll(block.number + 1800);
        bs.sunrise();

        // set deltaB negative
        setDeltaBforWell(int256(-10000e6), BEAN_ETH_WELL, WETH);

<<<<<<< HEAD
        // decreasing demand for convert behaviour.

        // verify convert factor does not change < 12 seasons below peg.
        // verify convert factor increases after.
        for (uint256 i = 0; i < 150; i++) {
            warpToNextSeasonAndUpdateOracles();
=======
        bs.mockUpdateStalkPerBdvBonus(10000000);

        // with increasing demand for converting, verify:
        // convert factor decreases
        // convert capacity increases.
        // bonus stalk per bdv increases but decreases slower over time

        LibGaugeHelpers.ConvertBonusGaugeValue memory gv = abi.decode(
            bs.getGaugeValue(GaugeId.CONVERT_UP_BONUS),
            (LibGaugeHelpers.ConvertBonusGaugeValue)
        );
        uint256 bonusStalkPerBdvBefore = gv.bonusStalkPerBdv;
        uint256 deltaBonusStalkPerBdvBefore = type(uint256).max;
        for (uint256 i = 0; i < 101; i++) {
            // simulate converting until the convert capacity is fully utilized.

            gv = abi.decode(
                bs.getGaugeValue(GaugeId.CONVERT_UP_BONUS),
                (LibGaugeHelpers.ConvertBonusGaugeValue)
            );

            warpToNextSeasonAndUpdateOracles();
            bs.mockUpdateBdvConverted(gv.maxConvertCapacity);
>>>>>>> 718cc26a
            vm.roll(block.number + 1800);
            bs.sunrise();
            LibGaugeHelpers.ConvertBonusGaugeData memory gd = abi.decode(
                bs.getGaugeData(GaugeId.CONVERT_UP_BONUS),
                (LibGaugeHelpers.ConvertBonusGaugeData)
            );
            LibGaugeHelpers.ConvertBonusGaugeValue memory gv = abi.decode(
                bs.getGaugeValue(GaugeId.CONVERT_UP_BONUS),
                (LibGaugeHelpers.ConvertBonusGaugeValue)
            );
<<<<<<< HEAD
            if (i < 12) {
                // verify values are unchanged and 0:
                assertEq(gv.convertCapacityFactor, 0, "convertCapacityFactor should be 0");
                assertEq(gv.convertBonusFactor, 0, "convertBonusFactor should be 0");
                assertEq(gv.maxConvertCapacity, 0, "convertCapacity should be 0");
            } else if (i < 113) {
                // verify values changes correctly:
                assertEq(
                    gv.convertCapacityFactor,
                    gd.maxCapacityFactor - (0.004e18 * (i - 12)),
                    "convertCapacityFactor should be less than or equal to maxCapacityFactor"
                );
                assertEq(
                    gv.convertBonusFactor,
                    gd.minConvertBonusFactor + (0.01e18 * (i - 12)),
                    "convertBonusFactor should be greater than or equal to minConvertBonusFactor"
                );
                assertEq(
                    gv.maxConvertCapacity,
                    (10_000e6 * gv.convertCapacityFactor) / C.PRECISION,
                    "convertCapacity should be 100e6 * convertBonusFactor / PRECISION"
                );

                assertEq(
                    gv.baseBonusStalkPerBdv,
                    bs.getCalculatedBaseBonusStalkPerBdv(),
                    "baseBonusStalkPerBdv should be equal to the current base bonus stalk per bdv"
                );
            } else {
                // verify values are unchanged
                assertEq(
                    gv.convertCapacityFactor,
                    gd.minCapacityFactor,
                    "convertCapacityFactor should be minCapacityFactor"
                );
                assertEq(
                    gv.convertBonusFactor,
                    gd.maxConvertBonusFactor,
                    "convertBonusFactor should be maxConvertBonusFactor"
                );
                assertEq(
                    gv.maxConvertCapacity,
                    (10_000e6 * gv.convertCapacityFactor) / C.PRECISION,
                    "convertCapacity should be 10_000e6 * convertBonusFactor / PRECISION"
                );

                assertEq(
                    gv.baseBonusStalkPerBdv,
                    bs.getCalculatedBaseBonusStalkPerBdv(),
                    "baseBonusStalkPerBdv should be equal to the current base bonus stalk per bdv"
                );
            }
        }

        uint256 baseBdvConverted = 100e6;
        for (uint256 i = 1; i < 111; i++) {
            // simulate converting 100 bdv.
            if (i < 101) {
                // increasing demand for convert behaviour.
                baseBdvConverted = (baseBdvConverted * 106) / 100;
                warpToNextSeasonAndUpdateOracles();
                bs.mockUpdateBdvConverted(baseBdvConverted);
                vm.roll(block.number + 1800);
                bs.sunrise();
                LibGaugeHelpers.ConvertBonusGaugeData memory gd = abi.decode(
                    bs.getGaugeData(GaugeId.CONVERT_UP_BONUS),
                    (LibGaugeHelpers.ConvertBonusGaugeData)
                );
                LibGaugeHelpers.ConvertBonusGaugeValue memory gv = abi.decode(
                    bs.getGaugeValue(GaugeId.CONVERT_UP_BONUS),
                    (LibGaugeHelpers.ConvertBonusGaugeValue)
                );

                // verify behaviour:
                assertEq(
                    gv.convertCapacityFactor,
                    gd.minCapacityFactor + (0.004e18 * i),
                    "convertCapacityFactor should be less than or equal to minCapacityFactor"
                );
                assertEq(
                    gv.convertBonusFactor,
                    gd.maxConvertBonusFactor - (0.01e18 * i),
                    "convertBonusFactor should be greater than or equal to maxConvertBonusFactor"
                );
                assertEq(
                    gv.maxConvertCapacity,
                    (10_000e6 * gv.convertCapacityFactor) / C.PRECISION,
                    "convertCapacity should be 100e6 * convertBonusFactor / PRECISION"
                );

                assertEq(
                    gv.baseBonusStalkPerBdv,
                    bs.getCalculatedBaseBonusStalkPerBdv(),
                    "baseBonusStalkPerBdv should be equal to the current base bonus stalk per bdv"
                );
            } else {
                // steady demand for convert behaviour.
                warpToNextSeasonAndUpdateOracles();
                bs.mockUpdateBdvConverted(baseBdvConverted);
                vm.roll(block.number + 1800);
                bs.sunrise();
                LibGaugeHelpers.ConvertBonusGaugeData memory gd = abi.decode(
                    bs.getGaugeData(GaugeId.CONVERT_UP_BONUS),
                    (LibGaugeHelpers.ConvertBonusGaugeData)
                );
                LibGaugeHelpers.ConvertBonusGaugeValue memory gv = abi.decode(
                    bs.getGaugeValue(GaugeId.CONVERT_UP_BONUS),
                    (LibGaugeHelpers.ConvertBonusGaugeValue)
                );

                // verify behaviour:
                assertEq(
                    gv.convertCapacityFactor,
                    gd.maxCapacityFactor,
                    "convertCapacityFactor should be equal to maxCapacityFactor"
                );
                assertEq(
                    gv.convertBonusFactor,
                    gd.minConvertBonusFactor,
                    "convertBonusFactor should be equal to minConvertBonusFactor"
                );
                assertEq(
                    gv.maxConvertCapacity,
                    (10_000e6 * gv.convertCapacityFactor) / C.PRECISION,
                    "convertCapacity should be 10_000e6 * convertBonusFactor / PRECISION"
                );

                assertEq(
                    gv.baseBonusStalkPerBdv,
                    bs.getCalculatedBaseBonusStalkPerBdv(),
                    "baseBonusStalkPerBdv should be equal to the current base bonus stalk per bdv"
                );
            }
        }
    }

=======

            // verify behavior:
            assertEq(
                gv.convertCapacityFactor,
                min(gd.minCapacityFactor + (0.004e18 * i), gd.maxCapacityFactor),
                "convertCapacityFactor should be increasing"
            );
            uint256 expectedConvertBonusFactor = (0.01e18 * i) > gd.maxConvertBonusFactor
                ? gd.minConvertBonusFactor
                : gd.maxConvertBonusFactor - (0.01e18 * i);
            assertEq(
                gv.convertBonusFactor,
                expectedConvertBonusFactor,
                "convertBonusFactor not expected"
            );
            assertEq(
                gv.maxConvertCapacity,
                (10_000e6 * gv.convertCapacityFactor) / C.PRECISION,
                "convertCapacity should be 100e6 * convertBonusFactor / PRECISION"
            );

            assertEq(
                gv.bonusStalkPerBdv,
                bs.getCalculatedBonusStalkPerBdv(),
                "bonusStalkPerBdv should be equal to the current base bonus stalk per bdv"
            );

            assertGe(
                gv.bonusStalkPerBdv,
                bonusStalkPerBdvBefore,
                "bonusStalkPerBdv should be always be equal or increasing"
            );

            assertLe(
                gv.bonusStalkPerBdv - bonusStalkPerBdvBefore,
                deltaBonusStalkPerBdvBefore,
                "deltaBonusStalkPerBdv should be always be equal or decreasing"
            );
            deltaBonusStalkPerBdvBefore = gv.bonusStalkPerBdv - bonusStalkPerBdvBefore;
            bonusStalkPerBdvBefore = gv.bonusStalkPerBdv;
            console.log("convertCapacityFactor", gv.convertCapacityFactor);
        }

        // with decreasing demand for converting, verify:
        // convert factor increases
        // convert capacity decreases.
        for (uint256 i = 1; i < 111; i++) {
            warpToNextSeasonAndUpdateOracles();
            vm.roll(block.number + 1800);
            bs.sunrise();
            LibGaugeHelpers.ConvertBonusGaugeData memory gd = abi.decode(
                bs.getGaugeData(GaugeId.CONVERT_UP_BONUS),
                (LibGaugeHelpers.ConvertBonusGaugeData)
            );
            LibGaugeHelpers.ConvertBonusGaugeValue memory gv = abi.decode(
                bs.getGaugeValue(GaugeId.CONVERT_UP_BONUS),
                (LibGaugeHelpers.ConvertBonusGaugeValue)
            );

            // verify behavior:
            uint256 expectedConvertCapacityFactor = gd.maxCapacityFactor - (0.004e18 * i) >=
                gd.minCapacityFactor
                ? gd.maxCapacityFactor - (0.004e18 * i)
                : gd.minCapacityFactor;

            assertEq(
                gv.convertCapacityFactor,
                expectedConvertCapacityFactor,
                "convertCapacityFactor should be decreasing"
            );
            uint256 expectedConvertBonusFactor = (0.01e18 * i) > gd.maxConvertBonusFactor
                ? gd.maxConvertBonusFactor
                : gd.minConvertBonusFactor + (0.01e18 * i);
            assertEq(
                gv.convertBonusFactor,
                expectedConvertBonusFactor,
                "convertBonusFactor should be increasing"
            );
            assertEq(
                gv.maxConvertCapacity,
                (10_000e6 * gv.convertCapacityFactor) / C.PRECISION,
                "convertCapacity should be 100e6 * convertBonusFactor / PRECISION"
            );

            assertEq(
                gv.bonusStalkPerBdv,
                bs.getCalculatedBonusStalkPerBdv(),
                "bonusStalkPerBdv should be equal to the current base bonus stalk per bdv"
            );
        }
    }

    // verifies the convert capacity increases over the course of a season.
    function test_convertUpBonus_time() public {
        // set deltaB negative
        setDeltaBforWell(int256(-10000e6), BEAN_ETH_WELL, WETH);

        warpToNextSeasonAndUpdateOracles();
        vm.roll(block.number + 1800);
        bs.sunrise();

        for (uint256 i = 0; i < 112; i++) {
            warpToNextSeasonAndUpdateOracles();
            vm.roll(block.number + 1800);
            bs.sunrise();
        }

        LibGaugeHelpers.ConvertBonusGaugeValue memory gv = abi.decode(
            bs.getGaugeValue(GaugeId.CONVERT_UP_BONUS),
            (LibGaugeHelpers.ConvertBonusGaugeValue)
        );

        uint256 remainingCapacityBefore;
        (, uint256 initialCapacity) = bs.getConvertStalkPerBdvBonusAndRemainingCapacity();
        remainingCapacityBefore = initialCapacity;
        for (uint256 i = 0; i < 360; i++) {
            (, uint256 remainingCapacity) = bs.getConvertStalkPerBdvBonusAndRemainingCapacity();
            if (block.timestamp - bs.time().timestamp == 0) {
                assertEq(remainingCapacity, 0);
            } else if (block.timestamp - bs.time().timestamp <= 1800) {
                // every season, the remaining capacity should increase.
                assertGt(remainingCapacity, remainingCapacityBefore);
                if (i == 180) {
                    // halfway through the season, the remaining capacity should be the max capacity.
                    assertEq(remainingCapacity, gv.maxConvertCapacity);
                } else {
                    // before halfway through the season, the remaining capacity should always be lower than the max capacity.
                    assertLt(remainingCapacity, gv.maxConvertCapacity);
                }
            } else {
                // after halfway through the season, the the remaining capacity should always stay the same.
                assertEq(remainingCapacity - remainingCapacityBefore, 0);
                // after halfway through the season, the remaining capacity should be the max capacity.
                assertEq(remainingCapacity, gv.maxConvertCapacity);
            }
            vm.warp(block.timestamp + 10);
            remainingCapacityBefore = remainingCapacity;
        }
    }

    // verify convert up bonus is applied when converting.
>>>>>>> 718cc26a
    function test_convertWellToBeanGeneralWithBonus() public {
        uint256 lpMinted = multipleWellDepositSetup();

        uint256 deltaB = 1000e6;
<<<<<<< HEAD
        setReserves(well, bean.balanceOf(well) + deltaB, weth.balanceOf(well));

        uint256 maxLpIn = bs.getMaxAmountIn(well, BEAN);
        uint256 lpConverted = maxLpIn / 2;
=======

        // set deltaB negative
        setDeltaBforWell(int256(-100e6), BEAN_ETH_WELL, WETH);

        // sunrise
        warpToNextSeasonAndUpdateOracles();
        vm.roll(block.number + 1800);
        bs.sunrise();

        // set deltaB positive
        setDeltaBforWell(int256(100e6), BEAN_ETH_WELL, WETH);

        // sunrise
        warpToNextSeasonAndUpdateOracles();
        vm.roll(block.number + 1800);
        bs.sunrise();

        // set deltaB negative (crossing peg)
        setDeltaBforWell(-int256(deltaB), BEAN_ETH_WELL, WETH);

        warpToNextSeasonAndUpdateOracles();
        vm.roll(block.number + 1800);
        bs.sunrise();

        uint256 maxLpIn = bs.getMaxAmountIn(well, BEAN);
        uint256 lpConverted = maxLpIn;
>>>>>>> 718cc26a

        // create encoding for a well -> bean convert.
        bytes memory convertData = convertEncoder(
            LibConvertData.ConvertKind.WELL_LP_TO_BEANS,
            well, // well
            lpConverted, // amountIn
            0 // minOut
        );

        uint256[] memory amounts = new uint256[](1);
        amounts[0] = lpConverted;

        // update seasons for bonus to be applied.
<<<<<<< HEAD
        for (uint256 i; i < 62; i++) {
            warpToNextSeasonTimestamp();
=======
        bs.setBeanToMaxLpGpPerBdvRatio(67e18);
        for (uint256 i; i < 10; i++) {
            warpToNextSeasonAndUpdateOracles();
>>>>>>> 718cc26a
            vm.roll(block.number + 1800);
            bs.sunrise();
        }
        warpToNextSeasonAndUpdateOracles();
        vm.roll(block.number + 1800);
        bs.sunrise();
<<<<<<< HEAD
=======
        vm.warp(block.timestamp + 180); // warp to 10% of the convert ramp
>>>>>>> 718cc26a

        LibGaugeHelpers.ConvertBonusGaugeValue memory gv = abi.decode(
            bs.getGaugeValue(GaugeId.CONVERT_UP_BONUS),
            (LibGaugeHelpers.ConvertBonusGaugeValue)
        );

<<<<<<< HEAD
        // vm.expectEmit();
        emit ConvertUpBonus(farmers[0], 1234792109169262, 140316743);
        vm.prank(farmers[0]);

        (int96 toStem, , , , ) = convert.convert(convertData, new int96[](1), amounts);
=======
        uint256 expectedBdvBonus = 10000000;
        uint256 expectedStalkBonus = 75891070000000;

        // vm.expectEmit();
        emit ConvertUpBonus(farmers[0], expectedStalkBonus, expectedBdvBonus);
        vm.prank(farmers[0]);

        (int96 toStem, , , , ) = convert.convert(convertData, new int96[](1), amounts);

        // verify totalBdvConvertedBonus is incremented.

        LibGaugeHelpers.ConvertBonusGaugeValue memory gvAfter = abi.decode(
            bs.getGaugeValue(GaugeId.CONVERT_UP_BONUS),
            (LibGaugeHelpers.ConvertBonusGaugeValue)
        );

        LibGaugeHelpers.ConvertBonusGaugeData memory gd = abi.decode(
            bs.getGaugeData(GaugeId.CONVERT_UP_BONUS),
            (LibGaugeHelpers.ConvertBonusGaugeData)
        );

        assertLe(gd.totalBdvConvertedBonus, deltaB);
        assertEq(gd.totalBdvConvertedBonus, expectedBdvBonus);

        uint256 calculatedStalkBonus = (gv.bonusStalkPerBdv *
            gv.convertBonusFactor *
            expectedBdvBonus) / C.PRECISION;
        assertEq(calculatedStalkBonus, expectedStalkBonus);
>>>>>>> 718cc26a
    }

    //////////// BEAN -> WELL ////////////

    /**
     * @notice general convert test. Uses multiple deposits.
     */
    function test_convertsBeanToWellGeneral(uint256 deltaB, uint256 beansConverted) public {
        multipleBeanDepositSetup();

        deltaB = bound(deltaB, 2, bean.balanceOf(well) - C.WELL_MINIMUM_BEAN_BALANCE);
        setReserves(well, bean.balanceOf(well) - deltaB, weth.balanceOf(well));

        beansConverted = bound(beansConverted, 2, deltaB);

        uint256 expectedAmtOut = bs.getAmountOut(BEAN, well, beansConverted);

        // create encoding for a bean -> well convert.
        bytes memory convertData = convertEncoder(
            LibConvertData.ConvertKind.BEANS_TO_WELL_LP,
            well, // well
            beansConverted, // amountIn
            0 // minOut
        );

        int96[] memory stems = new int96[](2);
        stems[0] = int96(0);
        stems[1] = int96(2e6);
        uint256[] memory amounts = new uint256[](2);
        amounts[0] = beansConverted / 2;
        amounts[1] = beansConverted - amounts[0];

        // vm.expectEmit();
        // emit Convert(farmers[0], BEAN, well, beansConverted, expectedAmtOut, 0, 0);
        vm.prank(farmers[0]);
        convert.convert(convertData, stems, amounts);

        // verify deltaB.
        assertEq(
            bs.getMaxAmountIn(BEAN, well),
            deltaB - beansConverted,
            "BEAN -> WELL maxAmountIn should be deltaB - beansConverted"
        );
    }

    function multipleBeanDepositSetup() public {
        // Create 2 deposits, each at 10000 Beans to farmer[0].
        bean.mint(farmers[0], 20000e6);
        vm.prank(farmers[0]);
        bs.deposit(BEAN, 10000e6, 0);
        season.siloSunrise(0);
        vm.prank(farmers[0]);
        bs.deposit(BEAN, 10000e6, 0);

        // Germinating deposits cannot convert (see {LibGerminate}).
        passGermination();
    }

    //////////// WELL -> BEAN ////////////

    /**
     * @notice Well -> Bean convert cannot occur above peg.
     */
    function test_convertWellToBean_abovePeg(uint256 beanAmount) public {
        multipleWellDepositSetup();

        beanAmount = bound(beanAmount, 1, 1000e6);
        // decrease the amount of beans in the pool (above peg).
        setReserves(well, bean.balanceOf(well) - beanAmount, weth.balanceOf(well));

        // create encoding for a bean -> well convert.
        bytes memory convertData = convertEncoder(
            LibConvertData.ConvertKind.WELL_LP_TO_BEANS,
            well, // well
            1, // amountIn
            0 // minOut
        );

        vm.expectRevert("Convert: P must be < 1.");
        vm.prank(farmers[0]);
        convert.convert(convertData, new int96[](1), new uint256[](1));
    }

    /**
     * @notice Well -> Bean convert cannot occur beyond peg.
     */
    function test_convertWellToBean_beyondPeg(uint256 beansAddedToWell) public {
        multipleWellDepositSetup();

        beansAddedToWell = bound(beansAddedToWell, 1, 10000e6);
        uint256 beanWellAmount = bean.balanceOf(well) + beansAddedToWell;

        setReserves(well, beanWellAmount, weth.balanceOf(well));

        uint256 maxLPin = bs.getMaxAmountIn(well, BEAN);

        // create encoding for a well -> bean convert.
        bytes memory convertData = convertEncoder(
            LibConvertData.ConvertKind.WELL_LP_TO_BEANS,
            well, // well
            type(uint256).max, // amountIn
            0 // minOut
        );

        uint256[] memory amounts = new uint256[](1);
        amounts[0] = type(uint256).max;

        // vm.expectEmit();
        // emit Convert(farmers[0], well, BEAN, maxLPin, beansAddedToWell, 0, 0);
        vm.prank(farmers[0]);
        convert.convert(convertData, new int96[](1), amounts);

        assertEq(bs.getMaxAmountIn(well, BEAN), 0, "WELL -> BEAN maxAmountIn should be 0");
    }

    /**
     * @notice Well -> Bean convert must use a whitelisted well.
     */
    function test_convertWellToBean_invalidWell(uint256 i) public {
        // create encoding for a bean -> well convert.
        bytes memory convertData = convertEncoder(
            LibConvertData.ConvertKind.WELL_LP_TO_BEANS,
            address(bytes20(keccak256(abi.encode(i)))), // invalid well
            0, // amountIn
            0 // minOut
        );

        vm.expectRevert("Convert: Invalid Well");
        convert.convert(convertData, new int96[](1), new uint256[](1));
    }

    /**
     * @notice general convert test.
     */
    function test_convertWellToBeanGeneral(uint256 deltaB, uint256 lpConverted) public {
        uint256 minLp = getMinLPin();
        uint256 lpMinted = multipleWellDepositSetup();

        deltaB = bound(deltaB, 1e6, 1000 ether);
        setReserves(well, bean.balanceOf(well) + deltaB, weth.balanceOf(well));
        uint256 initalWellBeanBalance = bean.balanceOf(well);
        uint256 initalLPbalance = MockToken(well).totalSupply();
        uint256 initalBeanBalance = bean.balanceOf(BEANSTALK);

        uint256 maxLpIn = bs.getMaxAmountIn(well, BEAN);
        lpConverted = bound(lpConverted, minLp, lpMinted / 2);

        // if the maximum LP that can be used is less than
        // the amount that the user wants to convert,
        // cap the amount to the maximum LP that can be used.
        if (lpConverted > maxLpIn) lpConverted = maxLpIn;

        uint256 expectedAmtOut = bs.getAmountOut(well, BEAN, lpConverted);

        // create encoding for a well -> bean convert.
        bytes memory convertData = convertEncoder(
            LibConvertData.ConvertKind.WELL_LP_TO_BEANS,
            well, // well
            lpConverted, // amountIn
            0 // minOut
        );

        uint256[] memory amounts = new uint256[](1);
        amounts[0] = lpConverted;

        // get from/to bdvs
        // uint256 bdv = bs.bdv(well, lpConverted);

        // vm.expectEmit();
        // emit Convert(farmers[0], well, BEAN, lpConverted, expectedAmtOut, 0, 0);
        vm.prank(farmers[0]);
        (int96 toStem, , , , ) = convert.convert(convertData, new int96[](1), amounts);
        int96 germinatingStem = bs.getGerminatingStem(address(well));

        // the new maximum amount out should be the difference between the deltaB and the expected amount out.
        assertEq(
            bs.getAmountOut(well, BEAN, bs.getMaxAmountIn(well, BEAN)),
            deltaB - expectedAmtOut,
            "amountOut does not equal deltaB - expectedAmtOut"
        );
        assertEq(
            bean.balanceOf(well),
            initalWellBeanBalance - expectedAmtOut,
            "well bean balance does not equal initalWellBeanBalance - expectedAmtOut"
        );
        assertEq(
            MockToken(well).totalSupply(),
            initalLPbalance - lpConverted,
            "well LP balance does not equal initalLPbalance - lpConverted"
        );
        assertEq(
            bean.balanceOf(BEANSTALK),
            initalBeanBalance + expectedAmtOut,
            "bean balance does not equal initalBeanBalance + expectedAmtOut"
        );
        assertLt(toStem, germinatingStem, "toStem should be less than germinatingStem");
    }

    /**
     * @notice general convert test. multiple deposits.
     */
    function test_convertsWellToBeanGeneral(uint256 deltaB, uint256 lpConverted) public {
        uint256 minLp = getMinLPin();
        uint256 lpMinted = multipleWellDepositSetup();

        // stalk bonus gauge data

<<<<<<< HEAD
        // update bdv capacity to allow for more bdv to get the bonus
        bs.mockUpdateBonusBdvCapacity(type(uint256).max);
=======
        // update bdv capacity such that any convert will get the bonus
        bs.mockUpdateBonusBdvCapacity(type(uint128).max);
>>>>>>> 718cc26a

        LibGaugeHelpers.ConvertBonusGaugeData memory gdBefore = abi.decode(
            bs.getGaugeData(GaugeId.CONVERT_UP_BONUS),
            (LibGaugeHelpers.ConvertBonusGaugeData)
        );

        deltaB = bound(deltaB, 1e6, 1000 ether);
        setReserves(well, bean.balanceOf(well) + deltaB, weth.balanceOf(well));
        ConvertData memory convertData = ConvertData(
            bean.balanceOf(well),
            MockToken(well).totalSupply(),
            bean.balanceOf(BEANSTALK)
        );

        lpConverted = bound(lpConverted, minLp, lpMinted);

        // if the maximum LP that can be used is less than
        // the amount that the user wants to convert,
        // cap the amount to the maximum LP that can be used.
        if (lpConverted > bs.getMaxAmountIn(well, BEAN))
            lpConverted = bs.getMaxAmountIn(well, BEAN);

        uint256 expectedAmtOut = bs.getAmountOut(well, BEAN, lpConverted);
<<<<<<< HEAD
=======
        vm.warp(block.timestamp + 1800); // warp to halfway through the season.
>>>>>>> 718cc26a

        int96[] memory stems = new int96[](2);
        stems[0] = int96(0);
        stems[1] = int96(4e6); // 1 season of seeds for bean-eth.
        uint256[] memory amounts = new uint256[](2);
        amounts[0] = lpConverted / 2;
        amounts[1] = lpConverted - amounts[0];

        // todo: fix stack too deep.
        // get from/to bdvs
        // uint256 bdv = bs.bdv(well, lpConverted);

        // vm.expectEmit();
        // emit Convert(farmers[0], well, BEAN, lpConverted, expectedAmtOut, bdv, bdv);
        vm.prank(farmers[0]);
        (int96 toStem, , , , ) = convert.convert(
            convertEncoder(
                LibConvertData.ConvertKind.WELL_LP_TO_BEANS,
                well, // well
                lpConverted, // amountIn
                0 // minOut
            ),
            stems,
            amounts
        );

        // the new maximum amount out should be the difference between the deltaB and the expected amount out.
        assertEq(
            bs.getAmountOut(well, BEAN, bs.getMaxAmountIn(well, BEAN)),
            deltaB - expectedAmtOut,
            "amountOut does not equal deltaB - expectedAmtOut"
        );
        assertEq(
            bean.balanceOf(well),
            convertData.initalWellBeanBalance - expectedAmtOut,
            "well bean balance does not equal initalWellBeanBalance - expectedAmtOut"
        );
        assertEq(
            MockToken(well).totalSupply(),
            convertData.initalLPbalance - lpConverted,
            "well LP balance does not equal initalLPbalance - lpConverted"
        );
        assertEq(
            bean.balanceOf(BEANSTALK),
            convertData.initalBeanBalance + expectedAmtOut,
            "bean balance does not equal initalBeanBalance + expectedAmtOut"
        );
        // stack too deep.
        {
            int96 germinatingStem = bs.getGerminatingStem(address(bean));
            assertLt(toStem, germinatingStem, "toStem should be less than germinatingStem");
            // verify bdvConverted is incremented.
            LibGaugeHelpers.ConvertBonusGaugeData memory gdAfter = abi.decode(
                bs.getGaugeData(GaugeId.CONVERT_UP_BONUS),
                (LibGaugeHelpers.ConvertBonusGaugeData)
            );
            assertGt(
<<<<<<< HEAD
                gdAfter.thisSeasonBdvConverted,
                gdBefore.thisSeasonBdvConverted,
=======
                gdAfter.totalBdvConvertedBonus,
                gdBefore.totalBdvConvertedBonus,
>>>>>>> 718cc26a
                "bdvConverted should be incremented"
            );
        }
    }

    function multipleWellDepositSetup() public returns (uint256 lpMinted) {
        // Create 2 LP deposits worth 200_000 BDV.
        // note: LP is minted with an price of 1000 beans.
        lpMinted = mintBeanLPtoUser(farmers[0], 100000e6, 1000e6);
        vm.startPrank(farmers[0]);
        MockToken(well).approve(BEANSTALK, type(uint256).max);

        bs.deposit(well, lpMinted / 2, 0);
        season.siloSunrise(0);
        bs.deposit(well, lpMinted - (lpMinted / 2), 0);

        // Germinating deposits cannot convert (see {LibGerminate}).
        passGermination();
        vm.stopPrank();
    }

    /**
     * @notice issues a bean-tkn LP to user. the amount of LP issued is based on some price ratio.
     */
    function mintBeanLPtoUser(
        address account,
        uint256 beanAmount,
        uint256 priceRatio // ratio of TKN/BEAN (6 decimal precision)
    ) internal returns (uint256 amountOut) {
        IERC20[] memory tokens = IWell(well).tokens();
        address nonBeanToken = address(tokens[0]) == BEAN ? address(tokens[1]) : address(tokens[0]);
        bean.mint(well, beanAmount);
        MockToken(nonBeanToken).mint(well, (beanAmount * 1e18) / priceRatio);
        amountOut = IWell(well).sync(account, 0);
    }

    function getMinLPin() internal view returns (uint256) {
        uint256[] memory amountIn = new uint256[](2);
        amountIn[0] = 1;
        return IWell(well).getAddLiquidityOut(amountIn);
    }

    //////////// LAMBDA/LAMBDA ////////////

    /**
     * @notice lambda_lambda convert increases BDV.
     */
    function test_lambdaLambda_increaseBDV(uint256 deltaB) public {
        uint256 lpMinted = multipleWellDepositSetup();

        // create -deltaB to well via swapping, increasing BDV.
        // note: pumps are updated prior to reserves updating,
        // due to its manipulation resistant nature.
        // Thus, A pump needs a block to elapsed to update,
        // or another transaction by the well (if using the mock pump).
        MockToken(bean).mint(well, bound(deltaB, 1, 1000e6));
        IWell(well).shift(IERC20(weth), 0, farmers[0]);
        IWell(well).shift(IERC20(weth), 0, farmers[0]);

        uint256 amtToConvert = lpMinted / 2;

        // create lambda_lambda encoding.
        bytes memory convertData = convertEncoder(
            LibConvertData.ConvertKind.LAMBDA_LAMBDA,
            well,
            amtToConvert,
            0
        );

        // convert oldest deposit of user.
        int96[] memory stems = new int96[](1);
        uint256[] memory amounts = new uint256[](1);
        amounts[0] = amtToConvert;

        (uint256 initalAmount, uint256 initialBdv) = bs.getDeposit(farmers[0], well, 0);

        // dont check data for event since bdvs are checked afterwards.
        // vm.expectEmit(true, true, true, false);
        // emit Convert(farmers[0], well, well, initalAmount, initalAmount, 0, 0);
        vm.prank(farmers[0]);
        (int96 toStem, , , , ) = convert.convert(convertData, stems, amounts);

        (uint256 updatedAmount, uint256 updatedBdv) = bs.getDeposit(farmers[0], well, toStem);
        // the stem of a deposit increased, because the stalkPerBdv of the deposit decreased.
        // stalkPerBdv is calculated by (stemTip - stem).
        assertGt(toStem, int96(0), "new stem should be higher than initial stem");
        assertEq(updatedAmount, initalAmount, "amounts should be equal");
        assertGt(updatedBdv, initialBdv, "new bdv should be higher");
    }

    /**
     * @notice lambda_lambda convert does not decrease BDV.
     */
    function test_lamdaLamda_decreaseBDV(uint256 deltaB) public {
        uint256 lpMinted = multipleWellDepositSetup();

        // create +deltaB to well via swapping, decreasing BDV.
        MockToken(weth).mint(well, bound(deltaB, 1e18, 100e18));
        IWell(well).shift(IERC20(bean), 0, farmers[0]);
        // note: pumps are updated prior to reserves updating,
        // due to its manipulation resistant nature.
        // Thus, A pump needs a block to elapsed to update,
        // or another transaction by the well (if using the mock pump).
        IWell(well).shift(IERC20(bean), 0, farmers[0]);
        uint256 amtToConvert = lpMinted / 2;

        // create lambda_lambda encoding.
        bytes memory convertData = convertEncoder(
            LibConvertData.ConvertKind.LAMBDA_LAMBDA,
            well,
            amtToConvert,
            0
        );

        // convert oldest deposit of user.
        int96[] memory stems = new int96[](1);
        uint256[] memory amounts = new uint256[](1);
        amounts[0] = amtToConvert;

        (uint256 initalAmount, uint256 initialBdv) = bs.getDeposit(farmers[0], well, 0);
        // dont check data for event since bdvs are checked afterwards.
        // vm.expectEmit(true, true, true, false);
        // emit Convert(farmers[0], well, well, initalAmount, initalAmount, 0, 0);
        vm.prank(farmers[0]);
        (int96 toStem, , , , ) = convert.convert(convertData, stems, amounts);

        (uint256 updatedAmount, uint256 updatedBdv) = bs.getDeposit(farmers[0], well, toStem);
        assertEq(toStem, int96(0), "stems should be equal");
        assertEq(updatedAmount, initalAmount, "amounts should be equal");
        assertEq(updatedBdv, initialBdv, "bdv should be equal");
    }

    /**
     * @notice lambda_lambda convert combines deposits.
     */
    function test_lambdaLambda_combineDeposits(uint256 lpCombined) public {
        uint256 lpMinted = multipleWellDepositSetup();
        lpCombined = bound(lpCombined, 2, lpMinted);

        // create lambda_lambda encoding.
        bytes memory convertData = convertEncoder(
            LibConvertData.ConvertKind.LAMBDA_LAMBDA,
            well,
            lpCombined,
            0
        );

        int96[] memory stems = new int96[](2);
        stems[0] = int96(0);
        stems[1] = int96(4e6);
        uint256[] memory amounts = new uint256[](2);
        amounts[0] = lpCombined / 2;
        amounts[1] = lpCombined - amounts[0];

        // convert.
        // dont check data for event since bdvs are checked afterwards.
        // vm.expectEmit(true, true, true, false);
        // emit Convert(farmers[0], well, well, lpCombined, lpCombined, 0, 0);
        vm.prank(farmers[0]);
        convert.convert(convertData, stems, amounts);

        // verify old deposits are gone.
        // see `multipleWellDepositSetup` to understand the deposits.
        (uint256 amount, uint256 bdv) = bs.getDeposit(farmers[0], well, 0);
        assertEq(amount, lpMinted / 2 - amounts[0], "incorrect old deposit amount 0");
        assertApproxEqAbs(
            bdv,
            bs.bdv(well, (lpMinted / 2 - amounts[0])),
            1,
            "incorrect old deposit bdv 0"
        );

        (amount, bdv) = bs.getDeposit(farmers[0], well, 4e6);
        assertEq(amount, (lpMinted - lpMinted / 2) - amounts[1], "incorrect old deposit amount 1");
        assertApproxEqAbs(
            bdv,
            bs.bdv(well, (lpMinted - lpMinted / 2) - amounts[1]),
            1,
            "incorrect old deposit bdv 1"
        );

        // verify new deposit.
        // combining a 2 equal deposits should equal a deposit with the an average of the two stems.
        (amount, bdv) = bs.getDeposit(farmers[0], well, 2e6);
        assertEq(amount, lpCombined, "new deposit dne lpMinted");
        assertApproxEqAbs(bdv, bs.bdv(well, lpCombined), 2, "new deposit dne bdv");
    }

    ///////////////////// CONVERT RAIN ROOTS /////////////////////

    function test_convertBeanToWell_retainRainRoots(uint256 deltaB, uint256 beansConverted) public {
        // deposit and end germination
        multipleBeanDepositSetup();

        season.rainSunrise(); // start raining
        season.rainSunrise(); // sop

        // mow to get rain roots
        bs.mow(farmers[0], BEAN);

        // bound fuzzed values
        deltaB = bound(deltaB, 100, 7000e6);
        setDeltaBforWell(int256(deltaB), well, WETH);
        beansConverted = bound(beansConverted, 100, deltaB);

        // get from/to bdvs
        uint256 bdv = bs.bdv(BEAN, beansConverted);

        // snapshot rain roots state
        uint256 expectedAmtOut = bs.getAmountOut(BEAN, well, beansConverted);
        uint256 expectedFarmerRainRoots = bs.balanceOfRainRoots(farmers[0]);
        uint256 expectedTotalRainRoots = bs.totalRainRoots();

        // create encoding for a bean -> well convert.
        bytes memory convertData = convertEncoder(
            LibConvertData.ConvertKind.BEANS_TO_WELL_LP,
            well, // well
            beansConverted, // amountIn
            0 // minOut
        );

        // convert beans to well
        uint256[] memory amounts = new uint256[](1);
        amounts[0] = beansConverted;
        // vm.expectEmit();
        // emit Convert(farmers[0], BEAN, well, beansConverted, expectedAmtOut, bdv, bdv);
        vm.prank(farmers[0]);
        convert.convert(convertData, new int96[](1), amounts);

        // assert that the farmer did not lose any rain roots as a result of the convert
        assertEq(
            bs.totalRainRoots(),
            expectedTotalRainRoots,
            "total rain roots should not change after convert"
        );

        assertEq(
            bs.balanceOfRainRoots(farmers[0]),
            expectedFarmerRainRoots,
            "rain roots of user should not change after convert"
        );
    }

    function test_convertWellToBean_retainRainRoots(uint256 deltaB, uint256 lpConverted) public {
        // deposit and end germination
        uint256 lpMinted = multipleWellDepositSetup();

        season.rainSunrise(); // start raining
        season.rainSunrise(); // sop

        // mow to get rain roots
        bs.mow(farmers[0], BEAN);

        // snapshot rain roots state
        uint256 expectedFarmerRainRoots = bs.balanceOfRainRoots(farmers[0]);
        uint256 expectedTotalRainRoots = bs.totalRainRoots();

        // bound the fuzzed values
        uint256 minLp = getMinLPin();
        deltaB = bound(deltaB, 1e6, 1000 ether);
        setReserves(well, bean.balanceOf(well) + deltaB, weth.balanceOf(well));

        uint256 maxLpIn = bs.getMaxAmountIn(well, BEAN);
        lpConverted = bound(lpConverted, minLp, lpMinted / 2);

        // if the maximum LP that can be used is less than
        // the amount that the user wants to convert,
        // cap the amount to the maximum LP that can be used.
        if (lpConverted > maxLpIn) lpConverted = maxLpIn;

        uint256 expectedAmtOut = bs.getAmountOut(well, BEAN, lpConverted);

        // create encoding for a well -> bean convert.
        bytes memory convertData = convertEncoder(
            LibConvertData.ConvertKind.WELL_LP_TO_BEANS,
            well, // well
            lpConverted, // amountIn
            0 // minOut
        );

        // get from/to bdvs
        uint256 bdv = bs.bdv(well, lpConverted);

        uint256[] memory amounts = new uint256[](1);
        amounts[0] = lpConverted;

        // vm.expectEmit();
        // emit Convert(farmers[0], well, BEAN, lpConverted, expectedAmtOut, bdv, bdv);

        // convert well lp to beans
        vm.prank(farmers[0]);
        (int96 toStem, , , , ) = convert.convert(convertData, new int96[](1), amounts);
        int96 germinatingStem = bs.getGerminatingStem(address(well));

        // assert that the farmer did not lose any rain roots as a result of the convert
        assertEq(
            bs.totalRainRoots(),
            expectedTotalRainRoots,
            "total rain roots should not change after convert"
        );

        assertEq(
            bs.balanceOfRainRoots(farmers[0]),
            expectedFarmerRainRoots,
            "rain roots of user should not change after convert"
        );
    }

    //////////// REVERT ON PENALTY ////////////

    // function test_convertWellToBeanRevert(uint256 deltaB, uint256 lpConverted) public {
    //     uint256 minLp = getMinLPin();
    //     uint256 lpMinted = multipleWellDepositSetup();

    //     deltaB = bound(deltaB, 1e6, 1000 ether);
    //     setReserves(well, bean.balanceOf(well) + deltaB, weth.balanceOf(well));
    //     uint256 initalWellBeanBalance = bean.balanceOf(well);
    //     uint256 initalLPbalance = MockToken(well).totalSupply();
    //     uint256 initalBeanBalance = bean.balanceOf(BEANSTALK);

    //     uint256 maxLpIn = bs.getMaxAmountIn(well, BEAN);
    //     lpConverted = bound(lpConverted, minLp, lpMinted / 2);

    //     // if the maximum LP that can be used is less than
    //     // the amount that the user wants to convert,
    //     // cap the amount to the maximum LP that can be used.
    //     if (lpConverted > maxLpIn) lpConverted = maxLpIn;

    //     uint256 expectedAmtOut = bs.getAmountOut(well, BEAN, lpConverted);

    //     // create encoding for a well -> bean convert.
    //     bytes memory convertData = convertEncoder(
    //         LibConvertData.ConvertKind.WELL_LP_TO_BEANS,
    //         well, // well
    //         lpConverted, // amountIn
    //         0 // minOut
    //     );

    //     uint256[] memory amounts = new uint256[](1);
    //     amounts[0] = lpConverted;

    //     vm.expectEmit();
    //     emit Convert(farmers[0], well, BEAN, lpConverted, expectedAmtOut, 0, 0);
    //     vm.prank(farmers[0]);
    //     convert.convert(
    //         convertData,
    //         new int96[](1),
    //         amounts
    //     );

    //     // the new maximum amount out should be the difference between the deltaB and the expected amount out.
    //     assertEq(bs.getAmountOut(well, BEAN, bs.getMaxAmountIn(well, BEAN)), deltaB - expectedAmtOut, 'amountOut does not equal deltaB - expectedAmtOut');
    //     assertEq(bean.balanceOf(well), initalWellBeanBalance - expectedAmtOut, 'well bean balance does not equal initalWellBeanBalance - expectedAmtOut');
    //     assertEq(MockToken(well).totalSupply(), initalLPbalance - lpConverted, 'well LP balance does not equal initalLPbalance - lpConverted');
    //     assertEq(bean.balanceOf(BEANSTALK), initalBeanBalance + expectedAmtOut, 'bean balance does not equal initalBeanBalance + expectedAmtOut');
    // }

    /**
     * @notice create encoding for a bean -> well convert.
     */
    function getConvertDownData(
        address well,
        uint256 beansToConvert
    )
        private
        view
        returns (bytes memory convertData, int96[] memory stems, uint256[] memory amounts)
    {
        convertData = convertEncoder(
            LibConvertData.ConvertKind.BEANS_TO_WELL_LP,
            well, // well
            beansToConvert, // amountIn
            0 // minOut
        );
        stems = new int96[](1);
        stems[0] = int96(0);
        amounts = new uint256[](1);
        amounts[0] = beansToConvert;
    }

    function getConvertUpData(
        address well,
        uint256 lpToConvert
    )
        private
        view
        returns (bytes memory convertData, int96[] memory stems, uint256[] memory amounts)
    {
        convertData = convertEncoder(
            LibConvertData.ConvertKind.WELL_LP_TO_BEANS,
            well, // well
            lpToConvert, // amountIn
            0 // minOut
        );
        stems = new int96[](1);
        stems[0] = int96(0);
        amounts = new uint256[](1);
        amounts[0] = lpToConvert;
    }
<<<<<<< HEAD
=======

    function max(uint256 a, uint256 b) internal pure returns (uint256) {
        return a > b ? a : b;
    }

    function min(uint256 a, uint256 b) internal pure returns (uint256) {
        return a < b ? a : b;
    }
>>>>>>> 718cc26a
}<|MERGE_RESOLUTION|>--- conflicted
+++ resolved
@@ -11,11 +11,7 @@
 import {MockToken} from "contracts/mocks/MockToken.sol";
 import {LibPRBMathRoundable} from "contracts/libraries/Math/LibPRBMathRoundable.sol";
 import {LibGaugeHelpers} from "contracts/libraries/LibGaugeHelpers.sol";
-<<<<<<< HEAD
-import "forge-std/console.sol";
-=======
 import {console} from "forge-std/console.sol";
->>>>>>> 718cc26a
 
 /**
  * @title ConvertTest
@@ -297,10 +293,7 @@
             assertEq(rollingSeasonsAbovePeg, 0, "rollingSeasonsAbovePeg should be 0");
 
             uint256 expectedPenaltyRatio = (1e18 * l2sr) / optimalL2sr;
-<<<<<<< HEAD
-=======
             assertLe(expectedPenaltyRatio, 1e18, "t=0 penaltyRatio should be le 1");
->>>>>>> 718cc26a
             assertGt(expectedPenaltyRatio, 0, "t=0 penaltyRatio should be greater than 0");
             assertEq(expectedPenaltyRatio, penaltyRatio, "t=0 penaltyRatio incorrect");
             assertEq(expectedPenaltyRatio, 205850264517589905, "t=0 hardcoded ratio mismatch");
@@ -709,11 +702,7 @@
     ////////////////////// Convert Up Bonus //////////////////////
 
     /**
-<<<<<<< HEAD
-     * @notice verifies convert factors change properly with  increasing/decreasingdemand for converting.
-=======
      * @notice verifies convert factors change properly with increasing/decreasing demand for converting.
->>>>>>> 718cc26a
      */
     function test_convertUpBonus_change() public {
         // set deltaB to positive
@@ -734,14 +723,6 @@
         // set deltaB negative
         setDeltaBforWell(int256(-10000e6), BEAN_ETH_WELL, WETH);
 
-<<<<<<< HEAD
-        // decreasing demand for convert behaviour.
-
-        // verify convert factor does not change < 12 seasons below peg.
-        // verify convert factor increases after.
-        for (uint256 i = 0; i < 150; i++) {
-            warpToNextSeasonAndUpdateOracles();
-=======
         bs.mockUpdateStalkPerBdvBonus(10000000);
 
         // with increasing demand for converting, verify:
@@ -765,7 +746,6 @@
 
             warpToNextSeasonAndUpdateOracles();
             bs.mockUpdateBdvConverted(gv.maxConvertCapacity);
->>>>>>> 718cc26a
             vm.roll(block.number + 1800);
             bs.sunrise();
             LibGaugeHelpers.ConvertBonusGaugeData memory gd = abi.decode(
@@ -776,144 +756,6 @@
                 bs.getGaugeValue(GaugeId.CONVERT_UP_BONUS),
                 (LibGaugeHelpers.ConvertBonusGaugeValue)
             );
-<<<<<<< HEAD
-            if (i < 12) {
-                // verify values are unchanged and 0:
-                assertEq(gv.convertCapacityFactor, 0, "convertCapacityFactor should be 0");
-                assertEq(gv.convertBonusFactor, 0, "convertBonusFactor should be 0");
-                assertEq(gv.maxConvertCapacity, 0, "convertCapacity should be 0");
-            } else if (i < 113) {
-                // verify values changes correctly:
-                assertEq(
-                    gv.convertCapacityFactor,
-                    gd.maxCapacityFactor - (0.004e18 * (i - 12)),
-                    "convertCapacityFactor should be less than or equal to maxCapacityFactor"
-                );
-                assertEq(
-                    gv.convertBonusFactor,
-                    gd.minConvertBonusFactor + (0.01e18 * (i - 12)),
-                    "convertBonusFactor should be greater than or equal to minConvertBonusFactor"
-                );
-                assertEq(
-                    gv.maxConvertCapacity,
-                    (10_000e6 * gv.convertCapacityFactor) / C.PRECISION,
-                    "convertCapacity should be 100e6 * convertBonusFactor / PRECISION"
-                );
-
-                assertEq(
-                    gv.baseBonusStalkPerBdv,
-                    bs.getCalculatedBaseBonusStalkPerBdv(),
-                    "baseBonusStalkPerBdv should be equal to the current base bonus stalk per bdv"
-                );
-            } else {
-                // verify values are unchanged
-                assertEq(
-                    gv.convertCapacityFactor,
-                    gd.minCapacityFactor,
-                    "convertCapacityFactor should be minCapacityFactor"
-                );
-                assertEq(
-                    gv.convertBonusFactor,
-                    gd.maxConvertBonusFactor,
-                    "convertBonusFactor should be maxConvertBonusFactor"
-                );
-                assertEq(
-                    gv.maxConvertCapacity,
-                    (10_000e6 * gv.convertCapacityFactor) / C.PRECISION,
-                    "convertCapacity should be 10_000e6 * convertBonusFactor / PRECISION"
-                );
-
-                assertEq(
-                    gv.baseBonusStalkPerBdv,
-                    bs.getCalculatedBaseBonusStalkPerBdv(),
-                    "baseBonusStalkPerBdv should be equal to the current base bonus stalk per bdv"
-                );
-            }
-        }
-
-        uint256 baseBdvConverted = 100e6;
-        for (uint256 i = 1; i < 111; i++) {
-            // simulate converting 100 bdv.
-            if (i < 101) {
-                // increasing demand for convert behaviour.
-                baseBdvConverted = (baseBdvConverted * 106) / 100;
-                warpToNextSeasonAndUpdateOracles();
-                bs.mockUpdateBdvConverted(baseBdvConverted);
-                vm.roll(block.number + 1800);
-                bs.sunrise();
-                LibGaugeHelpers.ConvertBonusGaugeData memory gd = abi.decode(
-                    bs.getGaugeData(GaugeId.CONVERT_UP_BONUS),
-                    (LibGaugeHelpers.ConvertBonusGaugeData)
-                );
-                LibGaugeHelpers.ConvertBonusGaugeValue memory gv = abi.decode(
-                    bs.getGaugeValue(GaugeId.CONVERT_UP_BONUS),
-                    (LibGaugeHelpers.ConvertBonusGaugeValue)
-                );
-
-                // verify behaviour:
-                assertEq(
-                    gv.convertCapacityFactor,
-                    gd.minCapacityFactor + (0.004e18 * i),
-                    "convertCapacityFactor should be less than or equal to minCapacityFactor"
-                );
-                assertEq(
-                    gv.convertBonusFactor,
-                    gd.maxConvertBonusFactor - (0.01e18 * i),
-                    "convertBonusFactor should be greater than or equal to maxConvertBonusFactor"
-                );
-                assertEq(
-                    gv.maxConvertCapacity,
-                    (10_000e6 * gv.convertCapacityFactor) / C.PRECISION,
-                    "convertCapacity should be 100e6 * convertBonusFactor / PRECISION"
-                );
-
-                assertEq(
-                    gv.baseBonusStalkPerBdv,
-                    bs.getCalculatedBaseBonusStalkPerBdv(),
-                    "baseBonusStalkPerBdv should be equal to the current base bonus stalk per bdv"
-                );
-            } else {
-                // steady demand for convert behaviour.
-                warpToNextSeasonAndUpdateOracles();
-                bs.mockUpdateBdvConverted(baseBdvConverted);
-                vm.roll(block.number + 1800);
-                bs.sunrise();
-                LibGaugeHelpers.ConvertBonusGaugeData memory gd = abi.decode(
-                    bs.getGaugeData(GaugeId.CONVERT_UP_BONUS),
-                    (LibGaugeHelpers.ConvertBonusGaugeData)
-                );
-                LibGaugeHelpers.ConvertBonusGaugeValue memory gv = abi.decode(
-                    bs.getGaugeValue(GaugeId.CONVERT_UP_BONUS),
-                    (LibGaugeHelpers.ConvertBonusGaugeValue)
-                );
-
-                // verify behaviour:
-                assertEq(
-                    gv.convertCapacityFactor,
-                    gd.maxCapacityFactor,
-                    "convertCapacityFactor should be equal to maxCapacityFactor"
-                );
-                assertEq(
-                    gv.convertBonusFactor,
-                    gd.minConvertBonusFactor,
-                    "convertBonusFactor should be equal to minConvertBonusFactor"
-                );
-                assertEq(
-                    gv.maxConvertCapacity,
-                    (10_000e6 * gv.convertCapacityFactor) / C.PRECISION,
-                    "convertCapacity should be 10_000e6 * convertBonusFactor / PRECISION"
-                );
-
-                assertEq(
-                    gv.baseBonusStalkPerBdv,
-                    bs.getCalculatedBaseBonusStalkPerBdv(),
-                    "baseBonusStalkPerBdv should be equal to the current base bonus stalk per bdv"
-                );
-            }
-        }
-    }
-
-=======
 
             // verify behavior:
             assertEq(
@@ -1055,17 +897,10 @@
     }
 
     // verify convert up bonus is applied when converting.
->>>>>>> 718cc26a
     function test_convertWellToBeanGeneralWithBonus() public {
         uint256 lpMinted = multipleWellDepositSetup();
 
         uint256 deltaB = 1000e6;
-<<<<<<< HEAD
-        setReserves(well, bean.balanceOf(well) + deltaB, weth.balanceOf(well));
-
-        uint256 maxLpIn = bs.getMaxAmountIn(well, BEAN);
-        uint256 lpConverted = maxLpIn / 2;
-=======
 
         // set deltaB negative
         setDeltaBforWell(int256(-100e6), BEAN_ETH_WELL, WETH);
@@ -1092,7 +927,6 @@
 
         uint256 maxLpIn = bs.getMaxAmountIn(well, BEAN);
         uint256 lpConverted = maxLpIn;
->>>>>>> 718cc26a
 
         // create encoding for a well -> bean convert.
         bytes memory convertData = convertEncoder(
@@ -1106,37 +940,22 @@
         amounts[0] = lpConverted;
 
         // update seasons for bonus to be applied.
-<<<<<<< HEAD
-        for (uint256 i; i < 62; i++) {
-            warpToNextSeasonTimestamp();
-=======
         bs.setBeanToMaxLpGpPerBdvRatio(67e18);
         for (uint256 i; i < 10; i++) {
             warpToNextSeasonAndUpdateOracles();
->>>>>>> 718cc26a
             vm.roll(block.number + 1800);
             bs.sunrise();
         }
         warpToNextSeasonAndUpdateOracles();
         vm.roll(block.number + 1800);
         bs.sunrise();
-<<<<<<< HEAD
-=======
         vm.warp(block.timestamp + 180); // warp to 10% of the convert ramp
->>>>>>> 718cc26a
 
         LibGaugeHelpers.ConvertBonusGaugeValue memory gv = abi.decode(
             bs.getGaugeValue(GaugeId.CONVERT_UP_BONUS),
             (LibGaugeHelpers.ConvertBonusGaugeValue)
         );
 
-<<<<<<< HEAD
-        // vm.expectEmit();
-        emit ConvertUpBonus(farmers[0], 1234792109169262, 140316743);
-        vm.prank(farmers[0]);
-
-        (int96 toStem, , , , ) = convert.convert(convertData, new int96[](1), amounts);
-=======
         uint256 expectedBdvBonus = 10000000;
         uint256 expectedStalkBonus = 75891070000000;
 
@@ -1165,7 +984,6 @@
             gv.convertBonusFactor *
             expectedBdvBonus) / C.PRECISION;
         assertEq(calculatedStalkBonus, expectedStalkBonus);
->>>>>>> 718cc26a
     }
 
     //////////// BEAN -> WELL ////////////
@@ -1373,13 +1191,8 @@
 
         // stalk bonus gauge data
 
-<<<<<<< HEAD
-        // update bdv capacity to allow for more bdv to get the bonus
-        bs.mockUpdateBonusBdvCapacity(type(uint256).max);
-=======
         // update bdv capacity such that any convert will get the bonus
         bs.mockUpdateBonusBdvCapacity(type(uint128).max);
->>>>>>> 718cc26a
 
         LibGaugeHelpers.ConvertBonusGaugeData memory gdBefore = abi.decode(
             bs.getGaugeData(GaugeId.CONVERT_UP_BONUS),
@@ -1403,10 +1216,7 @@
             lpConverted = bs.getMaxAmountIn(well, BEAN);
 
         uint256 expectedAmtOut = bs.getAmountOut(well, BEAN, lpConverted);
-<<<<<<< HEAD
-=======
         vm.warp(block.timestamp + 1800); // warp to halfway through the season.
->>>>>>> 718cc26a
 
         int96[] memory stems = new int96[](2);
         stems[0] = int96(0);
@@ -1464,13 +1274,8 @@
                 (LibGaugeHelpers.ConvertBonusGaugeData)
             );
             assertGt(
-<<<<<<< HEAD
-                gdAfter.thisSeasonBdvConverted,
-                gdBefore.thisSeasonBdvConverted,
-=======
                 gdAfter.totalBdvConvertedBonus,
                 gdBefore.totalBdvConvertedBonus,
->>>>>>> 718cc26a
                 "bdvConverted should be incremented"
             );
         }
@@ -1870,8 +1675,6 @@
         amounts = new uint256[](1);
         amounts[0] = lpToConvert;
     }
-<<<<<<< HEAD
-=======
 
     function max(uint256 a, uint256 b) internal pure returns (uint256) {
         return a > b ? a : b;
@@ -1880,5 +1683,4 @@
     function min(uint256 a, uint256 b) internal pure returns (uint256) {
         return a < b ? a : b;
     }
->>>>>>> 718cc26a
 }