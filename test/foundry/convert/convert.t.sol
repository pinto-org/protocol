--- conflicted
+++ resolved
@@ -11,12 +11,9 @@
 import {MockToken} from "contracts/mocks/MockToken.sol";
 import {LibPRBMathRoundable} from "contracts/libraries/Math/LibPRBMathRoundable.sol";
 import {LibGaugeHelpers} from "contracts/libraries/LibGaugeHelpers.sol";
-<<<<<<< HEAD
 import {LibEvaluate} from "contracts/libraries/LibEvaluate.sol";
 import {Decimal} from "contracts/libraries/Decimal.sol";
-=======
 import "forge-std/console.sol";
->>>>>>> e08a5ea1
 
 /**
  * @title ConvertTest
@@ -329,19 +326,6 @@
                 bs.grownStalkForDeposit(farmers[0], BEAN, int96(0))) / amount;
             uint256 grownStalkLost = (grownStalkConverting * expectedPenaltyRatio) / 1e18;
             assertGt(grownStalkLost, 0, "grownStalkLost should be greater than 0");
-<<<<<<< HEAD
-
-            // vm.expectEmit();
-            // emit ConvertDownPenalty(farmers[0], grownStalk, grownStalkLost);
-
-            vm.prank(farmers[0]);
-            (int96 toStem, , , , ) = convert.convertWithStalkSlippage(
-                convertData,
-                stems,
-                amounts,
-                MAX_GROWN_STALK_SLIPPAGE
-            );
-=======
             console.log("expected grown stalk lost", grownStalkLost);
             console.log("grown stalk remaining", grownStalkConverting - grownStalkLost);
             // expected grown stalk lost 39934951316412442
@@ -357,7 +341,6 @@
             vm.prank(farmers[0]);
             (int96 toStem, , , , ) = convert.convert(convertData, stems, amounts);
             console.log("done?");
->>>>>>> e08a5ea1
 
             assertGt(toStem, int96(0), "toStem should be larger than initial");
             uint256 newGrownStalk = bs.grownStalkForDeposit(farmers[0], well, toStem);
@@ -1897,34 +1880,6 @@
         amounts[0] = beansToConvert;
     }
 
-<<<<<<< HEAD
-    function getConvertUpData(
-        address well,
-        uint256 lpToConvert
-    )
-        private
-        view
-        returns (bytes memory convertData, int96[] memory stems, uint256[] memory amounts)
-    {
-        convertData = convertEncoder(
-            LibConvertData.ConvertKind.WELL_LP_TO_BEANS,
-            well, // well
-            lpToConvert, // amountIn
-            0 // minOut
-        );
-        stems = new int96[](1);
-        stems[0] = int96(0);
-        amounts = new uint256[](1);
-        amounts[0] = lpToConvert;
-    }
-
-    function max(uint256 a, uint256 b) internal pure returns (uint256) {
-        return a > b ? a : b;
-    }
-
-    function min(uint256 a, uint256 b) internal pure returns (uint256) {
-        return a < b ? a : b;
-=======
     /** disables the rate penalty for a convert */
     function disableRatePenalty() internal {
         // sets the convert penalty at 1.025e6 (1.025$)
@@ -2398,6 +2353,33 @@
         vm.expectRevert("Convert: Invalid Well");
         vm.prank(farmers[0]);
         convert.convert(convertData, stems, amounts);
->>>>>>> e08a5ea1
+    }
+
+    function getConvertUpData(
+        address well,
+        uint256 lpToConvert
+    )
+        private
+        view
+        returns (bytes memory convertData, int96[] memory stems, uint256[] memory amounts)
+    {
+        convertData = convertEncoder(
+            LibConvertData.ConvertKind.WELL_LP_TO_BEANS,
+            well, // well
+            lpToConvert, // amountIn
+            0 // minOut
+        );
+        stems = new int96[](1);
+        stems[0] = int96(0);
+        amounts = new uint256[](1);
+        amounts[0] = lpToConvert;
+    }
+
+    function max(uint256 a, uint256 b) internal pure returns (uint256) {
+        return a > b ? a : b;
+    }
+
+    function min(uint256 a, uint256 b) internal pure returns (uint256) {
+        return a < b ? a : b;
     }
 }