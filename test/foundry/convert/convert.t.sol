// SPDX-License-Identifier: MIT
pragma solidity >=0.6.0 <0.9.0;
pragma abicoder v2;

import {TestHelper, LibTransfer, IMockFBeanstalk, C} from "test/foundry/utils/TestHelper.sol";
import {IWell, IERC20} from "contracts/interfaces/basin/IWell.sol";
import {MockConvertFacet} from "contracts/mocks/mockFacets/MockConvertFacet.sol";
import {LibConvertData} from "contracts/libraries/Convert/LibConvertData.sol";
import {GaugeId} from "contracts/beanstalk/storage/System.sol";
import {BeanstalkPrice} from "contracts/ecosystem/price/BeanstalkPrice.sol";
import {MockToken} from "contracts/mocks/MockToken.sol";
import {LibPRBMathRoundable} from "contracts/libraries/Math/LibPRBMathRoundable.sol";
import {LibGaugeHelpers} from "contracts/libraries/LibGaugeHelpers.sol";
import "forge-std/console.sol";

/**
 * @title ConvertTest
 * @notice Tests the `convert` functionality.
 * @dev `convert` is the ability for users to switch a deposits token
 * from one whitelisted silo token to another,
 * given valid conditions. Generally, the ability to convert is based on
 * peg maintainence. See {LibConvert} for more infomation on specific convert types.
 */
contract ConvertTest is TestHelper {
    int256 MAX_GROWN_STALK_SLIPPAGE = 1e18;
    struct ConvertData {
        uint256 initalWellBeanBalance;
        uint256 initalLPbalance;
        uint256 initalBeanBalance;
    }

    event Convert(
        address indexed account,
        address fromToken,
        address toToken,
        uint256 fromAmount,
        uint256 toAmount,
        uint256 fromBdv,
        uint256 toBdv
    );

<<<<<<< HEAD
    event ConvertDownPenalty(address account, uint256 grownStalk, uint256 grownStalkLost);
    event ConvertUpBonus(address account, uint256 grownStalk, uint256 grownStalkGained);
=======
    event ConvertDownPenalty(address account, uint256 grownStalkLost, uint256 grownStalkKept);

>>>>>>> 0f258b7d
    // Interfaces.
    MockConvertFacet convert = MockConvertFacet(BEANSTALK);
    BeanstalkPrice beanstalkPrice = BeanstalkPrice(0xD0fd333F7B30c7925DEBD81B7b7a4DFE106c3a5E);

    // MockTokens.
    MockToken weth = MockToken(WETH);

    // test accounts
    address[] farmers;

    // well in test:
    address well;

    function setUp() public {
        initializeBeanstalkTestState(true, false);
        well = BEAN_ETH_WELL;
        // init user.
        farmers.push(users[1]);
        maxApproveBeanstalk(farmers);

        // Initialize well to balances. (1000 BEAN/ETH)
        addLiquidityToWell(
            well,
            10000e6, // 10,000 Beans
            10 ether // 10 ether.
        );

        addLiquidityToWell(
            BEAN_WSTETH_WELL,
            10000e6, // 10,000 Beans
            10 ether // 10 WETH of wstETH
        );
    }

    //////////// BEAN <> WELL ////////////

    /**
     * @notice validates that `getMaxAmountIn` gives the proper output.
     */
    function test_bean_Well_getters(uint256 beanAmount) public {
        multipleBeanDepositSetup();
        beanAmount = bound(beanAmount, 0, 9000e6);

        assertEq(bs.getMaxAmountIn(BEAN, well), 0, "BEAN -> WELL maxAmountIn should be 0");
        assertEq(bs.getMaxAmountIn(well, BEAN), 0, "WELL -> BEAN maxAmountIn should be 0");

        uint256 snapshot = vm.snapshot();
        // decrease bean reserves
        setReserves(well, bean.balanceOf(well) - beanAmount, weth.balanceOf(well));

        assertEq(
            bs.getMaxAmountIn(BEAN, well),
            beanAmount,
            "BEAN -> WELL maxAmountIn should be beanAmount"
        );
        assertEq(bs.getMaxAmountIn(well, BEAN), 0, "WELL -> BEAN maxAmountIn should be 0");

        vm.revertTo(snapshot);

        // increase bean reserves
        setReserves(well, bean.balanceOf(well) + beanAmount, weth.balanceOf(well));

        assertEq(bs.getMaxAmountIn(BEAN, well), 0, "BEAN -> WELL maxAmountIn should be 0");
        // convert lp amount to beans:
        uint256 lpAmountOut = bs.getMaxAmountIn(well, BEAN);
        uint256 beansOut = IWell(well).getRemoveLiquidityOneTokenOut(lpAmountOut, bean);
        assertEq(beansOut, beanAmount, "beansOut should equal beanAmount");
    }

    /**
     * @notice Convert should fail if deposit amounts != convertData.
     */
    function test_bean_Well_fewTokensRemoved(uint256 beanAmount) public {
        multipleBeanDepositSetup();
        beanAmount = bound(beanAmount, 2, 1000e6);
        setReserves(well, bean.balanceOf(well) - beanAmount, weth.balanceOf(well));

        // create encoding for a bean -> well convert.
        bytes memory convertData = convertEncoder(
            LibConvertData.ConvertKind.BEANS_TO_WELL_LP,
            well, // well
            beanAmount, // amountIn
            0 // minOut
        );
        int96[] memory stems = new int96[](1);
        stems[0] = int96(0);
        uint256[] memory amounts = new uint256[](1);
        amounts[0] = uint256(1);

        vm.expectRevert("Convert: Not enough tokens removed.");
        vm.prank(farmers[0]);
        convert.convert(convertData, stems, amounts);
    }

    /**
     * @notice Convert should fail if user does not have the required deposits.
     */
    function test_bean_Well_invalidDeposit(uint256 beanAmount) public {
        multipleBeanDepositSetup();
        beanAmount = bound(beanAmount, 2, 1000e6);
        setReserves(well, bean.balanceOf(well) - beanAmount, weth.balanceOf(well));

        // create encoding for a bean -> well convert.
        bytes memory convertData = convertEncoder(
            LibConvertData.ConvertKind.BEANS_TO_WELL_LP,
            well, // well
            beanAmount, // amountIn
            0 // minOut
        );
        uint256[] memory amounts = new uint256[](1);
        amounts[0] = uint256(beanAmount);

        vm.expectRevert("Silo: Crate balance too low.");
        convert.convert(convertData, new int96[](1), amounts);
    }

    //////////// BEAN -> WELL ////////////

    /**
     * @notice Bean -> Well convert cannot occur below peg.
     */
    function test_convertBeanToWell_belowPeg(uint256 beanAmount) public {
        multipleBeanDepositSetup();

        beanAmount = bound(beanAmount, 1, 1000e6);
        // increase the amount of beans in the pool (below peg).
        setReserves(well, bean.balanceOf(well) + beanAmount, weth.balanceOf(well));

        // create encoding for a bean -> well convert.
        bytes memory convertData = convertEncoder(
            LibConvertData.ConvertKind.BEANS_TO_WELL_LP,
            well, // well
            1, // amountIn
            0 // minOut
        );

        vm.expectRevert("Convert: P must be >= 1.");
        vm.prank(farmers[0]);
        convert.convert(convertData, new int96[](1), new uint256[](1));
    }

    /**
     * @notice Bean -> Well convert cannot convert beyond peg.
     * @dev if minOut is not contrained, the convert will succeed,
     * but only to the amount of beans that can be converted to the peg.
     */
    function test_convertBeanToWell_beyondPeg(uint256 beansRemovedFromWell) public {
        multipleBeanDepositSetup();

        uint256 beanWellAmount = bound(
            beansRemovedFromWell,
            C.WELL_MINIMUM_BEAN_BALANCE,
            bean.balanceOf(well) - 1
        );

        setReserves(well, beanWellAmount, weth.balanceOf(well));

        uint256 expectedBeansConverted = 10000e6 - beanWellAmount;
        uint256 expectedAmtOut = bs.getAmountOut(BEAN, well, expectedBeansConverted);

        // create encoding for a bean -> well convert.
        bytes memory convertData = convertEncoder(
            LibConvertData.ConvertKind.BEANS_TO_WELL_LP,
            well, // well
            type(uint256).max, // amountIn
            0 // minOut
        );

        // get from/to bdvs
        uint256 bdv = bs.bdv(BEAN, expectedBeansConverted);

        uint256[] memory amounts = new uint256[](1);
        amounts[0] = type(uint256).max;

        vm.expectEmit();
        emit Convert(farmers[0], BEAN, well, expectedBeansConverted, expectedAmtOut, bdv, bdv);
        vm.prank(farmers[0]);
        convert.convert(convertData, new int96[](1), amounts);

        assertEq(bs.getMaxAmountIn(BEAN, well), 0, "BEAN -> WELL maxAmountIn should be 0");
    }

    /**
     * @notice general convert test.
     */
    function test_convertBeanToWellGeneral(uint256 deltaB, uint256 beansConverted) public {
        multipleBeanDepositSetup();

        deltaB = bound(deltaB, 100, 7000e6);
        setDeltaBforWell(int256(deltaB), well, WETH);

        beansConverted = bound(beansConverted, 100, deltaB);

        uint256 expectedAmtOut = bs.getAmountOut(BEAN, well, beansConverted);

        // create encoding for a bean -> well convert.
        bytes memory convertData = convertEncoder(
            LibConvertData.ConvertKind.BEANS_TO_WELL_LP,
            well, // well
            beansConverted, // amountIn
            0 // minOut
        );

        uint256[] memory amounts = new uint256[](1);
        amounts[0] = beansConverted;

        // vm.expectEmit();
        emit Convert(farmers[0], BEAN, well, beansConverted, expectedAmtOut, 0, 0);
        vm.prank(farmers[0]);
        convert.convert(convertData, new int96[](1), amounts);

        int256 newDeltaB = bs.poolCurrentDeltaB(well);

        // verify deltaB.
        // assertEq(bs.getMaxAmountIn(BEAN, well), deltaB - beansConverted, 'BEAN -> WELL maxAmountIn should be deltaB - beansConverted');
    }

    ////////////////////// Convert Down Penalty //////////////////////

    function test_convertWithDownPenaltyTwice() public {
        bean.mint(farmers[0], 20_000e6);
        bean.mint(0x0000000000000000000000000000000000000001, 200_000e6);
        vm.prank(farmers[0]);
        bs.deposit(BEAN, 10_000e6, 0);
        sowAmountForFarmer(farmers[0], 100_000e6); // Prevent flood.
        passGermination();

        // Wait some seasons to allow stem tip to advance. More grown stalk to lose.
        uint256 l2sr;
        for (uint256 i; i < 580; i++) {
            warpToNextSeasonAndUpdateOracles();
            vm.roll(block.number + 1800);
            l2sr = bs.getLiquidityToSupplyRatio();
            bs.sunrise();
        }

        uint256 optimalL2sr = bs.getLpToSupplyRatioOptimal();
        (uint256 rollingSeasonsAbovePegRate, uint256 rollingSeasonsAbovePegCap) = abi.decode(
            bs.getGaugeData(GaugeId.CONVERT_DOWN_PENALTY),
            (uint256, uint256)
        );
        assertEq(rollingSeasonsAbovePegRate, 1, "rollingSeasonsAbovePegRate should be 1");
        assertEq(rollingSeasonsAbovePegCap, 12, "rollingSeasonsAbovePegCap should be 12");

        {
            (uint256 penaltyRatio, uint256 rollingSeasonsAbovePeg) = abi.decode(
                bs.getGaugeValue(GaugeId.CONVERT_DOWN_PENALTY),
                (uint256, uint256)
            );
            assertEq(rollingSeasonsAbovePeg, 0, "rollingSeasonsAbovePeg should be 0");

            uint256 expectedPenaltyRatio = (1e18 * l2sr) / optimalL2sr;
            assertLe(expectedPenaltyRatio, 1e18, "t=0 penaltyRatio should be le 1");
            assertGt(expectedPenaltyRatio, 0, "t=0 penaltyRatio should be greater than 0");
            assertEq(expectedPenaltyRatio, penaltyRatio, "t=0 penaltyRatio incorrect");
            assertEq(expectedPenaltyRatio, 205850264517589905, "t=0 hardcoded ratio mismatch");

            // 1.0 < P < Q.
            setDeltaBforWell(int256(100e6), BEAN_ETH_WELL, WETH);

            uint256 beansToConvert = 50e6;
            (
                bytes memory convertData,
                int96[] memory stems,
                uint256[] memory amounts
            ) = getConvertDownData(well, beansToConvert);

            (uint256 amount, ) = bs.getDeposit(farmers[0], BEAN, int96(0));
            uint256 grownStalk = bs.grownStalkForDeposit(farmers[0], BEAN, int96(0));
            uint256 grownStalkConverting = (beansToConvert *
                bs.grownStalkForDeposit(farmers[0], BEAN, int96(0))) / amount;
            uint256 grownStalkLost = LibPRBMathRoundable.mulDiv(
                expectedPenaltyRatio,
                grownStalkConverting,
                1e18,
                LibPRBMathRoundable.Rounding.Up
            );
            assertGt(grownStalkLost, 0, "grownStalkLost should be greater than 0");

<<<<<<< HEAD
            // vm.expectEmit();
            // emit ConvertDownPenalty(farmers[0], grownStalk, grownStalkLost);
=======
            vm.expectEmit();
            emit ConvertDownPenalty(
                farmers[0],
                grownStalkLost,
                grownStalkConverting - grownStalkLost
            );
>>>>>>> 0f258b7d

            vm.prank(farmers[0]);
            (int96 toStem, , , , ) = convert.convertWithStalkSlippage(
                convertData,
                stems,
                amounts,
                MAX_GROWN_STALK_SLIPPAGE
            );

            assertGt(toStem, int96(0), "toStem should be larger than initial");
            uint256 newGrownStalk = bs.grownStalkForDeposit(farmers[0], well, toStem);

            assertLe(
                newGrownStalk,
                grownStalkConverting - grownStalkLost,
                "newGrownStalk too large"
            );
        }

        warpToNextSeasonAndUpdateOracles();
        vm.roll(block.number + 1800);
        l2sr = bs.getLiquidityToSupplyRatio();
        bs.sunrise();

        {
            (uint256 penaltyRatio, uint256 rollingSeasonsAbovePeg) = abi.decode(
                bs.getGaugeValue(GaugeId.CONVERT_DOWN_PENALTY),
                (uint256, uint256)
            );
            assertEq(rollingSeasonsAbovePeg, 1, "rollingSeasonsAbovePeg should be 1");

            assertGt(penaltyRatio, 0, "t=1 penaltyRatio should be greater than 0");
            assertEq(penaltyRatio, 150977256372795881, "t=1 hardcoded ratio mismatch");

            uint256 beansToConvert = 50e6;
            (
                bytes memory convertData,
                int96[] memory stems,
                uint256[] memory amounts
            ) = getConvertDownData(well, beansToConvert);

            (uint256 amount, ) = bs.getDeposit(farmers[0], BEAN, int96(0));
            uint256 grownStalk = bs.grownStalkForDeposit(farmers[0], BEAN, int96(0));
            uint256 grownStalkConverting = (beansToConvert *
                bs.grownStalkForDeposit(farmers[0], BEAN, int96(0))) / amount;
            uint256 grownStalkLost = LibPRBMathRoundable.mulDiv(
                penaltyRatio,
                grownStalkConverting,
                1e18,
                LibPRBMathRoundable.Rounding.Up
            );
            assertGt(grownStalkLost, 0, "grownStalkLost should be greater than 0");

<<<<<<< HEAD
            // vm.expectEmit();
            // emit ConvertDownPenalty(farmers[0], grownStalk, grownStalkLost);
=======
            vm.expectEmit();
            emit ConvertDownPenalty(
                farmers[0],
                grownStalkLost,
                grownStalkConverting - grownStalkLost
            );
>>>>>>> 0f258b7d

            vm.prank(farmers[0]);
            (int96 toStem, , , , ) = convert.convertWithStalkSlippage(
                convertData,
                stems,
                amounts,
                MAX_GROWN_STALK_SLIPPAGE
            );

            assertGt(toStem, int96(0), "toStem should be larger than initial");
            uint256 newGrownStalk = bs.grownStalkForDeposit(farmers[0], well, toStem);

            assertLe(
                newGrownStalk,
                grownStalkConverting - grownStalkLost,
                "newGrownStalk too large"
            );
        }
    }

    function test_convertWithDownPenaltyGerminating() public {
        bean.mint(farmers[0], 20_000e6);
        bean.mint(0x0000000000000000000000000000000000000001, 200_000e6);
        vm.prank(farmers[0]);
        bs.deposit(BEAN, 10_000e6, 0);
        sowAmountForFarmer(farmers[0], 100_000e6); // Prevent flood.

        // // LP is still be germinating.
        // passGermination();

        // 1.0 < P < Q.
        setDeltaBforWell(int256(100e6), BEAN_ETH_WELL, WETH);

        uint256 beansToConvert = 10e6;
        (
            bytes memory convertData,
            int96[] memory stems,
            uint256[] memory amounts
        ) = getConvertDownData(well, beansToConvert);

        // Move forward one season.
        warpToNextSeasonAndUpdateOracles();
        vm.roll(block.number + 1800);
        bs.sunrise();

        // Move forward one season.
        warpToNextSeasonAndUpdateOracles();
        vm.roll(block.number + 1800);
        bs.sunrise();

        // Convert. Bean done germinating, but LP still germinating. No penalty.
<<<<<<< HEAD
        // vm.expectEmit();
        // emit ConvertDownPenalty(farmers[0], 40000010000000, 0); // grownStalkLost, newGrownStalk
=======
        vm.expectEmit();
        emit ConvertDownPenalty(farmers[0], 0, 40000010000000);
>>>>>>> 0f258b7d
        vm.prank(farmers[0]);
        convert.convert(convertData, stems, amounts);

        // Move forward one season.
        warpToNextSeasonAndUpdateOracles();
        vm.roll(block.number + 1800);
        uint256 l2sr = bs.getLiquidityToSupplyRatio();
        bs.sunrise();

        // Convert. LP done germinating. Penalized only the gap from germinating stalk amount.
        (uint256 amount, ) = bs.getDeposit(farmers[0], BEAN, int96(0));
        uint256 grownStalk = bs.grownStalkForDeposit(farmers[0], BEAN, int96(0));
        uint256 grownStalkConverting = (beansToConvert *
            bs.grownStalkForDeposit(farmers[0], BEAN, int96(0))) / amount;
        uint256 optimalL2sr = bs.getLpToSupplyRatioOptimal();
        uint256 maxGrownStalkLost = LibPRBMathRoundable.mulDiv(
            (1e18 * l2sr) / optimalL2sr,
            grownStalkConverting,
            1e18,
            LibPRBMathRoundable.Rounding.Up
        );
        assertGt(maxGrownStalkLost, 0, "grownStalkLost should be greater than 0");
<<<<<<< HEAD
        // vm.expectEmit(false, false, false, false);
        // emit ConvertDownPenalty(farmers[0], 40000010000000, 1); // Do not check value match.
=======
        vm.expectEmit(false, false, false, false);
        emit ConvertDownPenalty(farmers[0], 0, 40000010000000); // Do not check value match.
>>>>>>> 0f258b7d
        vm.prank(farmers[0]);
        (int96 toStem, , , , ) = convert.convertWithStalkSlippage(
            convertData,
            stems,
            amounts,
            MAX_GROWN_STALK_SLIPPAGE
        );

        uint256 newGrownStalk = bs.grownStalkForDeposit(farmers[0], well, toStem);
        uint256 stalkLost = grownStalkConverting - newGrownStalk;

        assertGt(stalkLost, 0, "some stalk should be lost");
        assertLt(stalkLost, maxGrownStalkLost, "stalkLost should be less than maxGrownStalkLost");
    }

    function test_convertWithDownPenaltyPgtQ() public {
        bean.mint(farmers[0], 20_000e6);
        bean.mint(0x0000000000000000000000000000000000000001, 200_000e6);
        vm.prank(farmers[0]);
        bs.deposit(BEAN, 10_000e6, 0);
        sowAmountForFarmer(farmers[0], 100_000e6); // Prevent flood.
        passGermination();

        // Wait some seasons to allow stem tip to advance. More grown stalk to lose.
        uint256 l2sr;
        for (uint256 i; i < 580; i++) {
            warpToNextSeasonAndUpdateOracles();
            vm.roll(block.number + 1800);
            l2sr = bs.getLiquidityToSupplyRatio();
            bs.sunrise();
        }

        // 1.0 < Q < P.
        setDeltaBforWell(int256(1_000e6), BEAN_ETH_WELL, WETH);

        uint256 beansToConvert = 50e6;
        (
            bytes memory convertData,
            int96[] memory stems,
            uint256[] memory amounts
        ) = getConvertDownData(well, beansToConvert);

        (uint256 amount, ) = bs.getDeposit(farmers[0], BEAN, int96(0));
        uint256 grownStalk = bs.grownStalkForDeposit(farmers[0], BEAN, int96(0));
        uint256 grownStalkConverting = (beansToConvert *
            bs.grownStalkForDeposit(farmers[0], BEAN, int96(0))) / amount;

<<<<<<< HEAD
        // vm.expectEmit();
        // account, grownStalk, grownStalkLost
        // emit ConvertDownPenalty(farmers[0], 58200000000000000, 0); // No penalty when Q < P.
=======
        vm.expectEmit();
        emit ConvertDownPenalty(farmers[0], 0, 58200000000000000); // No penalty when Q < P.
>>>>>>> 0f258b7d

        vm.prank(farmers[0]);
        (int96 toStem, , , , ) = convert.convert(convertData, stems, amounts);

        assertGt(toStem, int96(0), "toStem should be larger than initial");
        uint256 newGrownStalk = bs.grownStalkForDeposit(farmers[0], well, toStem);

        assertLe(newGrownStalk, grownStalkConverting, "newGrownStalk too large");
    }

    /**
     * @notice general convert test and verify down convert penalty.
     */
    function test_convertBeanToWellWithPenalty() public {
        bean.mint(farmers[0], 20_000e6);
        bean.mint(0x0000000000000000000000000000000000000001, 200_000e6);
        vm.prank(farmers[0]);
        bs.deposit(BEAN, 10_000e6, 0);
        sowAmountForFarmer(farmers[0], 100_000e6); // Prevent flood.
        passGermination();

        // Wait some seasons to allow stem tip to advance. More grown stalk to lose.
        uint256 l2sr;
        for (uint256 i; i < 580; i++) {
            warpToNextSeasonAndUpdateOracles();
            vm.roll(block.number + 1800);
            l2sr = bs.getLiquidityToSupplyRatio();
            bs.sunrise();
        }

        setDeltaBforWell(int256(100e6), BEAN_ETH_WELL, WETH);

        // create encoding for a bean -> well convert.
        uint256 beansToConvert = 5e6;
        (
            bytes memory convertData,
            int96[] memory stems,
            uint256[] memory amounts
        ) = getConvertDownData(well, beansToConvert);

        int256 totalDeltaB = bs.totalDeltaB();
        require(totalDeltaB > 0, "totalDeltaB should be greater than 0");

        // initial penalty, when rolling count of seasons above peg is 0 is l2sr.
        (uint256 lastPenaltyRatio, uint256 rollingSeasonsAbovePeg) = abi.decode(
            bs.getGaugeValue(GaugeId.CONVERT_DOWN_PENALTY),
            (uint256, uint256)
        );
        assertEq(rollingSeasonsAbovePeg, 0, "rollingSeasonsAbovePeg should be 0");

        uint256 optimalL2sr = bs.getLpToSupplyRatioOptimal();
        assertEq(
            (1e18 * l2sr) / optimalL2sr,
            lastPenaltyRatio,
            "initial penalty ratio should be l2sr ratio at pre sunrise"
        );

        // Convert 13 times, once per season, with an increasing rolling count and a diminishing penalty.
        int96 lastStem;
        uint256 lastGrownStalkPerBdv;
        for (uint256 i; i < 13; i++) {
            (uint256 newPenaltyRatio, uint256 rollingSeasonsAbovePeg) = abi.decode(
                bs.getGaugeValue(GaugeId.CONVERT_DOWN_PENALTY),
                (uint256, uint256)
            );
            assertEq(rollingSeasonsAbovePeg, i, "rollingSeasonsAbovePeg incorrect");
            l2sr = bs.getLiquidityToSupplyRatio();

            vm.prank(farmers[0]);
            (int96 toStem, , , uint256 fromBdv, ) = convert.convertWithStalkSlippage(
                convertData,
                stems,
                amounts,
                MAX_GROWN_STALK_SLIPPAGE
            );

            if (i > 0) {
                assertLt(newPenaltyRatio, lastPenaltyRatio, "penalty ought to be getting smaller");
                assertLt(toStem, lastStem, "stems ought to be getting lower, penalty smaller");
            }
            lastPenaltyRatio = newPenaltyRatio;
            lastStem = toStem;
            uint256 newGrownStalkPerBdv = bs.grownStalkForDeposit(
                farmers[0],
                BEAN_ETH_WELL,
                toStem
            ) / fromBdv;
            assertGt(
                newGrownStalkPerBdv,
                lastGrownStalkPerBdv,
                "Grown stalk per pdv should increase"
            );
            lastGrownStalkPerBdv = newGrownStalkPerBdv;
            warpToNextSeasonAndUpdateOracles();
            vm.roll(block.number + 1800);
            bs.sunrise();
            require(bs.abovePeg(), "abovePeg should be true");
        }

        // Test decreasing above peg count.
        setDeltaBforWell(int256(100e6), BEAN_ETH_WELL, WETH);
        warpToNextSeasonAndUpdateOracles();
        bs.sunrise();
        (lastPenaltyRatio, rollingSeasonsAbovePeg) = abi.decode(
            bs.getGaugeValue(GaugeId.CONVERT_DOWN_PENALTY),
            (uint256, uint256)
        );
        assertEq(rollingSeasonsAbovePeg, 12, "rollingSeasonsAbovePeg at max");
        assertEq(0, lastPenaltyRatio, "final penalty should be 0");
        setDeltaBforWell(int256(-4_000e6), BEAN_ETH_WELL, WETH);
        uint256 i = 12;
        while (i > 0) {
            i--;
            warpToNextSeasonAndUpdateOracles();
            vm.roll(block.number + 1800);
            bs.sunrise();
            uint256 newPenaltyRatio;
            (newPenaltyRatio, rollingSeasonsAbovePeg) = abi.decode(
                bs.getGaugeValue(GaugeId.CONVERT_DOWN_PENALTY),
                (uint256, uint256)
            );
            assertEq(rollingSeasonsAbovePeg, i, "rollingSeasonsAbovePeg not decreasing");
            assertGt(newPenaltyRatio, lastPenaltyRatio, "penalty ought to be getting larger");
            lastPenaltyRatio = newPenaltyRatio;
        }
        // Confirm min of 0.
        warpToNextSeasonAndUpdateOracles();
        vm.roll(block.number + 1800);
        bs.sunrise();
        (, rollingSeasonsAbovePeg) = abi.decode(
            bs.getGaugeValue(GaugeId.CONVERT_DOWN_PENALTY),
            (uint256, uint256)
        );
        assertEq(rollingSeasonsAbovePeg, 0, "rollingSeasonsAbovePeg at min of 0");

        // P > Q.
        setDeltaBforWell(int256(1_000e6), BEAN_ETH_WELL, WETH);
        (uint256 newGrownStalk, uint256 grownStalkLost) = bs.downPenalizedGrownStalk(
            BEAN_ETH_WELL,
            1_000e6,
            10_000e18
        );
        assertEq(grownStalkLost, 0, "no penalty when P > Q");
        assertEq(newGrownStalk, 10_000e18, "stalk same when P > Q");
    }

    /**
     * @notice general convert test and verify down convert penalty, checking slippage.
     */
    function test_convertBeanToWellWithPenaltySlippageRevert() public {
        bean.mint(farmers[0], 20_000e6);
        bean.mint(0x0000000000000000000000000000000000000001, 200_000e6);
        vm.prank(farmers[0]);
        bs.deposit(BEAN, 10_000e6, 0);
        sowAmountForFarmer(farmers[0], 100_000e6); // Prevent flood.
        passGermination();

        // Wait some seasons to allow stem tip to advance. More grown stalk to lose.
        for (uint256 i; i < 580; i++) {
            warpToNextSeasonAndUpdateOracles();
            vm.roll(block.number + 1800);
            bs.sunrise();
        }

        setDeltaBforWell(int256(100e6), BEAN_ETH_WELL, WETH);

        // create encoding for a bean -> well convert.
        uint256 beansToConvert = 5e6;
        (
            bytes memory convertData,
            int96[] memory stems,
            uint256[] memory amounts
        ) = getConvertDownData(well, beansToConvert);

        // verify convert succeeds with max slippage.
        uint256 snapshot = vm.snapshot();
        vm.prank(farmers[0]);
        (int96 toStem, , , uint256 fromBdv, ) = convert.convertWithStalkSlippage(
            convertData,
            stems,
            amounts,
            MAX_GROWN_STALK_SLIPPAGE
        );
        vm.revertTo(snapshot);

        // verify convert reverts with slippage > max slippage.
        vm.prank(farmers[0]);
        vm.expectRevert("Convert: Stalk slippage");
        convert.convertWithStalkSlippage(convertData, stems, amounts, 0.19e18);

        // verify convert reverts with slippage < max slippage.
        vm.prank(farmers[0]);
        convert.convertWithStalkSlippage(convertData, stems, amounts, 0.21e18);
    }

    ////////////////////// Convert Up Bonus //////////////////////

    /**
     * @notice verifies convert factors change properly with  increasing/decreasingdemand for converting.
     */
    function test_convertUpBonus_change() public {
        // set deltaB to positive
        setDeltaBforWell(int256(-100e6), BEAN_ETH_WELL, WETH);

        // sunrise
        warpToNextSeasonAndUpdateOracles();
        vm.roll(block.number + 1800);
        bs.sunrise();

        setDeltaBforWell(int256(100e6), BEAN_ETH_WELL, WETH);

        // sunrise
        warpToNextSeasonAndUpdateOracles();
        vm.roll(block.number + 1800);
        bs.sunrise();

        // set deltaB negative
        setDeltaBforWell(int256(-10000e6), BEAN_ETH_WELL, WETH);

        // decreasing demand for convert behaviour.

        // verify convert factor does not change < 12 seasons below peg.
        // verify convert factor increases after.
        for (uint256 i = 0; i < 150; i++) {
            warpToNextSeasonAndUpdateOracles();
            vm.roll(block.number + 1800);
            bs.sunrise();
            LibGaugeHelpers.ConvertBonusGaugeData memory gd = abi.decode(
                bs.getGaugeData(GaugeId.CONVERT_UP_BONUS),
                (LibGaugeHelpers.ConvertBonusGaugeData)
            );
            LibGaugeHelpers.ConvertBonusGaugeValue memory gv = abi.decode(
                bs.getGaugeValue(GaugeId.CONVERT_UP_BONUS),
                (LibGaugeHelpers.ConvertBonusGaugeValue)
            );
            if (i < 12) {
                // verify values are unchanged and 0:
                assertEq(gv.convertCapacityFactor, 0, "convertCapacityFactor should be 0");
                assertEq(gv.convertBonusFactor, 0, "convertBonusFactor should be 0");
                assertEq(gv.maxConvertCapacity, 0, "convertCapacity should be 0");
            } else if (i < 113) {
                // verify values changes correctly:
                assertEq(
                    gv.convertCapacityFactor,
                    gd.maxCapacityFactor - (0.004e18 * (i - 12)),
                    "convertCapacityFactor should be less than or equal to maxCapacityFactor"
                );
                assertEq(
                    gv.convertBonusFactor,
                    gd.minConvertBonusFactor + (0.01e18 * (i - 12)),
                    "convertBonusFactor should be greater than or equal to minConvertBonusFactor"
                );
                assertEq(
                    gv.maxConvertCapacity,
                    (10_000e6 * gv.convertCapacityFactor) / C.PRECISION,
                    "convertCapacity should be 100e6 * convertBonusFactor / PRECISION"
                );

                assertEq(
                    gv.baseBonusStalkPerBdv,
                    bs.getCalculatedBaseBonusStalkPerBdv(),
                    "baseBonusStalkPerBdv should be equal to the current base bonus stalk per bdv"
                );
            } else {
                // verify values are unchanged
                assertEq(
                    gv.convertCapacityFactor,
                    gd.minCapacityFactor,
                    "convertCapacityFactor should be minCapacityFactor"
                );
                assertEq(
                    gv.convertBonusFactor,
                    gd.maxConvertBonusFactor,
                    "convertBonusFactor should be maxConvertBonusFactor"
                );
                assertEq(
                    gv.maxConvertCapacity,
                    (10_000e6 * gv.convertCapacityFactor) / C.PRECISION,
                    "convertCapacity should be 10_000e6 * convertBonusFactor / PRECISION"
                );

                assertEq(
                    gv.baseBonusStalkPerBdv,
                    bs.getCalculatedBaseBonusStalkPerBdv(),
                    "baseBonusStalkPerBdv should be equal to the current base bonus stalk per bdv"
                );
            }
        }

        uint256 baseBdvConverted = 100e6;
        for (uint256 i = 1; i < 111; i++) {
            // simulate converting 100 bdv.
            if (i < 101) {
                // increasing demand for convert behaviour.
                baseBdvConverted = (baseBdvConverted * 106) / 100;
                warpToNextSeasonAndUpdateOracles();
                bs.mockUpdateBdvConverted(baseBdvConverted);
                vm.roll(block.number + 1800);
                bs.sunrise();
                LibGaugeHelpers.ConvertBonusGaugeData memory gd = abi.decode(
                    bs.getGaugeData(GaugeId.CONVERT_UP_BONUS),
                    (LibGaugeHelpers.ConvertBonusGaugeData)
                );
                LibGaugeHelpers.ConvertBonusGaugeValue memory gv = abi.decode(
                    bs.getGaugeValue(GaugeId.CONVERT_UP_BONUS),
                    (LibGaugeHelpers.ConvertBonusGaugeValue)
                );

                // verify behaviour:
                assertEq(
                    gv.convertCapacityFactor,
                    gd.minCapacityFactor + (0.004e18 * i),
                    "convertCapacityFactor should be less than or equal to minCapacityFactor"
                );
                assertEq(
                    gv.convertBonusFactor,
                    gd.maxConvertBonusFactor - (0.01e18 * i),
                    "convertBonusFactor should be greater than or equal to maxConvertBonusFactor"
                );
                assertEq(
                    gv.maxConvertCapacity,
                    (10_000e6 * gv.convertCapacityFactor) / C.PRECISION,
                    "convertCapacity should be 100e6 * convertBonusFactor / PRECISION"
                );

                assertEq(
                    gv.baseBonusStalkPerBdv,
                    bs.getCalculatedBaseBonusStalkPerBdv(),
                    "baseBonusStalkPerBdv should be equal to the current base bonus stalk per bdv"
                );
            } else {
                // steady demand for convert behaviour.
                warpToNextSeasonAndUpdateOracles();
                bs.mockUpdateBdvConverted(baseBdvConverted);
                vm.roll(block.number + 1800);
                bs.sunrise();
                LibGaugeHelpers.ConvertBonusGaugeData memory gd = abi.decode(
                    bs.getGaugeData(GaugeId.CONVERT_UP_BONUS),
                    (LibGaugeHelpers.ConvertBonusGaugeData)
                );
                LibGaugeHelpers.ConvertBonusGaugeValue memory gv = abi.decode(
                    bs.getGaugeValue(GaugeId.CONVERT_UP_BONUS),
                    (LibGaugeHelpers.ConvertBonusGaugeValue)
                );

                // verify behaviour:
                assertEq(
                    gv.convertCapacityFactor,
                    gd.maxCapacityFactor,
                    "convertCapacityFactor should be equal to maxCapacityFactor"
                );
                assertEq(
                    gv.convertBonusFactor,
                    gd.minConvertBonusFactor,
                    "convertBonusFactor should be equal to minConvertBonusFactor"
                );
                assertEq(
                    gv.maxConvertCapacity,
                    (10_000e6 * gv.convertCapacityFactor) / C.PRECISION,
                    "convertCapacity should be 10_000e6 * convertBonusFactor / PRECISION"
                );

                assertEq(
                    gv.baseBonusStalkPerBdv,
                    bs.getCalculatedBaseBonusStalkPerBdv(),
                    "baseBonusStalkPerBdv should be equal to the current base bonus stalk per bdv"
                );
            }
        }
    }

    function test_convertWellToBeanGeneralWithBonus() public {
        uint256 lpMinted = multipleWellDepositSetup();

        uint256 deltaB = 1000e6;
        setReserves(well, bean.balanceOf(well) + deltaB, weth.balanceOf(well));

        uint256 maxLpIn = bs.getMaxAmountIn(well, BEAN);
        uint256 lpConverted = maxLpIn / 2;

        // create encoding for a well -> bean convert.
        bytes memory convertData = convertEncoder(
            LibConvertData.ConvertKind.WELL_LP_TO_BEANS,
            well, // well
            lpConverted, // amountIn
            0 // minOut
        );

        uint256[] memory amounts = new uint256[](1);
        amounts[0] = lpConverted;

        // update seasons for bonus to be applied.
        for (uint256 i; i < 62; i++) {
            warpToNextSeasonTimestamp();
            vm.roll(block.number + 1800);
            bs.sunrise();
        }
        warpToNextSeasonAndUpdateOracles();
        vm.roll(block.number + 1800);
        bs.sunrise();

        LibGaugeHelpers.ConvertBonusGaugeValue memory gv = abi.decode(
            bs.getGaugeValue(GaugeId.CONVERT_UP_BONUS),
            (LibGaugeHelpers.ConvertBonusGaugeValue)
        );

        // vm.expectEmit();
        emit ConvertUpBonus(farmers[0], 1234792109169262, 140316743);
        vm.prank(farmers[0]);

        (int96 toStem, , , , ) = convert.convert(convertData, new int96[](1), amounts);
    }

    //////////// BEAN -> WELL ////////////

    /**
     * @notice general convert test. Uses multiple deposits.
     */
    function test_convertsBeanToWellGeneral(uint256 deltaB, uint256 beansConverted) public {
        multipleBeanDepositSetup();

        deltaB = bound(deltaB, 2, bean.balanceOf(well) - C.WELL_MINIMUM_BEAN_BALANCE);
        setReserves(well, bean.balanceOf(well) - deltaB, weth.balanceOf(well));

        beansConverted = bound(beansConverted, 2, deltaB);

        uint256 expectedAmtOut = bs.getAmountOut(BEAN, well, beansConverted);

        // create encoding for a bean -> well convert.
        bytes memory convertData = convertEncoder(
            LibConvertData.ConvertKind.BEANS_TO_WELL_LP,
            well, // well
            beansConverted, // amountIn
            0 // minOut
        );

        int96[] memory stems = new int96[](2);
        stems[0] = int96(0);
        stems[1] = int96(2e6);
        uint256[] memory amounts = new uint256[](2);
        amounts[0] = beansConverted / 2;
        amounts[1] = beansConverted - amounts[0];

        // vm.expectEmit();
        // emit Convert(farmers[0], BEAN, well, beansConverted, expectedAmtOut, 0, 0);
        vm.prank(farmers[0]);
        convert.convert(convertData, stems, amounts);

        // verify deltaB.
        assertEq(
            bs.getMaxAmountIn(BEAN, well),
            deltaB - beansConverted,
            "BEAN -> WELL maxAmountIn should be deltaB - beansConverted"
        );
    }

    function multipleBeanDepositSetup() public {
        // Create 2 deposits, each at 10000 Beans to farmer[0].
        bean.mint(farmers[0], 20000e6);
        vm.prank(farmers[0]);
        bs.deposit(BEAN, 10000e6, 0);
        season.siloSunrise(0);
        vm.prank(farmers[0]);
        bs.deposit(BEAN, 10000e6, 0);

        // Germinating deposits cannot convert (see {LibGerminate}).
        passGermination();
    }

    //////////// WELL -> BEAN ////////////

    /**
     * @notice Well -> Bean convert cannot occur above peg.
     */
    function test_convertWellToBean_abovePeg(uint256 beanAmount) public {
        multipleWellDepositSetup();

        beanAmount = bound(beanAmount, 1, 1000e6);
        // decrease the amount of beans in the pool (above peg).
        setReserves(well, bean.balanceOf(well) - beanAmount, weth.balanceOf(well));

        // create encoding for a bean -> well convert.
        bytes memory convertData = convertEncoder(
            LibConvertData.ConvertKind.WELL_LP_TO_BEANS,
            well, // well
            1, // amountIn
            0 // minOut
        );

        vm.expectRevert("Convert: P must be < 1.");
        vm.prank(farmers[0]);
        convert.convert(convertData, new int96[](1), new uint256[](1));
    }

    /**
     * @notice Well -> Bean convert cannot occur beyond peg.
     */
    function test_convertWellToBean_beyondPeg(uint256 beansAddedToWell) public {
        multipleWellDepositSetup();

        beansAddedToWell = bound(beansAddedToWell, 1, 10000e6);
        uint256 beanWellAmount = bean.balanceOf(well) + beansAddedToWell;

        setReserves(well, beanWellAmount, weth.balanceOf(well));

        uint256 maxLPin = bs.getMaxAmountIn(well, BEAN);

        // create encoding for a well -> bean convert.
        bytes memory convertData = convertEncoder(
            LibConvertData.ConvertKind.WELL_LP_TO_BEANS,
            well, // well
            type(uint256).max, // amountIn
            0 // minOut
        );

        uint256[] memory amounts = new uint256[](1);
        amounts[0] = type(uint256).max;

        // vm.expectEmit();
        // emit Convert(farmers[0], well, BEAN, maxLPin, beansAddedToWell, 0, 0);
        vm.prank(farmers[0]);
        convert.convert(convertData, new int96[](1), amounts);

        assertEq(bs.getMaxAmountIn(well, BEAN), 0, "WELL -> BEAN maxAmountIn should be 0");
    }

    /**
     * @notice Well -> Bean convert must use a whitelisted well.
     */
    function test_convertWellToBean_invalidWell(uint256 i) public {
        // create encoding for a bean -> well convert.
        bytes memory convertData = convertEncoder(
            LibConvertData.ConvertKind.WELL_LP_TO_BEANS,
            address(bytes20(keccak256(abi.encode(i)))), // invalid well
            0, // amountIn
            0 // minOut
        );

        vm.expectRevert("Convert: Invalid Well");
        convert.convert(convertData, new int96[](1), new uint256[](1));
    }

    /**
     * @notice general convert test.
     */
    function test_convertWellToBeanGeneral(uint256 deltaB, uint256 lpConverted) public {
        uint256 minLp = getMinLPin();
        uint256 lpMinted = multipleWellDepositSetup();

        deltaB = bound(deltaB, 1e6, 1000 ether);
        setReserves(well, bean.balanceOf(well) + deltaB, weth.balanceOf(well));
        uint256 initalWellBeanBalance = bean.balanceOf(well);
        uint256 initalLPbalance = MockToken(well).totalSupply();
        uint256 initalBeanBalance = bean.balanceOf(BEANSTALK);

        uint256 maxLpIn = bs.getMaxAmountIn(well, BEAN);
        lpConverted = bound(lpConverted, minLp, lpMinted / 2);

        // if the maximum LP that can be used is less than
        // the amount that the user wants to convert,
        // cap the amount to the maximum LP that can be used.
        if (lpConverted > maxLpIn) lpConverted = maxLpIn;

        uint256 expectedAmtOut = bs.getAmountOut(well, BEAN, lpConverted);

        // create encoding for a well -> bean convert.
        bytes memory convertData = convertEncoder(
            LibConvertData.ConvertKind.WELL_LP_TO_BEANS,
            well, // well
            lpConverted, // amountIn
            0 // minOut
        );

        uint256[] memory amounts = new uint256[](1);
        amounts[0] = lpConverted;

        // get from/to bdvs
        // uint256 bdv = bs.bdv(well, lpConverted);

        // vm.expectEmit();
        // emit Convert(farmers[0], well, BEAN, lpConverted, expectedAmtOut, 0, 0);
        vm.prank(farmers[0]);
        (int96 toStem, , , , ) = convert.convert(convertData, new int96[](1), amounts);
        int96 germinatingStem = bs.getGerminatingStem(address(well));

        // the new maximum amount out should be the difference between the deltaB and the expected amount out.
        assertEq(
            bs.getAmountOut(well, BEAN, bs.getMaxAmountIn(well, BEAN)),
            deltaB - expectedAmtOut,
            "amountOut does not equal deltaB - expectedAmtOut"
        );
        assertEq(
            bean.balanceOf(well),
            initalWellBeanBalance - expectedAmtOut,
            "well bean balance does not equal initalWellBeanBalance - expectedAmtOut"
        );
        assertEq(
            MockToken(well).totalSupply(),
            initalLPbalance - lpConverted,
            "well LP balance does not equal initalLPbalance - lpConverted"
        );
        assertEq(
            bean.balanceOf(BEANSTALK),
            initalBeanBalance + expectedAmtOut,
            "bean balance does not equal initalBeanBalance + expectedAmtOut"
        );
        assertLt(toStem, germinatingStem, "toStem should be less than germinatingStem");
    }

    /**
     * @notice general convert test. multiple deposits.
     */
    function test_convertsWellToBeanGeneral(uint256 deltaB, uint256 lpConverted) public {
        uint256 minLp = getMinLPin();
        uint256 lpMinted = multipleWellDepositSetup();

        // stalk bonus gauge data

        // update bdv capacity to allow for more bdv to get the bonus
        bs.mockUpdateBonusBdvCapacity(type(uint256).max);

        LibGaugeHelpers.ConvertBonusGaugeData memory gdBefore = abi.decode(
            bs.getGaugeData(GaugeId.CONVERT_UP_BONUS),
            (LibGaugeHelpers.ConvertBonusGaugeData)
        );

        deltaB = bound(deltaB, 1e6, 1000 ether);
        setReserves(well, bean.balanceOf(well) + deltaB, weth.balanceOf(well));
        ConvertData memory convertData = ConvertData(
            bean.balanceOf(well),
            MockToken(well).totalSupply(),
            bean.balanceOf(BEANSTALK)
        );

        lpConverted = bound(lpConverted, minLp, lpMinted);

        // if the maximum LP that can be used is less than
        // the amount that the user wants to convert,
        // cap the amount to the maximum LP that can be used.
        if (lpConverted > bs.getMaxAmountIn(well, BEAN))
            lpConverted = bs.getMaxAmountIn(well, BEAN);

        uint256 expectedAmtOut = bs.getAmountOut(well, BEAN, lpConverted);

        int96[] memory stems = new int96[](2);
        stems[0] = int96(0);
        stems[1] = int96(4e6); // 1 season of seeds for bean-eth.
        uint256[] memory amounts = new uint256[](2);
        amounts[0] = lpConverted / 2;
        amounts[1] = lpConverted - amounts[0];

        // todo: fix stack too deep.
        // get from/to bdvs
        // uint256 bdv = bs.bdv(well, lpConverted);

        // vm.expectEmit();
        // emit Convert(farmers[0], well, BEAN, lpConverted, expectedAmtOut, bdv, bdv);
        vm.prank(farmers[0]);
        (int96 toStem, , , , ) = convert.convert(
            convertEncoder(
                LibConvertData.ConvertKind.WELL_LP_TO_BEANS,
                well, // well
                lpConverted, // amountIn
                0 // minOut
            ),
            stems,
            amounts
        );

        // the new maximum amount out should be the difference between the deltaB and the expected amount out.
        assertEq(
            bs.getAmountOut(well, BEAN, bs.getMaxAmountIn(well, BEAN)),
            deltaB - expectedAmtOut,
            "amountOut does not equal deltaB - expectedAmtOut"
        );
        assertEq(
            bean.balanceOf(well),
            convertData.initalWellBeanBalance - expectedAmtOut,
            "well bean balance does not equal initalWellBeanBalance - expectedAmtOut"
        );
        assertEq(
            MockToken(well).totalSupply(),
            convertData.initalLPbalance - lpConverted,
            "well LP balance does not equal initalLPbalance - lpConverted"
        );
        assertEq(
            bean.balanceOf(BEANSTALK),
            convertData.initalBeanBalance + expectedAmtOut,
            "bean balance does not equal initalBeanBalance + expectedAmtOut"
        );
        // stack too deep.
        {
            int96 germinatingStem = bs.getGerminatingStem(address(bean));
            assertLt(toStem, germinatingStem, "toStem should be less than germinatingStem");
            // verify bdvConverted is incremented.
            LibGaugeHelpers.ConvertBonusGaugeData memory gdAfter = abi.decode(
                bs.getGaugeData(GaugeId.CONVERT_UP_BONUS),
                (LibGaugeHelpers.ConvertBonusGaugeData)
            );
            assertGt(
                gdAfter.thisSeasonBdvConverted,
                gdBefore.thisSeasonBdvConverted,
                "bdvConverted should be incremented"
            );
        }
    }

    function multipleWellDepositSetup() public returns (uint256 lpMinted) {
        // Create 2 LP deposits worth 200_000 BDV.
        // note: LP is minted with an price of 1000 beans.
        lpMinted = mintBeanLPtoUser(farmers[0], 100000e6, 1000e6);
        vm.startPrank(farmers[0]);
        MockToken(well).approve(BEANSTALK, type(uint256).max);

        bs.deposit(well, lpMinted / 2, 0);
        season.siloSunrise(0);
        bs.deposit(well, lpMinted - (lpMinted / 2), 0);

        // Germinating deposits cannot convert (see {LibGerminate}).
        passGermination();
        vm.stopPrank();
    }

    /**
     * @notice issues a bean-tkn LP to user. the amount of LP issued is based on some price ratio.
     */
    function mintBeanLPtoUser(
        address account,
        uint256 beanAmount,
        uint256 priceRatio // ratio of TKN/BEAN (6 decimal precision)
    ) internal returns (uint256 amountOut) {
        IERC20[] memory tokens = IWell(well).tokens();
        address nonBeanToken = address(tokens[0]) == BEAN ? address(tokens[1]) : address(tokens[0]);
        bean.mint(well, beanAmount);
        MockToken(nonBeanToken).mint(well, (beanAmount * 1e18) / priceRatio);
        amountOut = IWell(well).sync(account, 0);
    }

    function getMinLPin() internal view returns (uint256) {
        uint256[] memory amountIn = new uint256[](2);
        amountIn[0] = 1;
        return IWell(well).getAddLiquidityOut(amountIn);
    }

    //////////// LAMBDA/LAMBDA ////////////

    /**
     * @notice lamda_lamda convert increases BDV.
     */
    function test_lambdaLambda_increaseBDV(uint256 deltaB) public {
        uint256 lpMinted = multipleWellDepositSetup();

        // create -deltaB to well via swapping, increasing BDV.
        // note: pumps are updated prior to reserves updating,
        // due to its manipulation resistant nature.
        // Thus, A pump needs a block to elapsed to update,
        // or another transaction by the well (if using the mock pump).
        MockToken(bean).mint(well, bound(deltaB, 1, 1000e6));
        IWell(well).shift(IERC20(weth), 0, farmers[0]);
        IWell(well).shift(IERC20(weth), 0, farmers[0]);

        uint256 amtToConvert = lpMinted / 2;

        // create lamda_lamda encoding.
        bytes memory convertData = convertEncoder(
            LibConvertData.ConvertKind.LAMBDA_LAMBDA,
            well,
            amtToConvert,
            0
        );

        // convert oldest deposit of user.
        int96[] memory stems = new int96[](1);
        uint256[] memory amounts = new uint256[](1);
        amounts[0] = amtToConvert;

        (uint256 initalAmount, uint256 initialBdv) = bs.getDeposit(farmers[0], well, 0);

        // dont check data for event since bdvs are checked afterwards.
        // vm.expectEmit(true, true, true, false);
        // emit Convert(farmers[0], well, well, initalAmount, initalAmount, 0, 0);
        vm.prank(farmers[0]);
        (int96 toStem, , , , ) = convert.convert(convertData, stems, amounts);

        (uint256 updatedAmount, uint256 updatedBdv) = bs.getDeposit(farmers[0], well, toStem);
        // the stem of a deposit increased, because the stalkPerBdv of the deposit decreased.
        // stalkPerBdv is calculated by (stemTip - stem).
        assertGt(toStem, int96(0), "new stem should be higher than initial stem");
        assertEq(updatedAmount, initalAmount, "amounts should be equal");
        assertGt(updatedBdv, initialBdv, "new bdv should be higher");
    }

    /**
     * @notice lamda_lamda convert does not decrease BDV.
     */
    function test_lamdaLamda_decreaseBDV(uint256 deltaB) public {
        uint256 lpMinted = multipleWellDepositSetup();

        // create +deltaB to well via swapping, decreasing BDV.
        MockToken(weth).mint(well, bound(deltaB, 1e18, 100e18));
        IWell(well).shift(IERC20(bean), 0, farmers[0]);
        // note: pumps are updated prior to reserves updating,
        // due to its manipulation resistant nature.
        // Thus, A pump needs a block to elapsed to update,
        // or another transaction by the well (if using the mock pump).
        IWell(well).shift(IERC20(bean), 0, farmers[0]);
        uint256 amtToConvert = lpMinted / 2;

        // create lamda_lamda encoding.
        bytes memory convertData = convertEncoder(
            LibConvertData.ConvertKind.LAMBDA_LAMBDA,
            well,
            amtToConvert,
            0
        );

        // convert oldest deposit of user.
        int96[] memory stems = new int96[](1);
        uint256[] memory amounts = new uint256[](1);
        amounts[0] = amtToConvert;

        (uint256 initalAmount, uint256 initialBdv) = bs.getDeposit(farmers[0], well, 0);
        // dont check data for event since bdvs are checked afterwards.
        // vm.expectEmit(true, true, true, false);
        // emit Convert(farmers[0], well, well, initalAmount, initalAmount, 0, 0);
        vm.prank(farmers[0]);
        (int96 toStem, , , , ) = convert.convert(convertData, stems, amounts);

        (uint256 updatedAmount, uint256 updatedBdv) = bs.getDeposit(farmers[0], well, toStem);
        assertEq(toStem, int96(0), "stems should be equal");
        assertEq(updatedAmount, initalAmount, "amounts should be equal");
        assertEq(updatedBdv, initialBdv, "bdv should be equal");
    }

    /**
     * @notice lamda_lamda convert combines deposits.
     */
    function test_lamdaLamda_combineDeposits(uint256 lpCombined) public {
        uint256 lpMinted = multipleWellDepositSetup();
        lpCombined = bound(lpCombined, 2, lpMinted);

        // create lamda_lamda encoding.
        bytes memory convertData = convertEncoder(
            LibConvertData.ConvertKind.LAMBDA_LAMBDA,
            well,
            lpCombined,
            0
        );

        int96[] memory stems = new int96[](2);
        stems[0] = int96(0);
        stems[1] = int96(4e6);
        uint256[] memory amounts = new uint256[](2);
        amounts[0] = lpCombined / 2;
        amounts[1] = lpCombined - amounts[0];

        // convert.
        // dont check data for event since bdvs are checked afterwards.
        // vm.expectEmit(true, true, true, false);
        // emit Convert(farmers[0], well, well, lpCombined, lpCombined, 0, 0);
        vm.prank(farmers[0]);
        convert.convert(convertData, stems, amounts);

        // verify old deposits are gone.
        // see `multipleWellDepositSetup` to understand the deposits.
        (uint256 amount, uint256 bdv) = bs.getDeposit(farmers[0], well, 0);
        assertEq(amount, lpMinted / 2 - amounts[0], "incorrect old deposit amount 0");
        assertApproxEqAbs(
            bdv,
            bs.bdv(well, (lpMinted / 2 - amounts[0])),
            1,
            "incorrect old deposit bdv 0"
        );

        (amount, bdv) = bs.getDeposit(farmers[0], well, 4e6);
        assertEq(amount, (lpMinted - lpMinted / 2) - amounts[1], "incorrect old deposit amount 1");
        assertApproxEqAbs(
            bdv,
            bs.bdv(well, (lpMinted - lpMinted / 2) - amounts[1]),
            1,
            "incorrect old deposit bdv 1"
        );

        // verify new deposit.
        // combining a 2 equal deposits should equal a deposit with the an average of the two stems.
        (amount, bdv) = bs.getDeposit(farmers[0], well, 2e6);
        assertEq(amount, lpCombined, "new deposit dne lpMinted");
        assertApproxEqAbs(bdv, bs.bdv(well, lpCombined), 2, "new deposit dne bdv");
    }

    ///////////////////// CONVERT RAIN ROOTS /////////////////////

    function test_convertBeanToWell_retainRainRoots(uint256 deltaB, uint256 beansConverted) public {
        // deposit and end germination
        multipleBeanDepositSetup();

        season.rainSunrise(); // start raining
        season.rainSunrise(); // sop

        // mow to get rain roots
        bs.mow(farmers[0], BEAN);

        // bound fuzzed values
        deltaB = bound(deltaB, 100, 7000e6);
        setDeltaBforWell(int256(deltaB), well, WETH);
        beansConverted = bound(beansConverted, 100, deltaB);

        // get from/to bdvs
        uint256 bdv = bs.bdv(BEAN, beansConverted);

        // snapshot rain roots state
        uint256 expectedAmtOut = bs.getAmountOut(BEAN, well, beansConverted);
        uint256 expectedFarmerRainRoots = bs.balanceOfRainRoots(farmers[0]);
        uint256 expectedTotalRainRoots = bs.totalRainRoots();

        // create encoding for a bean -> well convert.
        bytes memory convertData = convertEncoder(
            LibConvertData.ConvertKind.BEANS_TO_WELL_LP,
            well, // well
            beansConverted, // amountIn
            0 // minOut
        );

        // convert beans to well
        uint256[] memory amounts = new uint256[](1);
        amounts[0] = beansConverted;
        // vm.expectEmit();
        // emit Convert(farmers[0], BEAN, well, beansConverted, expectedAmtOut, bdv, bdv);
        vm.prank(farmers[0]);
        convert.convert(convertData, new int96[](1), amounts);

        // assert that the farmer did not lose any rain roots as a result of the convert
        assertEq(
            bs.totalRainRoots(),
            expectedTotalRainRoots,
            "total rain roots should not change after convert"
        );

        assertEq(
            bs.balanceOfRainRoots(farmers[0]),
            expectedFarmerRainRoots,
            "rain roots of user should not change after convert"
        );
    }

    function test_convertWellToBean_retainRainRoots(uint256 deltaB, uint256 lpConverted) public {
        // deposit and end germination
        uint256 lpMinted = multipleWellDepositSetup();

        season.rainSunrise(); // start raining
        season.rainSunrise(); // sop

        // mow to get rain roots
        bs.mow(farmers[0], BEAN);

        // snapshot rain roots state
        uint256 expectedFarmerRainRoots = bs.balanceOfRainRoots(farmers[0]);
        uint256 expectedTotalRainRoots = bs.totalRainRoots();

        // bound the fuzzed values
        uint256 minLp = getMinLPin();
        deltaB = bound(deltaB, 1e6, 1000 ether);
        setReserves(well, bean.balanceOf(well) + deltaB, weth.balanceOf(well));

        uint256 maxLpIn = bs.getMaxAmountIn(well, BEAN);
        lpConverted = bound(lpConverted, minLp, lpMinted / 2);

        // if the maximum LP that can be used is less than
        // the amount that the user wants to convert,
        // cap the amount to the maximum LP that can be used.
        if (lpConverted > maxLpIn) lpConverted = maxLpIn;

        uint256 expectedAmtOut = bs.getAmountOut(well, BEAN, lpConverted);

        // create encoding for a well -> bean convert.
        bytes memory convertData = convertEncoder(
            LibConvertData.ConvertKind.WELL_LP_TO_BEANS,
            well, // well
            lpConverted, // amountIn
            0 // minOut
        );

        // get from/to bdvs
        uint256 bdv = bs.bdv(well, lpConverted);

        uint256[] memory amounts = new uint256[](1);
        amounts[0] = lpConverted;

        // vm.expectEmit();
        // emit Convert(farmers[0], well, BEAN, lpConverted, expectedAmtOut, bdv, bdv);

        // convert well lp to beans
        vm.prank(farmers[0]);
        (int96 toStem, , , , ) = convert.convert(convertData, new int96[](1), amounts);
        int96 germinatingStem = bs.getGerminatingStem(address(well));

        // assert that the farmer did not lose any rain roots as a result of the convert
        assertEq(
            bs.totalRainRoots(),
            expectedTotalRainRoots,
            "total rain roots should not change after convert"
        );

        assertEq(
            bs.balanceOfRainRoots(farmers[0]),
            expectedFarmerRainRoots,
            "rain roots of user should not change after convert"
        );
    }

    //////////// REVERT ON PENALTY ////////////

    // function test_convertWellToBeanRevert(uint256 deltaB, uint256 lpConverted) public {
    //     uint256 minLp = getMinLPin();
    //     uint256 lpMinted = multipleWellDepositSetup();

    //     deltaB = bound(deltaB, 1e6, 1000 ether);
    //     setReserves(well, bean.balanceOf(well) + deltaB, weth.balanceOf(well));
    //     uint256 initalWellBeanBalance = bean.balanceOf(well);
    //     uint256 initalLPbalance = MockToken(well).totalSupply();
    //     uint256 initalBeanBalance = bean.balanceOf(BEANSTALK);

    //     uint256 maxLpIn = bs.getMaxAmountIn(well, BEAN);
    //     lpConverted = bound(lpConverted, minLp, lpMinted / 2);

    //     // if the maximum LP that can be used is less than
    //     // the amount that the user wants to convert,
    //     // cap the amount to the maximum LP that can be used.
    //     if (lpConverted > maxLpIn) lpConverted = maxLpIn;

    //     uint256 expectedAmtOut = bs.getAmountOut(well, BEAN, lpConverted);

    //     // create encoding for a well -> bean convert.
    //     bytes memory convertData = convertEncoder(
    //         LibConvertData.ConvertKind.WELL_LP_TO_BEANS,
    //         well, // well
    //         lpConverted, // amountIn
    //         0 // minOut
    //     );

    //     uint256[] memory amounts = new uint256[](1);
    //     amounts[0] = lpConverted;

    //     vm.expectEmit();
    //     emit Convert(farmers[0], well, BEAN, lpConverted, expectedAmtOut, 0, 0);
    //     vm.prank(farmers[0]);
    //     convert.convert(
    //         convertData,
    //         new int96[](1),
    //         amounts
    //     );

    //     // the new maximum amount out should be the difference between the deltaB and the expected amount out.
    //     assertEq(bs.getAmountOut(well, BEAN, bs.getMaxAmountIn(well, BEAN)), deltaB - expectedAmtOut, 'amountOut does not equal deltaB - expectedAmtOut');
    //     assertEq(bean.balanceOf(well), initalWellBeanBalance - expectedAmtOut, 'well bean balance does not equal initalWellBeanBalance - expectedAmtOut');
    //     assertEq(MockToken(well).totalSupply(), initalLPbalance - lpConverted, 'well LP balance does not equal initalLPbalance - lpConverted');
    //     assertEq(bean.balanceOf(BEANSTALK), initalBeanBalance + expectedAmtOut, 'bean balance does not equal initalBeanBalance + expectedAmtOut');
    // }

    /**
     * @notice create encoding for a bean -> well convert.
     */
    function getConvertDownData(
        address well,
        uint256 beansToConvert
    )
        private
        view
        returns (bytes memory convertData, int96[] memory stems, uint256[] memory amounts)
    {
        convertData = convertEncoder(
            LibConvertData.ConvertKind.BEANS_TO_WELL_LP,
            well, // well
            beansToConvert, // amountIn
            0 // minOut
        );
        stems = new int96[](1);
        stems[0] = int96(0);
        amounts = new uint256[](1);
        amounts[0] = beansToConvert;
    }

    function getConvertUpData(
        address well,
        uint256 lpToConvert
    )
        private
        view
        returns (bytes memory convertData, int96[] memory stems, uint256[] memory amounts)
    {
        convertData = convertEncoder(
            LibConvertData.ConvertKind.WELL_LP_TO_BEANS,
            well, // well
            lpToConvert, // amountIn
            0 // minOut
        );
        stems = new int96[](1);
        stems[0] = int96(0);
        amounts = new uint256[](1);
        amounts[0] = lpToConvert;
    }
}<|MERGE_RESOLUTION|>--- conflicted
+++ resolved
@@ -10,7 +10,6 @@
 import {BeanstalkPrice} from "contracts/ecosystem/price/BeanstalkPrice.sol";
 import {MockToken} from "contracts/mocks/MockToken.sol";
 import {LibPRBMathRoundable} from "contracts/libraries/Math/LibPRBMathRoundable.sol";
-import {LibGaugeHelpers} from "contracts/libraries/LibGaugeHelpers.sol";
 import "forge-std/console.sol";
 
 /**
@@ -34,18 +33,11 @@
         address fromToken,
         address toToken,
         uint256 fromAmount,
-        uint256 toAmount,
-        uint256 fromBdv,
-        uint256 toBdv
+        uint256 toAmount
     );
 
-<<<<<<< HEAD
-    event ConvertDownPenalty(address account, uint256 grownStalk, uint256 grownStalkLost);
-    event ConvertUpBonus(address account, uint256 grownStalk, uint256 grownStalkGained);
-=======
     event ConvertDownPenalty(address account, uint256 grownStalkLost, uint256 grownStalkKept);
 
->>>>>>> 0f258b7d
     // Interfaces.
     MockConvertFacet convert = MockConvertFacet(BEANSTALK);
     BeanstalkPrice beanstalkPrice = BeanstalkPrice(0xD0fd333F7B30c7925DEBD81B7b7a4DFE106c3a5E);
@@ -214,14 +206,11 @@
             0 // minOut
         );
 
-        // get from/to bdvs
-        uint256 bdv = bs.bdv(BEAN, expectedBeansConverted);
-
         uint256[] memory amounts = new uint256[](1);
         amounts[0] = type(uint256).max;
 
         vm.expectEmit();
-        emit Convert(farmers[0], BEAN, well, expectedBeansConverted, expectedAmtOut, bdv, bdv);
+        emit Convert(farmers[0], BEAN, well, expectedBeansConverted, expectedAmtOut);
         vm.prank(farmers[0]);
         convert.convert(convertData, new int96[](1), amounts);
 
@@ -253,7 +242,7 @@
         amounts[0] = beansConverted;
 
         // vm.expectEmit();
-        emit Convert(farmers[0], BEAN, well, beansConverted, expectedAmtOut, 0, 0);
+        emit Convert(farmers[0], BEAN, well, beansConverted, expectedAmtOut);
         vm.prank(farmers[0]);
         convert.convert(convertData, new int96[](1), amounts);
 
@@ -262,8 +251,6 @@
         // verify deltaB.
         // assertEq(bs.getMaxAmountIn(BEAN, well), deltaB - beansConverted, 'BEAN -> WELL maxAmountIn should be deltaB - beansConverted');
     }
-
-    ////////////////////// Convert Down Penalty //////////////////////
 
     function test_convertWithDownPenaltyTwice() public {
         bean.mint(farmers[0], 20_000e6);
@@ -325,17 +312,12 @@
             );
             assertGt(grownStalkLost, 0, "grownStalkLost should be greater than 0");
 
-<<<<<<< HEAD
-            // vm.expectEmit();
-            // emit ConvertDownPenalty(farmers[0], grownStalk, grownStalkLost);
-=======
             vm.expectEmit();
             emit ConvertDownPenalty(
                 farmers[0],
                 grownStalkLost,
                 grownStalkConverting - grownStalkLost
             );
->>>>>>> 0f258b7d
 
             vm.prank(farmers[0]);
             (int96 toStem, , , , ) = convert.convertWithStalkSlippage(
@@ -389,17 +371,12 @@
             );
             assertGt(grownStalkLost, 0, "grownStalkLost should be greater than 0");
 
-<<<<<<< HEAD
-            // vm.expectEmit();
-            // emit ConvertDownPenalty(farmers[0], grownStalk, grownStalkLost);
-=======
             vm.expectEmit();
             emit ConvertDownPenalty(
                 farmers[0],
                 grownStalkLost,
                 grownStalkConverting - grownStalkLost
             );
->>>>>>> 0f258b7d
 
             vm.prank(farmers[0]);
             (int96 toStem, , , , ) = convert.convertWithStalkSlippage(
@@ -451,13 +428,8 @@
         bs.sunrise();
 
         // Convert. Bean done germinating, but LP still germinating. No penalty.
-<<<<<<< HEAD
-        // vm.expectEmit();
-        // emit ConvertDownPenalty(farmers[0], 40000010000000, 0); // grownStalkLost, newGrownStalk
-=======
         vm.expectEmit();
         emit ConvertDownPenalty(farmers[0], 0, 40000010000000);
->>>>>>> 0f258b7d
         vm.prank(farmers[0]);
         convert.convert(convertData, stems, amounts);
 
@@ -480,13 +452,8 @@
             LibPRBMathRoundable.Rounding.Up
         );
         assertGt(maxGrownStalkLost, 0, "grownStalkLost should be greater than 0");
-<<<<<<< HEAD
-        // vm.expectEmit(false, false, false, false);
-        // emit ConvertDownPenalty(farmers[0], 40000010000000, 1); // Do not check value match.
-=======
         vm.expectEmit(false, false, false, false);
         emit ConvertDownPenalty(farmers[0], 0, 40000010000000); // Do not check value match.
->>>>>>> 0f258b7d
         vm.prank(farmers[0]);
         (int96 toStem, , , , ) = convert.convertWithStalkSlippage(
             convertData,
@@ -534,14 +501,8 @@
         uint256 grownStalkConverting = (beansToConvert *
             bs.grownStalkForDeposit(farmers[0], BEAN, int96(0))) / amount;
 
-<<<<<<< HEAD
-        // vm.expectEmit();
-        // account, grownStalk, grownStalkLost
-        // emit ConvertDownPenalty(farmers[0], 58200000000000000, 0); // No penalty when Q < P.
-=======
         vm.expectEmit();
         emit ConvertDownPenalty(farmers[0], 0, 58200000000000000); // No penalty when Q < P.
->>>>>>> 0f258b7d
 
         vm.prank(farmers[0]);
         (int96 toStem, , , , ) = convert.convert(convertData, stems, amounts);
@@ -740,224 +701,6 @@
     ////////////////////// Convert Up Bonus //////////////////////
 
     /**
-     * @notice verifies convert factors change properly with  increasing/decreasingdemand for converting.
-     */
-    function test_convertUpBonus_change() public {
-        // set deltaB to positive
-        setDeltaBforWell(int256(-100e6), BEAN_ETH_WELL, WETH);
-
-        // sunrise
-        warpToNextSeasonAndUpdateOracles();
-        vm.roll(block.number + 1800);
-        bs.sunrise();
-
-        setDeltaBforWell(int256(100e6), BEAN_ETH_WELL, WETH);
-
-        // sunrise
-        warpToNextSeasonAndUpdateOracles();
-        vm.roll(block.number + 1800);
-        bs.sunrise();
-
-        // set deltaB negative
-        setDeltaBforWell(int256(-10000e6), BEAN_ETH_WELL, WETH);
-
-        // decreasing demand for convert behaviour.
-
-        // verify convert factor does not change < 12 seasons below peg.
-        // verify convert factor increases after.
-        for (uint256 i = 0; i < 150; i++) {
-            warpToNextSeasonAndUpdateOracles();
-            vm.roll(block.number + 1800);
-            bs.sunrise();
-            LibGaugeHelpers.ConvertBonusGaugeData memory gd = abi.decode(
-                bs.getGaugeData(GaugeId.CONVERT_UP_BONUS),
-                (LibGaugeHelpers.ConvertBonusGaugeData)
-            );
-            LibGaugeHelpers.ConvertBonusGaugeValue memory gv = abi.decode(
-                bs.getGaugeValue(GaugeId.CONVERT_UP_BONUS),
-                (LibGaugeHelpers.ConvertBonusGaugeValue)
-            );
-            if (i < 12) {
-                // verify values are unchanged and 0:
-                assertEq(gv.convertCapacityFactor, 0, "convertCapacityFactor should be 0");
-                assertEq(gv.convertBonusFactor, 0, "convertBonusFactor should be 0");
-                assertEq(gv.maxConvertCapacity, 0, "convertCapacity should be 0");
-            } else if (i < 113) {
-                // verify values changes correctly:
-                assertEq(
-                    gv.convertCapacityFactor,
-                    gd.maxCapacityFactor - (0.004e18 * (i - 12)),
-                    "convertCapacityFactor should be less than or equal to maxCapacityFactor"
-                );
-                assertEq(
-                    gv.convertBonusFactor,
-                    gd.minConvertBonusFactor + (0.01e18 * (i - 12)),
-                    "convertBonusFactor should be greater than or equal to minConvertBonusFactor"
-                );
-                assertEq(
-                    gv.maxConvertCapacity,
-                    (10_000e6 * gv.convertCapacityFactor) / C.PRECISION,
-                    "convertCapacity should be 100e6 * convertBonusFactor / PRECISION"
-                );
-
-                assertEq(
-                    gv.baseBonusStalkPerBdv,
-                    bs.getCalculatedBaseBonusStalkPerBdv(),
-                    "baseBonusStalkPerBdv should be equal to the current base bonus stalk per bdv"
-                );
-            } else {
-                // verify values are unchanged
-                assertEq(
-                    gv.convertCapacityFactor,
-                    gd.minCapacityFactor,
-                    "convertCapacityFactor should be minCapacityFactor"
-                );
-                assertEq(
-                    gv.convertBonusFactor,
-                    gd.maxConvertBonusFactor,
-                    "convertBonusFactor should be maxConvertBonusFactor"
-                );
-                assertEq(
-                    gv.maxConvertCapacity,
-                    (10_000e6 * gv.convertCapacityFactor) / C.PRECISION,
-                    "convertCapacity should be 10_000e6 * convertBonusFactor / PRECISION"
-                );
-
-                assertEq(
-                    gv.baseBonusStalkPerBdv,
-                    bs.getCalculatedBaseBonusStalkPerBdv(),
-                    "baseBonusStalkPerBdv should be equal to the current base bonus stalk per bdv"
-                );
-            }
-        }
-
-        uint256 baseBdvConverted = 100e6;
-        for (uint256 i = 1; i < 111; i++) {
-            // simulate converting 100 bdv.
-            if (i < 101) {
-                // increasing demand for convert behaviour.
-                baseBdvConverted = (baseBdvConverted * 106) / 100;
-                warpToNextSeasonAndUpdateOracles();
-                bs.mockUpdateBdvConverted(baseBdvConverted);
-                vm.roll(block.number + 1800);
-                bs.sunrise();
-                LibGaugeHelpers.ConvertBonusGaugeData memory gd = abi.decode(
-                    bs.getGaugeData(GaugeId.CONVERT_UP_BONUS),
-                    (LibGaugeHelpers.ConvertBonusGaugeData)
-                );
-                LibGaugeHelpers.ConvertBonusGaugeValue memory gv = abi.decode(
-                    bs.getGaugeValue(GaugeId.CONVERT_UP_BONUS),
-                    (LibGaugeHelpers.ConvertBonusGaugeValue)
-                );
-
-                // verify behaviour:
-                assertEq(
-                    gv.convertCapacityFactor,
-                    gd.minCapacityFactor + (0.004e18 * i),
-                    "convertCapacityFactor should be less than or equal to minCapacityFactor"
-                );
-                assertEq(
-                    gv.convertBonusFactor,
-                    gd.maxConvertBonusFactor - (0.01e18 * i),
-                    "convertBonusFactor should be greater than or equal to maxConvertBonusFactor"
-                );
-                assertEq(
-                    gv.maxConvertCapacity,
-                    (10_000e6 * gv.convertCapacityFactor) / C.PRECISION,
-                    "convertCapacity should be 100e6 * convertBonusFactor / PRECISION"
-                );
-
-                assertEq(
-                    gv.baseBonusStalkPerBdv,
-                    bs.getCalculatedBaseBonusStalkPerBdv(),
-                    "baseBonusStalkPerBdv should be equal to the current base bonus stalk per bdv"
-                );
-            } else {
-                // steady demand for convert behaviour.
-                warpToNextSeasonAndUpdateOracles();
-                bs.mockUpdateBdvConverted(baseBdvConverted);
-                vm.roll(block.number + 1800);
-                bs.sunrise();
-                LibGaugeHelpers.ConvertBonusGaugeData memory gd = abi.decode(
-                    bs.getGaugeData(GaugeId.CONVERT_UP_BONUS),
-                    (LibGaugeHelpers.ConvertBonusGaugeData)
-                );
-                LibGaugeHelpers.ConvertBonusGaugeValue memory gv = abi.decode(
-                    bs.getGaugeValue(GaugeId.CONVERT_UP_BONUS),
-                    (LibGaugeHelpers.ConvertBonusGaugeValue)
-                );
-
-                // verify behaviour:
-                assertEq(
-                    gv.convertCapacityFactor,
-                    gd.maxCapacityFactor,
-                    "convertCapacityFactor should be equal to maxCapacityFactor"
-                );
-                assertEq(
-                    gv.convertBonusFactor,
-                    gd.minConvertBonusFactor,
-                    "convertBonusFactor should be equal to minConvertBonusFactor"
-                );
-                assertEq(
-                    gv.maxConvertCapacity,
-                    (10_000e6 * gv.convertCapacityFactor) / C.PRECISION,
-                    "convertCapacity should be 10_000e6 * convertBonusFactor / PRECISION"
-                );
-
-                assertEq(
-                    gv.baseBonusStalkPerBdv,
-                    bs.getCalculatedBaseBonusStalkPerBdv(),
-                    "baseBonusStalkPerBdv should be equal to the current base bonus stalk per bdv"
-                );
-            }
-        }
-    }
-
-    function test_convertWellToBeanGeneralWithBonus() public {
-        uint256 lpMinted = multipleWellDepositSetup();
-
-        uint256 deltaB = 1000e6;
-        setReserves(well, bean.balanceOf(well) + deltaB, weth.balanceOf(well));
-
-        uint256 maxLpIn = bs.getMaxAmountIn(well, BEAN);
-        uint256 lpConverted = maxLpIn / 2;
-
-        // create encoding for a well -> bean convert.
-        bytes memory convertData = convertEncoder(
-            LibConvertData.ConvertKind.WELL_LP_TO_BEANS,
-            well, // well
-            lpConverted, // amountIn
-            0 // minOut
-        );
-
-        uint256[] memory amounts = new uint256[](1);
-        amounts[0] = lpConverted;
-
-        // update seasons for bonus to be applied.
-        for (uint256 i; i < 62; i++) {
-            warpToNextSeasonTimestamp();
-            vm.roll(block.number + 1800);
-            bs.sunrise();
-        }
-        warpToNextSeasonAndUpdateOracles();
-        vm.roll(block.number + 1800);
-        bs.sunrise();
-
-        LibGaugeHelpers.ConvertBonusGaugeValue memory gv = abi.decode(
-            bs.getGaugeValue(GaugeId.CONVERT_UP_BONUS),
-            (LibGaugeHelpers.ConvertBonusGaugeValue)
-        );
-
-        // vm.expectEmit();
-        emit ConvertUpBonus(farmers[0], 1234792109169262, 140316743);
-        vm.prank(farmers[0]);
-
-        (int96 toStem, , , , ) = convert.convert(convertData, new int96[](1), amounts);
-    }
-
-    //////////// BEAN -> WELL ////////////
-
-    /**
      * @notice general convert test. Uses multiple deposits.
      */
     function test_convertsBeanToWellGeneral(uint256 deltaB, uint256 beansConverted) public {
@@ -985,8 +728,8 @@
         amounts[0] = beansConverted / 2;
         amounts[1] = beansConverted - amounts[0];
 
-        // vm.expectEmit();
-        // emit Convert(farmers[0], BEAN, well, beansConverted, expectedAmtOut, 0, 0);
+        vm.expectEmit();
+        emit Convert(farmers[0], BEAN, well, beansConverted, expectedAmtOut);
         vm.prank(farmers[0]);
         convert.convert(convertData, stems, amounts);
 
@@ -1060,8 +803,8 @@
         uint256[] memory amounts = new uint256[](1);
         amounts[0] = type(uint256).max;
 
-        // vm.expectEmit();
-        // emit Convert(farmers[0], well, BEAN, maxLPin, beansAddedToWell, 0, 0);
+        vm.expectEmit();
+        emit Convert(farmers[0], well, BEAN, maxLPin, beansAddedToWell);
         vm.prank(farmers[0]);
         convert.convert(convertData, new int96[](1), amounts);
 
@@ -1118,11 +861,8 @@
         uint256[] memory amounts = new uint256[](1);
         amounts[0] = lpConverted;
 
-        // get from/to bdvs
-        // uint256 bdv = bs.bdv(well, lpConverted);
-
-        // vm.expectEmit();
-        // emit Convert(farmers[0], well, BEAN, lpConverted, expectedAmtOut, 0, 0);
+        vm.expectEmit();
+        emit Convert(farmers[0], well, BEAN, lpConverted, expectedAmtOut);
         vm.prank(farmers[0]);
         (int96 toStem, , , , ) = convert.convert(convertData, new int96[](1), amounts);
         int96 germinatingStem = bs.getGerminatingStem(address(well));
@@ -1158,33 +898,29 @@
         uint256 minLp = getMinLPin();
         uint256 lpMinted = multipleWellDepositSetup();
 
-        // stalk bonus gauge data
-
-        // update bdv capacity to allow for more bdv to get the bonus
-        bs.mockUpdateBonusBdvCapacity(type(uint256).max);
-
-        LibGaugeHelpers.ConvertBonusGaugeData memory gdBefore = abi.decode(
-            bs.getGaugeData(GaugeId.CONVERT_UP_BONUS),
-            (LibGaugeHelpers.ConvertBonusGaugeData)
-        );
-
         deltaB = bound(deltaB, 1e6, 1000 ether);
         setReserves(well, bean.balanceOf(well) + deltaB, weth.balanceOf(well));
-        ConvertData memory convertData = ConvertData(
-            bean.balanceOf(well),
-            MockToken(well).totalSupply(),
-            bean.balanceOf(BEANSTALK)
-        );
-
+        uint256 initalWellBeanBalance = bean.balanceOf(well);
+        uint256 initalLPbalance = MockToken(well).totalSupply();
+        uint256 initalBeanBalance = bean.balanceOf(BEANSTALK);
+
+        uint256 maxLpIn = bs.getMaxAmountIn(well, BEAN);
         lpConverted = bound(lpConverted, minLp, lpMinted);
 
         // if the maximum LP that can be used is less than
         // the amount that the user wants to convert,
         // cap the amount to the maximum LP that can be used.
-        if (lpConverted > bs.getMaxAmountIn(well, BEAN))
-            lpConverted = bs.getMaxAmountIn(well, BEAN);
+        if (lpConverted > maxLpIn) lpConverted = maxLpIn;
 
         uint256 expectedAmtOut = bs.getAmountOut(well, BEAN, lpConverted);
+
+        // create encoding for a well -> bean convert.
+        bytes memory convertData = convertEncoder(
+            LibConvertData.ConvertKind.WELL_LP_TO_BEANS,
+            well, // well
+            lpConverted, // amountIn
+            0 // minOut
+        );
 
         int96[] memory stems = new int96[](2);
         stems[0] = int96(0);
@@ -1193,23 +929,10 @@
         amounts[0] = lpConverted / 2;
         amounts[1] = lpConverted - amounts[0];
 
-        // todo: fix stack too deep.
-        // get from/to bdvs
-        // uint256 bdv = bs.bdv(well, lpConverted);
-
-        // vm.expectEmit();
-        // emit Convert(farmers[0], well, BEAN, lpConverted, expectedAmtOut, bdv, bdv);
-        vm.prank(farmers[0]);
-        (int96 toStem, , , , ) = convert.convert(
-            convertEncoder(
-                LibConvertData.ConvertKind.WELL_LP_TO_BEANS,
-                well, // well
-                lpConverted, // amountIn
-                0 // minOut
-            ),
-            stems,
-            amounts
-        );
+        vm.expectEmit();
+        emit Convert(farmers[0], well, BEAN, lpConverted, expectedAmtOut);
+        vm.prank(farmers[0]);
+        (int96 toStem, , , , ) = convert.convert(convertData, stems, amounts);
 
         // the new maximum amount out should be the difference between the deltaB and the expected amount out.
         assertEq(
@@ -1219,33 +942,23 @@
         );
         assertEq(
             bean.balanceOf(well),
-            convertData.initalWellBeanBalance - expectedAmtOut,
+            initalWellBeanBalance - expectedAmtOut,
             "well bean balance does not equal initalWellBeanBalance - expectedAmtOut"
         );
         assertEq(
             MockToken(well).totalSupply(),
-            convertData.initalLPbalance - lpConverted,
+            initalLPbalance - lpConverted,
             "well LP balance does not equal initalLPbalance - lpConverted"
         );
         assertEq(
             bean.balanceOf(BEANSTALK),
-            convertData.initalBeanBalance + expectedAmtOut,
+            initalBeanBalance + expectedAmtOut,
             "bean balance does not equal initalBeanBalance + expectedAmtOut"
         );
         // stack too deep.
         {
             int96 germinatingStem = bs.getGerminatingStem(address(bean));
             assertLt(toStem, germinatingStem, "toStem should be less than germinatingStem");
-            // verify bdvConverted is incremented.
-            LibGaugeHelpers.ConvertBonusGaugeData memory gdAfter = abi.decode(
-                bs.getGaugeData(GaugeId.CONVERT_UP_BONUS),
-                (LibGaugeHelpers.ConvertBonusGaugeData)
-            );
-            assertGt(
-                gdAfter.thisSeasonBdvConverted,
-                gdBefore.thisSeasonBdvConverted,
-                "bdvConverted should be incremented"
-            );
         }
     }
 
@@ -1319,10 +1032,8 @@
         amounts[0] = amtToConvert;
 
         (uint256 initalAmount, uint256 initialBdv) = bs.getDeposit(farmers[0], well, 0);
-
-        // dont check data for event since bdvs are checked afterwards.
-        // vm.expectEmit(true, true, true, false);
-        // emit Convert(farmers[0], well, well, initalAmount, initalAmount, 0, 0);
+        vm.expectEmit();
+        emit Convert(farmers[0], well, well, initalAmount, initalAmount);
         vm.prank(farmers[0]);
         (int96 toStem, , , , ) = convert.convert(convertData, stems, amounts);
 
@@ -1364,9 +1075,8 @@
         amounts[0] = amtToConvert;
 
         (uint256 initalAmount, uint256 initialBdv) = bs.getDeposit(farmers[0], well, 0);
-        // dont check data for event since bdvs are checked afterwards.
-        // vm.expectEmit(true, true, true, false);
-        // emit Convert(farmers[0], well, well, initalAmount, initalAmount, 0, 0);
+        vm.expectEmit();
+        emit Convert(farmers[0], well, well, initalAmount, initalAmount);
         vm.prank(farmers[0]);
         (int96 toStem, , , , ) = convert.convert(convertData, stems, amounts);
 
@@ -1399,9 +1109,8 @@
         amounts[1] = lpCombined - amounts[0];
 
         // convert.
-        // dont check data for event since bdvs are checked afterwards.
-        // vm.expectEmit(true, true, true, false);
-        // emit Convert(farmers[0], well, well, lpCombined, lpCombined, 0, 0);
+        vm.expectEmit();
+        emit Convert(farmers[0], well, well, lpCombined, lpCombined);
         vm.prank(farmers[0]);
         convert.convert(convertData, stems, amounts);
 
@@ -1449,9 +1158,6 @@
         setDeltaBforWell(int256(deltaB), well, WETH);
         beansConverted = bound(beansConverted, 100, deltaB);
 
-        // get from/to bdvs
-        uint256 bdv = bs.bdv(BEAN, beansConverted);
-
         // snapshot rain roots state
         uint256 expectedAmtOut = bs.getAmountOut(BEAN, well, beansConverted);
         uint256 expectedFarmerRainRoots = bs.balanceOfRainRoots(farmers[0]);
@@ -1468,8 +1174,8 @@
         // convert beans to well
         uint256[] memory amounts = new uint256[](1);
         amounts[0] = beansConverted;
-        // vm.expectEmit();
-        // emit Convert(farmers[0], BEAN, well, beansConverted, expectedAmtOut, bdv, bdv);
+        vm.expectEmit();
+        emit Convert(farmers[0], BEAN, well, beansConverted, expectedAmtOut);
         vm.prank(farmers[0]);
         convert.convert(convertData, new int96[](1), amounts);
 
@@ -1505,6 +1211,9 @@
         uint256 minLp = getMinLPin();
         deltaB = bound(deltaB, 1e6, 1000 ether);
         setReserves(well, bean.balanceOf(well) + deltaB, weth.balanceOf(well));
+        uint256 initalWellBeanBalance = bean.balanceOf(well);
+        uint256 initalLPbalance = MockToken(well).totalSupply();
+        uint256 initalBeanBalance = bean.balanceOf(BEANSTALK);
 
         uint256 maxLpIn = bs.getMaxAmountIn(well, BEAN);
         lpConverted = bound(lpConverted, minLp, lpMinted / 2);
@@ -1524,14 +1233,11 @@
             0 // minOut
         );
 
-        // get from/to bdvs
-        uint256 bdv = bs.bdv(well, lpConverted);
-
         uint256[] memory amounts = new uint256[](1);
         amounts[0] = lpConverted;
 
-        // vm.expectEmit();
-        // emit Convert(farmers[0], well, BEAN, lpConverted, expectedAmtOut, bdv, bdv);
+        vm.expectEmit();
+        emit Convert(farmers[0], well, BEAN, lpConverted, expectedAmtOut);
 
         // convert well lp to beans
         vm.prank(farmers[0]);
@@ -1586,7 +1292,7 @@
     //     amounts[0] = lpConverted;
 
     //     vm.expectEmit();
-    //     emit Convert(farmers[0], well, BEAN, lpConverted, expectedAmtOut, 0, 0);
+    //     emit Convert(farmers[0], well, BEAN, lpConverted, expectedAmtOut);
     //     vm.prank(farmers[0]);
     //     convert.convert(
     //         convertData,
@@ -1623,24 +1329,4 @@
         amounts = new uint256[](1);
         amounts[0] = beansToConvert;
     }
-
-    function getConvertUpData(
-        address well,
-        uint256 lpToConvert
-    )
-        private
-        view
-        returns (bytes memory convertData, int96[] memory stems, uint256[] memory amounts)
-    {
-        convertData = convertEncoder(
-            LibConvertData.ConvertKind.WELL_LP_TO_BEANS,
-            well, // well
-            lpToConvert, // amountIn
-            0 // minOut
-        );
-        stems = new int96[](1);
-        stems[0] = int96(0);
-        amounts = new uint256[](1);
-        amounts[0] = lpToConvert;
-    }
 }