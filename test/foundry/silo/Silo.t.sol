--- conflicted
+++ resolved
@@ -309,8 +309,6 @@
             unsortedDepositIds[swapIndex]
         );
 
-<<<<<<< HEAD
-=======
         // verify the idIndex is updated correctly
         for (uint256 i; i < numDeposits; i++) {
             assertEq(bs.getIndexForDepositId(farmers[0], BEAN, newDepositIds[i]), i);
@@ -337,7 +335,6 @@
 
         vm.revertTo(snapshot);
 
->>>>>>> 718cc26a
         // Verify that updating with unsorted IDs reverts
         vm.prank(farmers[0]);
         vm.expectRevert("Deposit IDs not sorted");
