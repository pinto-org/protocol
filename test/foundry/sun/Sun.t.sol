// SPDX-License-Identifier: MIT
pragma solidity >=0.6.0 <0.9.0;
pragma abicoder v2;

import {TestHelper, LibTransfer, C} from "test/foundry/utils/TestHelper.sol";
import {MockPump} from "contracts/mocks/well/MockPump.sol";
import {IWell, IERC20, Call} from "contracts/interfaces/basin/IWell.sol";
import {LibWhitelistedTokens} from "contracts/libraries/Silo/LibWhitelistedTokens.sol";
import {LibWellMinting} from "contracts/libraries/Minting/LibWellMinting.sol";
import {Decimal} from "contracts/libraries/Decimal.sol";
import {ShipmentPlanner} from "contracts/ecosystem/ShipmentPlanner.sol";
import {LibPRBMathRoundable} from "contracts/libraries/Math/LibPRBMathRoundable.sol";
import {PRBMath} from "@prb/math/contracts/PRBMath.sol";
import {LibEvaluate} from "contracts/libraries/LibEvaluate.sol";
import {GaugeId} from "contracts/beanstalk/storage/System.sol";
import {Math} from "@openzeppelin/contracts/utils/math/Math.sol";
import {LibGaugeHelpers} from "contracts/libraries/LibGaugeHelpers.sol";

import {console} from "forge-std/console.sol";

/**
 * @notice Tests the functionality of the sun, the distrubution of beans and soil.
 */
contract SunTest is TestHelper {
    // Events
    event Soil(uint32 indexed season, uint256 soil);
    event Shipped(uint32 indexed season, uint256 shipmentAmount);

    uint256 constant SUPPLY_BUDGET_FLIP = 1_000_000_000e6;
    uint256 constant SOIL_PRECISION = 1e18;

    using PRBMath for uint256;
    using LibPRBMathRoundable for uint256;

    // default beanstalk state.
    // deltaPodDemand = 0  (Decimal.0)
    // lpToSupplyRatio = 0 (Decimal.0)
    // podRate = 0 (Decimal.0)
    // largestLiqWell = address(0)
    // oracleFailure = false
    LibEvaluate.BeanstalkState beanstalkState;

    function setUp() public {
        initializeBeanstalkTestState(true, false);
    }

    /**
     * @notice tests bean issuance with only the silo.
     * @dev 100% of new bean signorage should be issued to the silo.
     */
    function test_sunOnlySilo(int256 deltaB, uint256 caseId, uint256 blocksToRoll) public {
        uint32 currentSeason = bs.season();
        uint256 initialBeanBalance = bean.balanceOf(BEANSTALK);
        uint256 initalPods = bs.totalUnharvestable(0);
        // cases can only range between 0 and 143.
        caseId = bound(caseId, 0, 143);
        // deltaB cannot exceed uint128 max.
        deltaB = bound(
            deltaB,
            -int256(uint256(type(uint128).max)),
            int256(uint256(type(uint128).max))
        );

        // Set inst reserves so that instDeltaB is always negative and smaller than the twaDeltaB.
        setInstantaneousReserves(BEAN_WSTETH_WELL, type(uint128).max, 1e6);
        setInstantaneousReserves(BEAN_ETH_WELL, type(uint128).max, 1e6);

        blocksToRoll = bound(blocksToRoll, 0, 30);
        vm.roll(blocksToRoll);

        // soil event check.
        uint256 soilIssued;
        if (deltaB > 0) {
            // note: no soil is issued as no debt exists.
        } else {
            soilIssued = getSoilIssuedBelowPeg(
                deltaB,
                -1,
                abi.decode(bs.getGaugeValue(GaugeId.CULTIVATION_FACTOR), (uint256)),
                0 // irrelevant pod rate since deltaB is negative
            );
        }

        vm.expectEmit();
        emit Soil(currentSeason + 1, soilIssued);

        // Make sure beanstalkState has the correct lpToSupplyRatio before calling sunSunrise
        beanstalkState.lpToSupplyRatio = Decimal.ratio(1, 2); // 50% L2SR

        // Update the twaDeltaB in beanstalkState to match the deltaB parameter
        beanstalkState.twaDeltaB = deltaB;

        // Now call sunSunrise with the updated beanstalkState
        season.sunSunrise(deltaB, caseId, beanstalkState);

        // if deltaB is positive,
        // 1) beans are minted equal to deltaB.
        // 2) soil is equal to the amount of soil
        // needed to equal the newly paid off pods (scaled up or down).
        // 3) no pods should be paid off.
        if (deltaB >= 0) {
            assertEq(bean.balanceOf(BEANSTALK), uint256(deltaB), "invalid bean minted +deltaB");
        }
        // if deltaB is negative, soil is issued equal to deltaB.
        // no beans should be minted.
        if (deltaB <= 0) {
            assertEq(
                initialBeanBalance - bean.balanceOf(BEANSTALK),
                0,
                "invalid bean minted -deltaB"
            );
        }

        // in both cases, soil should be issued,
        // and pods should remain 0.
        assertEq(bs.totalSoil(), soilIssued, "invalid soil issued");
        assertEq(bs.totalUnharvestable(0), 0, "invalid pods");
    }

    /**
     * @notice tests bean issuance with a field and silo.
     * @dev bean mints are split between the field and silo 50/50.
     * In the case that the field is paid off with the new bean issuance,
     * the remaining bean issuance is given to the silo.
     */
    function test_sunFieldAndSilo(
        uint256 podsInField,
        int256 deltaB,
        uint256 caseId,
        uint256 podRate
    ) public {
        // Set up shipment routes to include only Silo and one Field.
        setRoutes_siloAndFields();

        uint32 currentSeason = bs.season();
        uint256 initialBeanBalance = bean.balanceOf(BEANSTALK);
        // cases can only range between 0 and 143.
        caseId = bound(caseId, 0, 143);
        // pod rate cannot exceed uint128 max.
        podRate = bound(podRate, 0, 200e18);

        // deltaB cannot exceed uint128 max.
        deltaB = bound(
            deltaB,
            -int256(uint256(type(uint128).max)),
            int256(uint256(type(uint128).max))
        );
        // increase pods in field.
        bs.incrementTotalPodsE(0, podsInField);

        // Set inst reserves so that instDeltaB is always negative and smaller than the twaDeltaB.
        setInstantaneousReserves(BEAN_WSTETH_WELL, type(uint128).max, 1e6);
        setInstantaneousReserves(BEAN_ETH_WELL, type(uint128).max, 1e6);

        // soil event check.
        uint256 soilIssuedAfterMorningAuction;
        uint256 soilIssuedRightNow;
        uint256 beansToField;
        uint256 beansToSilo;
        if (deltaB > 0) {
            bs.setSeasonAbovePeg(true);
            (beansToField, beansToSilo) = calcBeansToFieldAndSilo(uint256(deltaB), podsInField);
            beanstalkState.podRate = Decimal.ratio(podRate, 1e18);
            (soilIssuedAfterMorningAuction, soilIssuedRightNow) = getSoilIssuedAbovePeg(
                beansToField,
                podRate
            );
        } else {
            uint256 currentCultivationFactor = abi.decode(
                bs.getGaugeValue(GaugeId.CULTIVATION_FACTOR),
                (uint256)
            );
            soilIssuedAfterMorningAuction = getSoilIssuedBelowPeg(
                deltaB,
                -1,
                currentCultivationFactor,
                0 // irrelevant pod rate since deltaB is negative
            );
            soilIssuedRightNow = getSoilIssuedBelowPeg(
                deltaB,
                -1,
                currentCultivationFactor,
                0 // irrelevant pod rate since deltaB is negative
            );
        }
        // vm.expectEmit();
        // emit Soil(currentSeason + 1, soilIssuedAfterMorningAuction);

        // Make sure beanstalkState has the correct lpToSupplyRatio before calling sunSunrise
        beanstalkState.lpToSupplyRatio = Decimal.ratio(1, 2); // 50% L2SR

        // Update the twaDeltaB in beanstalkState to match the deltaB parameter
        beanstalkState.twaDeltaB = deltaB;

        // Now call sunSunrise with the updated beanstalkState
        season.sunSunrise(deltaB, caseId, beanstalkState);

        // if deltaB is positive,
        // 1) beans are minted equal to deltaB.
        // 2) soil is equal to the amount of soil
        // needed to equal the newly paid off pods (scaled up or down).
        // 3) totalunharvestable() should decrease by the amount issued to the field.
        if (deltaB >= 0) {
            assertEq(bean.balanceOf(BEANSTALK), uint256(deltaB), "invalid bean minted +deltaB");
            assertEq(bs.totalSoil(), soilIssuedRightNow, "invalid soil @ +deltaB");
            assertEq(
                bs.totalUnharvestable(0),
                podsInField - beansToField,
                "invalid pods @ +deltaB"
            );
        }
        // if deltaB is negative, soil is issued equal to deltaB.
        // no bean should be minted.
        if (deltaB <= 0) {
            bs.setSeasonAbovePeg(false);
            assertEq(
                initialBeanBalance - bean.balanceOf(BEANSTALK),
                0,
                "invalid bean minted -deltaB"
            );
            assertEq(bs.totalSoil(), soilIssuedRightNow, "invalid soil @ -deltaB");
            assertEq(bs.totalUnharvestable(0), podsInField, "invalid pods @ -deltaB");
        }
    }

    // TODO: This test will be broken, need to update Shipment Planner.
    // TODO: Improve this tests by handling multiple concurrent seasons with shipment edge cases.
    /**
     * @notice tests bean issuance with two fields, and a silo.
     * @dev bean mints are split between the field 0, field 1, silo.
     *      Points corresponding to the routes are 10, 45, 45.
     */
    function test_multipleSunrisesWithTwoFieldsAndSilo(
        uint256 podsInField0,
        uint256 podsInField1,
        int256[] memory deltaBList,
        uint256[] memory caseIdList
    ) public {
        vm.assume(deltaBList.length > 0);
        vm.assume(caseIdList.length > 0);
        uint256 numOfSeasons = deltaBList.length < caseIdList.length
            ? deltaBList.length
            : caseIdList.length;

        // test is capped to CP2 constraints. See {ConstantProduct2.sol}

        // increase pods in field.
        bs.incrementTotalPodsE(0, podsInField0);
        bs.incrementTotalPodsE(1, podsInField1);

        // Set inst reserves so that instDeltaB is always negative and smaller than the twaDeltaB.
        setInstantaneousReserves(BEAN_WSTETH_WELL, type(uint128).max, 1e6);
        setInstantaneousReserves(BEAN_ETH_WELL, type(uint128).max, 1e6);

        // Set up second Field. Update Routes and Plan getters.
        vm.prank(deployer);
        bs.addField();
        vm.prank(deployer);
        bs.setActiveField(1, 1);
        setRoutes_siloAndTwoFields();

        for (uint256 i; i < numOfSeasons; i++) {
            // int256 deltaB = deltaBList[i];
            // uint256 caseId = caseIdList[i];

            // deltaB cannot exceed uint128 max. Bound tighter here to handle repeated seasons.
            int256 deltaB = bound(deltaBList[i], type(int96).min, type(int96).max);
            // cases can only range between 0 and 143.
            uint256 caseId = bound(caseIdList[i], 0, 143);

            // May change at each sunrise.
            uint256 priorEarnedBeans = bs.totalEarnedBeans();
            uint256 priorBeansInBeanstalk = bean.balanceOf(BEANSTALK);

            vm.roll(block.number + 300);

            // vm.expectEmit(false, false, false, false);
            // emit Soil(0, 0);

            beanstalkState.twaDeltaB = deltaB;
            // Make sure beanstalkState has the correct lpToSupplyRatio before calling sunSunrise
            beanstalkState.lpToSupplyRatio = Decimal.ratio(1, 2); // 50% L2SR

            // Now call sunSunrise with the updated beanstalkState
            season.sunSunrise(deltaB, caseId, beanstalkState);

            // if deltaB is positive,
            // 1) beans are minted equal to deltaB.
            // 2) soil is equal to the amount of soil
            // needed to equal the newly paid off pods (scaled up or down).
            // 3) totalunharvestable() should decrease by the amount issued to the field.
            if (deltaB >= 0) {
                bs.setSeasonAbovePeg(true);
                assertEq(
                    bean.balanceOf(BEANSTALK) - priorBeansInBeanstalk,
                    uint256(deltaB),
                    "invalid bean minted +deltaB"
                );

                // Verify amount of change in Field 0. Either a max of cap or a min of 5/11 mints.
                {
                    uint256 beansToField0 = podsInField0 - bs.totalUnharvestable(0);
                    // There is no case where a Field receives more than 50% of mints (shared w/ Silo).
                    assertLe(beansToField0, uint256(deltaB) / 2, "too many Beans to Field 0");
                    // Field should either receive its exact cap, or a minimum of its point ratio.
                    if (beansToField0 != podsInField0) {
                        assertGe(
                            beansToField0,
                            (uint256(deltaB) * 1) / 11,
                            "not enough Beans to Field 0"
                        );
                    }
                    podsInField0 -= beansToField0;
                }

                // Verify amount of change in Field 1. Either a max of cap or a min of 1/11 mints.
                {
                    uint256 beansToField1 = podsInField1 - bs.totalUnharvestable(1);
                    // There is no case where a Field receives more than 50% of mints (shared w/ Silo).
                    assertLe(beansToField1, uint256(deltaB) / 2, "too many Beans to Field 1");
                    // Field should either receive its exact cap, or a minimum of its point ratio.
                    if (beansToField1 != podsInField1) {
                        assertGe(
                            beansToField1,
                            (uint256(deltaB) * 5) / 11,
                            "not enough Beans to Field 1"
                        );
                    }
                    podsInField1 -= beansToField1;

                    // Verify soil amount. Field 1 is the active Field.
                    (
                        uint256 soilIssuedAfterMorningAuction,
                        uint256 soilIssuedRightNow
                    ) = getSoilIssuedAbovePeg(beansToField1, caseId);
                    assertEq(bs.totalSoil(), soilIssuedRightNow, "invalid soil @ +deltaB");
                }

                // Verify amount of change in Silo. Min of 5/11 mints.
                {
                    uint256 beansToSilo = bs.totalEarnedBeans() - priorEarnedBeans;
                    // Silo can receive at most 100% of deltaB.
                    assertLe(beansToSilo, uint256(deltaB), "too many Beans to Silo");
                    // Silo should receive at least 5/11 of deltaB.
                    assertGe(beansToSilo, (uint256(deltaB) * 5) / 11, "not enough Beans to Silo");
                }
            }
            // if deltaB is negative, soil is issued equal to deltaB.
            // no bean should be minted.
            if (deltaB <= 0) {
                bs.setSeasonAbovePeg(false);
                assertEq(
                    bean.balanceOf(BEANSTALK) - priorBeansInBeanstalk,
                    0,
                    "invalid bean minted -deltaB"
                );
                assertEq(bs.totalUnharvestable(0), podsInField0, "invalid field 0 pods @ -deltaB");
                assertEq(bs.totalUnharvestable(1), podsInField1, "invalid field 1 pods @ -deltaB");

                // Get the instantaneous deltaB
                int256 instDeltaB = LibWellMinting.getTotalInstantaneousDeltaB();

                // Calculate soil using the same formula as other tests
                uint256 soilIssued = getSoilIssuedBelowPeg(
                    deltaB,
                    instDeltaB,
                    abi.decode(bs.getGaugeValue(GaugeId.CULTIVATION_FACTOR), (uint256)),
                    0 // irrelevant pod rate since deltaB is negative
                );

                vm.roll(block.number + 50);
                assertEq(bs.totalSoil(), soilIssued, "invalid soil @ -deltaB");
            }
        }
    }

    function test_multipleSunrisesWithTwoFieldsAndBudgetAndPayback(
        uint256 podsInField0,
        uint256 podsInField1,
        int256[] memory deltaBList,
        uint256[] memory caseIdList
    ) public {
        vm.assume(deltaBList.length > 0);
        vm.assume(caseIdList.length > 0);
        uint256 numOfSeasons = deltaBList.length < caseIdList.length
            ? deltaBList.length
            : caseIdList.length;

        // test is capped to CP2 constraints. See {ConstantProduct2.sol}

        uint256 beansInBudget;
        uint256 beansInPaybackContract;

        // increase pods in field.
        uint256 podsInField0 = bound(podsInField0, 0, type(uint64).max);
        uint256 podsInField1 = bound(podsInField1, 0, type(uint64).max);
        bs.incrementTotalPodsE(0, podsInField0);
        bs.incrementTotalPodsE(1, podsInField1);

        // Set up second Field. Update Routes and Plan getters.
        vm.prank(deployer);
        bs.addField();
        vm.prank(deployer);
        bs.setActiveField(0, 1);
        setRoutes_all();

        // Set inst reserves so that instDeltaB is always negative and smaller than the twaDeltaB.
        setInstantaneousReserves(BEAN_WSTETH_WELL, type(uint128).max, 1e6);
        setInstantaneousReserves(BEAN_ETH_WELL, type(uint128).max, 1e6);

        for (uint256 i; i < numOfSeasons; i++) {
            // deltaB cannot exceed uint128 max. Bound tighter here to handle repeated seasons.
            int256 deltaB = bound(deltaBList[i], -10_000_000e6, 10_000_000e6);
            // cases can only range between 0 and 143.
            uint256 caseId = bound(caseIdList[i], 0, 143);

            // May change at each sunrise.
            uint256 priorEarnedBean = bs.totalEarnedBeans();
            uint256 priorBeanInBeanstalk = bean.balanceOf(BEANSTALK);

            vm.roll(block.number + 300);

            // Update beanstalkState with the current deltaB
            beanstalkState.twaDeltaB = deltaB;
            // Make sure beanstalkState has the correct lpToSupplyRatio before calling sunSunrise
            beanstalkState.lpToSupplyRatio = Decimal.ratio(1, 2); // 50% L2SR

            // Now call sunSunrise with the updated beanstalkState
            season.sunSunrise(deltaB, caseId, beanstalkState);

            // if deltaB is positive,
            // 1) bean are minted equal to deltaB.
            // 2) soil is equal to the amount of soil
            // needed to equal the newly paid off pods (scaled up or down).
            // 3) totalunharvestable() should decrease by the amount issued to the field.
            if (deltaB > 0) {
                bs.setSeasonAbovePeg(true);
                assertGe(
                    bean.balanceOf(BEANSTALK) - priorBeanInBeanstalk,
                    (uint256(deltaB) * 2) / 100, // Payback contract Bean are sent externally.
                    "invalid bean minted +deltaB"
                );

                // Verify amount of change in Field 0. Either a max of cap or a min of 48.33/100 mints.
                {
                    uint256 beanToField0 = podsInField0 - bs.totalUnharvestable(0);
                    // There is no case where a Field receives more than 50% of mints (shared w/ Silo).
                    assertLe(beanToField0, uint256(deltaB) / 2, "too many Bean to Field 0");
                    // Field should either receive its exact cap, or a minimum of its point ratio.
                    if (beanToField0 != podsInField0) {
                        assertGe(
                            beanToField0,
                            (uint256(deltaB) * 48) / 100, // Rouding buffer
                            "not enough Bean to Field 0"
                        );
                    }
                    podsInField0 -= beanToField0;

                    // Verify soil amount. Field 0 is the active Field.
                    (
                        uint256 soilIssuedAfterMorningAuction,
                        uint256 soilIssuedRightNow
                    ) = getSoilIssuedAbovePeg(beanToField0, caseId);
                    assertEq(bs.totalSoil(), soilIssuedRightNow, "invalid soil @ +deltaB");
                }

                // Verify amount of change in Field 1.
                {
                    uint256 harvestablePodsField1 = podsInField1 - bs.totalUnharvestable(1);
                    if (bs.totalUnharvestable(1) > 0) {
                        // There is no case where a Field receives more than 50% of mints (shared w/ Silo).
                        assertLe(
                            harvestablePodsField1,
                            uint256(deltaB) / 2,
                            "too many Bean to Field 1"
                        );
                        if (inBudgetPhase()) {
                            assertEq(harvestablePodsField1, 0, "invalid bean minted to Field 1");
                        }
                        // If 100% in payback phase, min of 1/100 mints.
                        // Field should either receive its exact cap, or a minimum of its point ratio.
                        else if (inPaybackPhase(uint256(deltaB))) {
                            if (harvestablePodsField1 != podsInField1) {
                                assertGe(
                                    harvestablePodsField1,
                                    (uint256(deltaB) * 1) / 100,
                                    "not enough Bean to Field 1"
                                );
                            }
                        }
                    }
                    podsInField1 -= harvestablePodsField1;
                }

                // Verify amount of change in Budget internal balance.
                {
                    uint256 beanToBudget = bs.getInternalBalance(budget, address(bean)) -
                        beansInBudget;
                    // Budget can receive at most 50% of deltaB.
                    assertLe(beanToBudget, uint256(deltaB) / 2, "too many Bean to Budget");
                    // If fully in budget phase, min of 3/100 mints.
                    if (inBudgetPhase()) {
                        assertEq(
                            beanToBudget,
                            (uint256(deltaB) * 3) / 100,
                            "not enough Bean to Budget"
                        );
                    }
                    // If fully in payback phase, 0 mints.
                    else if (inPaybackPhase(uint256(deltaB))) {
                        assertEq(beanToBudget, 0, "invalid bean minted to Budget");
                    }

                    beansInBudget += beanToBudget;
                }
                // Verify amount of change in Payback external balance.
                {
                    uint256 beansToPaybackContract = bean.balanceOf(payback) -
                        beansInPaybackContract;

                    // Payback can receive at most 50% of deltaB.
                    assertLe(
                        beansToPaybackContract,
                        uint256(deltaB) / 2,
                        "too many Bean to payback contract"
                    );

                    // If 100% in payback phase, min of 1/100 mints.
                    // Field should either receive its exact cap, or a minimum of its point ratio.
                    if (inBudgetPhase()) {
                        assertEq(
                            beansToPaybackContract,
                            0,
                            "invalid bean minted to payback contract"
                        );
                    } else if (inPaybackPhase(uint256(deltaB))) {
                        assertGe(
                            beansToPaybackContract,
                            (uint256(deltaB) * 2) / 100,
                            "not enough Bean to payback contract in payback phase"
                        );
                    }

                    beansInPaybackContract += beansToPaybackContract;
                }

                // Verify amount of change in Silo. Min of 48.33/100 mints.
                {
                    uint256 beanToSilo = bs.totalEarnedBeans() - priorEarnedBean;
                    // Silo can receive at most 100% of deltaB.
                    assertLe(beanToSilo, uint256(deltaB), "too many Bean to Silo");
                    // Silo should receive at least 48.33/100 of deltaB.
                    assertGe(
                        beanToSilo,
                        (uint256(deltaB) * 48) / 100, // Rounding buffer
                        "not enough Bean to Silo"
                    );
                }
            }
            // if deltaB is negative, soil is issued equal to deltaB.
            // no bean should be minted.
            if (deltaB <= 0) {
                bs.setSeasonAbovePeg(false);
                assertEq(
                    bean.balanceOf(BEANSTALK) - priorBeanInBeanstalk,
                    0,
                    "invalid bean minted -deltaB"
                );
                assertEq(bs.totalUnharvestable(0), podsInField0, "invalid field 0 pods @ -deltaB");
                assertEq(bs.totalUnharvestable(1), podsInField1, "invalid field 1 pods @ -deltaB");

                // Get the instantaneous deltaB
                int256 instDeltaB = LibWellMinting.getTotalInstantaneousDeltaB();

                // Calculate soil using the same formula as other tests
                uint256 soilIssued = getSoilIssuedBelowPeg(
                    deltaB,
                    instDeltaB,
                    abi.decode(bs.getGaugeValue(GaugeId.CULTIVATION_FACTOR), (uint256)),
                    0 // irrelevant pod rate since deltaB is negative
                );

                vm.roll(block.number + 50);
                assertEq(bs.totalSoil(), soilIssued, "invalid soil @ -deltaB");
            }
        }
    }

    function test_partials() public {
        uint256 beansInBudget;
        uint256 beansInPaybackContract;

        // increase pods in field.
        bs.incrementTotalPodsE(0, 100_000_000_000e6);
        bs.incrementTotalPodsE(1, 100_000_000_000e6);
        uint256 podsInField1 = bs.totalUnharvestable(1);

        // Set up second Field. Update Routes and Plan getters.
        vm.prank(deployer);
        bs.addField();
        vm.prank(deployer);
        bs.setActiveField(0, 1);
        setRoutes_all();

        uint256 deltaB = 50_000_000e6;
        uint256 caseId = 1;

        // Set lpToSupplyRatio in beanstalkState
        beanstalkState.lpToSupplyRatio = Decimal.ratio(1, 2); // 50% L2SR

        for (uint256 i; i < 19; i++) {
            vm.roll(block.number + 300);

            // Update twaDeltaB in beanstalkState before calling sunSunrise
            beanstalkState.twaDeltaB = int256(deltaB);

            season.sunSunrise(int256(deltaB), caseId, beanstalkState);
        }

        // Almost ready to cross supply threshold to switch from budget to payback.
        assertEq(inBudgetPhase(), true, "not in budget phase");
        assertEq(inPaybackPhase(0), false, "in payback phase");

        uint256 priorBeansInBudget = bs.getInternalBalance(budget, address(bean));
        uint256 priorBeansInPayback = bean.balanceOf(payback);
        uint256 priorHarvestablePodsPaybackField = podsInField1 - bs.totalUnharvestable(1);

        assertEq(
            priorBeansInBudget,
            (deltaB * 19 * 3) / 100,
            "invalid budget balance before partial"
        );
        assertEq(priorBeansInPayback, 0, "invalid payback balance before partial");

        deltaB = 80_000_000e6;
        vm.roll(block.number + 300);

        // Update twaDeltaB in beanstalkState before calling sunSunrise
        beanstalkState.twaDeltaB = int256(deltaB);

        season.sunSunrise(int256(deltaB), caseId, beanstalkState);

        // 3% of mint goes to budget and payback.
        // 5/8 of that goes to budget.
        assertEq(
            bs.getInternalBalance(budget, address(bean)),
            priorBeansInBudget + (deltaB * 3 * 5) / 100 / 8,
            "invalid budget balance from partial"
        );
        // 3/8 of that goes to payback, which is split 2/8 to payback contract and 1/8 to payback field.
        assertEq(
            bean.balanceOf(payback),
            priorBeansInPayback + ((deltaB * 3 * 2) / 100 / 8),
            "invalid payback contract balance from partial"
        );
        assertEq(
            podsInField1 - bs.totalUnharvestable(1),
            priorHarvestablePodsPaybackField + ((deltaB * 3 * 1) / 100 / 8),
            "invalid payback field balance from partial"
        );

        // 100% of the 3% goes to payback.
        priorBeansInBudget = bs.getInternalBalance(budget, address(bean));
        priorBeansInPayback = bean.balanceOf(payback);
        priorHarvestablePodsPaybackField = podsInField1 - bs.totalUnharvestable(1);
        deltaB = 1_000_000e6;
        vm.roll(block.number + 300);

        // Update twaDeltaB in beanstalkState before calling sunSunrise
        beanstalkState.twaDeltaB = int256(deltaB);

        season.sunSunrise(int256(deltaB), caseId, beanstalkState);
        assertEq(
            bs.getInternalBalance(budget, address(bean)),
            priorBeansInBudget,
            "invalid budget balance after partial"
        );
        assertEq(
            bean.balanceOf(payback),
            priorBeansInPayback + (deltaB * 2) / 100,
            "invalid payback contract balance after partial"
        );
        assertEq(
            podsInField1 - bs.totalUnharvestable(1),
            priorHarvestablePodsPaybackField + ((deltaB * 1) / 100),
            "invalid payback field balance after partial"
        );

        // Silo is paid off. Shift to 1.5% payback contract and 1.5% payback field.
        deal(address(bean), payback, 1_000_000_000e6 / 4, true);
        priorBeansInBudget = bs.getInternalBalance(budget, address(bean));
        priorBeansInPayback = bean.balanceOf(payback);
        priorHarvestablePodsPaybackField = podsInField1 - bs.totalUnharvestable(1);
        deltaB = 1_000e6;
        vm.roll(block.number + 300);

        // Update twaDeltaB in beanstalkState before calling sunSunrise
        beanstalkState.twaDeltaB = int256(deltaB);

        season.sunSunrise(int256(deltaB), caseId, beanstalkState);
        assertEq(
            bs.getInternalBalance(budget, address(bean)),
            priorBeansInBudget,
            "invalid budget balance after silo paid off"
        );
        assertEq(
            bean.balanceOf(payback),
            priorBeansInPayback + (deltaB * 15) / 1000,
            "invalid payback contract balance after silo paid off"
        );
        assertEq(
            podsInField1 - bs.totalUnharvestable(1),
            priorHarvestablePodsPaybackField + ((deltaB * 15) / 1000),
            "invalid payback field balance after silo paid off"
        );

        // Barn is paid off. Shift to 3% payback field. 0% to payback contract.
        deal(address(bean), payback, 1_000_000_000e6, true);
        priorBeansInBudget = bs.getInternalBalance(budget, address(bean));
        priorBeansInPayback = bean.balanceOf(payback);
        priorHarvestablePodsPaybackField = podsInField1 - bs.totalUnharvestable(1);
        deltaB = 1_000e6;
        vm.roll(block.number + 300);

        // Update twaDeltaB in beanstalkState before calling sunSunrise
        beanstalkState.twaDeltaB = int256(deltaB);

        season.sunSunrise(int256(deltaB), caseId, beanstalkState);
        assertEq(
            bs.getInternalBalance(budget, address(bean)),
            priorBeansInBudget,
            "invalid budget balance after barn is paid off"
        );
        assertEq(
            bean.balanceOf(payback),
            priorBeansInPayback,
            "invalid payback contract balance after barn is paid off"
        );
        assertEq(
            podsInField1 - bs.totalUnharvestable(1),
            priorHarvestablePodsPaybackField + ((deltaB * 3) / 100),
            "invalid payback field balance after barn is paid off"
        );
    }

    function test_stepCultivationFactor() public {
        // Initial setup
        uint256 initialCultivationFactor = abi.decode(
            bs.getGaugeValue(GaugeId.CULTIVATION_FACTOR),
            (uint256)
        );
        assertEq(initialCultivationFactor, 50e6, "Initial cultivationFactor should be 50e6 (50%)");

        // Set cultivationFactor to 50% so tests have room to move up and down
        bs.setCultivationFactor(50e6);
        initialCultivationFactor = abi.decode(
            bs.getGaugeValue(GaugeId.CULTIVATION_FACTOR),
            (uint256)
        );

        // Get the actual bounds from evaluation parameters
        uint256 podRateLowerBound = bs.getPodRateLowerBound();
        uint256 podRateUpperBound = bs.getPodRateUpperBound();
        uint256 midPoint = (podRateLowerBound + podRateUpperBound) / 2;

        // Create BeanstalkState with different pod rates and Bean prices to test different scenarios
        LibEvaluate.BeanstalkState memory testState = LibEvaluate.BeanstalkState({
            deltaPodDemand: Decimal.zero(),
            lpToSupplyRatio: Decimal.zero(),
            podRate: Decimal.zero(),
            largestLiqWell: address(0),
            oracleFailure: false,
            largestLiquidWellTwapBeanPrice: 1e6, // $1.00 Bean price
            twaDeltaB: 0
        });

        // Case 1: Soil sold out and Pod rate below lower bound - cultivationFactor should increase
        testState.podRate = Decimal.ratio(podRateLowerBound - 1e16, 1e18); // 1% below lower bound
        season.setLastSowTimeE(1); // Set lastSowTime to non-max value to indicate soil sold out
        season.mockStepGauges(testState);
        uint256 cultivationFactorAfterCase1 = abi.decode(
            bs.getGaugeValue(GaugeId.CULTIVATION_FACTOR),
            (uint256)
        );
        assertGt(
            cultivationFactorAfterCase1,
            initialCultivationFactor,
            "cultivationFactor should increase when soil sells out with low pod rate"
        );

        // It should specifically increase by 2%
        assertEq(
            cultivationFactorAfterCase1,
            initialCultivationFactor + 2e6,
            "cultivationFactor should increase by 2%"
        );

        // Case 2: Soil not sold out and Pod rate above upper bound - cultivationFactor should decrease
        testState.podRate = Decimal.ratio(podRateUpperBound + 1e16, 1e18); // 1% above upper bound
        season.setLastSowTimeE(type(uint32).max); // Reset lastSowTime to max to indicate soil did not sell out
        season.mockStepGauges(testState);
        uint256 cultivationFactorAfterCase2 = abi.decode(
            bs.getGaugeValue(GaugeId.CULTIVATION_FACTOR),
            (uint256)
        );
        assertLt(
            cultivationFactorAfterCase2,
            cultivationFactorAfterCase1,
            "cultivationFactor should decrease when soil does not sell out with high pod rate"
        );

        // It should specifically decrease by 2%
        assertEq(
            cultivationFactorAfterCase2,
            cultivationFactorAfterCase1 - 2e6,
            "cultivationFactor should decrease by 2%"
        );

        // Case 3: Soil sold out and different Bean price
        testState.podRate = Decimal.ratio((podRateLowerBound + podRateUpperBound) / 2, 1e18); // Middle of bounds
        testState.largestLiquidWellTwapBeanPrice = 0.8e6; // $0.80 Bean price
        season.setLastSowTimeE(1); // Soil sold out
        season.mockStepGauges(testState);
        uint256 cultivationFactorAfterCase3 = abi.decode(
            bs.getGaugeValue(GaugeId.CULTIVATION_FACTOR),
            (uint256)
        );
        assertNotEq(
            cultivationFactorAfterCase3,
            cultivationFactorAfterCase2,
            "cultivationFactor should change with different Bean price"
        );

        // It should specifically increase by 1%
        assertEq(
            cultivationFactorAfterCase3,
            cultivationFactorAfterCase2 + 1e6,
            "cultivationFactor should increase by 1%"
        );

        // Case 4: Test with zero Bean price (should not change cultivationFactor)
        uint256 cultivationFactorBeforeCase4 = abi.decode(
            bs.getGaugeValue(GaugeId.CULTIVATION_FACTOR),
            (uint256)
        );
        testState.largestLiquidWellTwapBeanPrice = 0;
        season.mockStepGauges(testState);
        uint256 cultivationFactorAfterCase4 = abi.decode(
            bs.getGaugeValue(GaugeId.CULTIVATION_FACTOR),
            (uint256)
        );
        assertEq(
            cultivationFactorAfterCase4,
            cultivationFactorBeforeCase4,
            "cultivationFactor should not change with zero Bean price"
        );

        // Case 5: Different price ($0.80)
        testState.largestLiquidWellTwapBeanPrice = 0.8e6;
        uint256 deltaCultivationFactor = season.calculateCultivationFactorDeltaE(testState);
        // Same as above but with 0.8 price
        assertEq(
            deltaCultivationFactor,
            1e6,
            "deltaCultivationFactor should be 1% with pod rate at midpoint, $0.80 price, and soil sold out"
        );

        // Case 6: Soil not sold out, pod rate at midpoint, price at $0.72
        testState.largestLiquidWellTwapBeanPrice = 0.72e6;
        season.setLastSowTimeE(type(uint32).max); // Set soil as not sold out
        deltaCultivationFactor = season.calculateCultivationFactorDeltaE(testState);
        // When soil not sold out, deltaCultivationFactor = 1e18 / (podRateMultiplier * price)
        // podRateMultiplier at midpoint is scaled to 1.25e6
        // price is 0.72e6 (after being scaled down by 1e12)
        // So: 1e18 / (1.25e6 * 0.72e6) = 1.111111e6
        assertEq(
            deltaCultivationFactor,
            1.111111e6,
            "deltaCultivationFactor should be ~1.111111% with pod rate at midpoint, $0.72 price, and soil not sold out"
        );
    }

    function test_calculateCultivationFactorDelta() public {
        bs.setCultivationFactor(50e6);
        // Get the actual bounds from evaluation parameters
        uint256 podRateLowerBound = bs.getPodRateLowerBound();
        uint256 podRateUpperBound = bs.getPodRateUpperBound();

        // Create base BeanstalkState for testing
        LibEvaluate.BeanstalkState memory testState = LibEvaluate.BeanstalkState({
            deltaPodDemand: Decimal.zero(),
            lpToSupplyRatio: Decimal.zero(),
            podRate: Decimal.zero(),
            largestLiqWell: address(0),
            oracleFailure: false,
            largestLiquidWellTwapBeanPrice: 1e18, // $1.00 Bean price
            twaDeltaB: 0
        });

        // Case 1: Zero price should return (0, false)
        testState.largestLiquidWellTwapBeanPrice = 0;
        uint256 deltaCultivationFactor = season.calculateCultivationFactorDeltaE(testState);
        assertEq(deltaCultivationFactor, 0, "deltaCultivationFactor should be 0 with zero price");

        // Reset price to $1.00
        testState.largestLiquidWellTwapBeanPrice = 1e18;

        // Case 2: Pod rate below lower bound, soil sold out
        testState.podRate = Decimal.ratio(podRateLowerBound - 1e16, 1e18); // 1% below lower bound
        season.setLastSowTimeE(1); // Set soil as sold out
        deltaCultivationFactor = season.calculateCultivationFactorDeltaE(testState);
        assertEq(
            deltaCultivationFactor,
            2e6,
            "deltaCultivationFactor should be 2% with pod rate below lower bound and soil sold out"
        );

        // Case 2.1: Pod rate below lower bound, soil not sold out
        testState.podRate = Decimal.ratio(podRateLowerBound - 1e16, 1e18); // 1% below lower bound
        season.setLastSowTimeE(type(uint32).max); // Set soil as not sold out
        deltaCultivationFactor = season.calculateCultivationFactorDeltaE(testState);
        assertEq(
            deltaCultivationFactor,
            0.5e6,
            "deltaCultivationFactor should be 0.5% with pod rate below lower bound and soil not sold out"
        );

        // Case 3: Pod rate above upper bound, soil not sold out
        testState.podRate = Decimal.ratio(podRateUpperBound + 1e16, 1e18); // 1% above upper bound
        season.setLastSowTimeE(type(uint32).max); // Set soil as not sold out
        deltaCultivationFactor = season.calculateCultivationFactorDeltaE(testState);
        assertEq(
            deltaCultivationFactor,
            2e6,
            "deltaCultivationFactor should be 2% with pod rate above upper bound and soil not sold out"
        );

        // Case 3.1: Pod rate above upper bound, soil sold out
        testState.podRate = Decimal.ratio(podRateUpperBound + 1e16, 1e18); // 1% above upper bound
        season.setLastSowTimeE(1); // Set soil as sold out
        deltaCultivationFactor = season.calculateCultivationFactorDeltaE(testState);
        assertEq(
            deltaCultivationFactor,
            0.5e6,
            "deltaCultivationFactor should be 0.5% with pod rate above upper bound and soil not sold out"
        );

        // Case 4: Pod rate between bounds
        uint256 midPoint = (podRateLowerBound + podRateUpperBound) / 2;
        testState.podRate = Decimal.ratio(midPoint, 1e18);
        season.setLastSowTimeE(1); // Set soil as sold out
        deltaCultivationFactor = season.calculateCultivationFactorDeltaE(testState);
        // With pod rate at midpoint, podRateMultiplier should be 0.5,
        // then scaled between min (0.5) and max (2.0) to 1.25,
        // then multiplied by price (1.0) and divided by CULTIVATION_FACTOR_PRECISION
        assertEq(
            deltaCultivationFactor,
            1.25e6,
            "deltaCultivationFactor should be 1.25% with pod rate at midpoint and soil sold out"
        );

        // Case 5: Different price ($0.80)
        testState.largestLiquidWellTwapBeanPrice = 0.8e6;
        deltaCultivationFactor = season.calculateCultivationFactorDeltaE(testState);
        // Same as above but with 0.8 price
        assertEq(
            deltaCultivationFactor,
            1e6,
            "deltaCultivationFactor should be 1% with pod rate at midpoint, $0.80 price, and soil sold out"
        );
    }

    function test_soilBelowPegSoldOutLastSeason() public {
        // set inst reserves (instDeltaB: -1999936754446796632414)
        setInstantaneousReserves(BEAN_WSTETH_WELL, 1000e18, 1000e18);
        setInstantaneousReserves(BEAN_ETH_WELL, 1000e18, 1000e18);
        int256 twaDeltaB = -1000e6;
        uint32 currentSeason = bs.season();

        // Get the actual bounds from evaluation parameters
        uint256 podRateLowerBound = bs.getPodRateLowerBound();
        uint256 podRateUpperBound = bs.getPodRateUpperBound();
        uint256 midPoint = (podRateLowerBound + podRateUpperBound) / 2;

        // Base BeanstalkState that we'll reset to for each test
        LibEvaluate.BeanstalkState memory baseBeanstalkState = LibEvaluate.BeanstalkState({
            deltaPodDemand: Decimal.zero(),
            lpToSupplyRatio: Decimal.ratio(1, 2), // 50% L2SR
            podRate: Decimal.ratio(midPoint, 1e18), // Set pod rate to midpoint
            largestLiqWell: BEAN_ETH_WELL,
            oracleFailure: false,
            largestLiquidWellTwapBeanPrice: 1e6, // Set Bean price to $1.00
            twaDeltaB: twaDeltaB
        });

        // Test with cultivationFactor = 1%
        {
            console.log("Test with cultivationFactor = 1%");
            // Reset state
            beanstalkState = baseBeanstalkState;
            bs.setCultivationFactor(1e6); // Set cultivationFactor to 1%
            season.setLastSowTimeE(1); // Set soil as sold out

            // When soil is sold out and pod rate is at midpoint, calculate deltaCultivationFactor
            uint256 podRateMultiplier = 1.25e6; // Midpoint
            uint256 price = 1e18; // $1.00
            bool soilSoldOut = true;

            uint256 deltaCultivationFactor = calculateDeltaCultivationFactor(
                podRateMultiplier,
                price,
                soilSoldOut
            );
            uint256 newCultivationFactor = 1e6 + deltaCultivationFactor; // Initial 1% + deltaCultivationFactor increase

            // Extract L2SR percentage from the Decimal ratio
            uint256 l2srRatio = beanstalkState.lpToSupplyRatio.value;
            console.log("Extracted L2SR ratio:", l2srRatio);

            uint256 expectedSoil = calculateExpectedSoil(
                twaDeltaB,
                l2srRatio,
                newCultivationFactor
            );

            vm.expectEmit();
            emit Soil(currentSeason + 1, expectedSoil);
            season.sunSunrise(twaDeltaB, 1, beanstalkState);

            assertEq(
                bs.totalSoil(),
                expectedSoil,
                "incorrect soil with 1% initial cultivationFactor"
            );
        }

        // Test with cultivationFactor = 50%
        {
            console.log("Test with cultivationFactor = 50%");
            // Reset state
            beanstalkState = baseBeanstalkState;
            bs.setCultivationFactor(50e6); // Set cultivationFactor to 50%
            season.setLastSowTimeE(1); // Set soil as sold out

            // When soil is sold out and pod rate is at midpoint, calculate deltaCultivationFactor
            uint256 podRateMultiplier = 1.25e6; // Midpoint
            uint256 price = 1e18; // $1.00
            bool soilSoldOut = true;

            uint256 deltaCultivationFactor = calculateDeltaCultivationFactor(
                podRateMultiplier,
                price,
                soilSoldOut
            );
            uint256 newCultivationFactor = 50e6 + deltaCultivationFactor; // Initial 50% + deltaCultivationFactor increase

            // Extract L2SR percentage from the Decimal ratio
            uint256 l2srRatio = beanstalkState.lpToSupplyRatio.value;
            console.log("Extracted L2SR ratio:", l2srRatio);

            uint256 expectedSoil = calculateExpectedSoil(
                twaDeltaB,
                l2srRatio,
                newCultivationFactor
            );

            vm.expectEmit();
            emit Soil(currentSeason + 2, expectedSoil);
            season.sunSunrise(twaDeltaB, 1, beanstalkState);
            assertEq(
                bs.totalSoil(),
                expectedSoil,
                "incorrect soil with 50% initial cultivationFactor"
            );
        }

        // Test with cultivationFactor = 50% (third test)
        {
            console.log("Test with cultivationFactor = 50% (third test)");
            // Reset state
            beanstalkState = baseBeanstalkState;
            bs.setCultivationFactor(50e6); // Set cultivationFactor to 50%
            season.setLastSowTimeE(1); // Set soil as sold out

            // When soil is sold out and pod rate is at midpoint, calculate deltaCultivationFactor
            uint256 podRateMultiplier = 1.25e6; // Midpoint
            uint256 price = 1e18; // $1.00
            bool soilSoldOut = true;

            uint256 deltaCultivationFactor = calculateDeltaCultivationFactor(
                podRateMultiplier,
                price,
                soilSoldOut
            );
            uint256 newCultivationFactor = 50e6 + deltaCultivationFactor; // Initial 50% + deltaCultivationFactor increase

            // Extract L2SR percentage from the Decimal ratio
            uint256 l2srRatio = beanstalkState.lpToSupplyRatio.value;
            console.log("Extracted L2SR ratio:", l2srRatio);

            uint256 expectedSoil = calculateExpectedSoil(
                twaDeltaB,
                l2srRatio,
                newCultivationFactor
            );

            vm.expectEmit();
            emit Soil(currentSeason + 3, expectedSoil);
            season.sunSunrise(twaDeltaB, 1, beanstalkState);

            assertEq(
                bs.totalSoil(),
                expectedSoil,
                "incorrect soil with 50% initial cultivationFactor"
            );
            assertEq(
                abi.decode(bs.getGaugeValue(GaugeId.CULTIVATION_FACTOR), (uint256)),
                newCultivationFactor,
                "cultivationFactor not updated correctly"
            );
        }

        // Test with L2SR scaling at 50% and cultivationFactor at 50%
        {
            console.log("Test with L2SR scaling at 50% and cultivationFactor at 50%");
            // Reset state
            beanstalkState = baseBeanstalkState;
            bs.setCultivationFactor(50e6); // Set cultivationFactor to 50%
            season.setLastSowTimeE(1); // Set soil as sold out

            // When soil is sold out and pod rate is at midpoint, calculate deltaCultivationFactor
            uint256 podRateMultiplier = 1.25e6; // Midpoint
            uint256 price = 1e18; // $1.00
            bool soilSoldOut = true;

            uint256 deltaCultivationFactor = calculateDeltaCultivationFactor(
                podRateMultiplier,
                price,
                soilSoldOut
            );
            uint256 newCultivationFactor = 50e6 + deltaCultivationFactor; // Initial 50% + deltaCultivationFactor increase

            // Extract L2SR percentage from the Decimal ratio
            uint256 l2srRatio = beanstalkState.lpToSupplyRatio.value;
            console.log("Extracted L2SR ratio:", l2srRatio);

            uint256 expectedSoil = calculateExpectedSoil(
                twaDeltaB,
                l2srRatio,
                newCultivationFactor
            );

            vm.expectEmit();
            emit Soil(currentSeason + 4, expectedSoil);
            season.sunSunrise(twaDeltaB, 1, beanstalkState);
            assertEq(
                bs.totalSoil(),
                expectedSoil,
                "incorrect soil with 50% initial cultivationFactor and 50% L2SR"
            );
        }

        // Test with L2SR scaling at 80% and cultivationFactor at 100%
        {
            console.log("Test with L2SR scaling at 80% and cultivationFactor at 100%");
            // Reset state
            beanstalkState = baseBeanstalkState;
            beanstalkState.lpToSupplyRatio = Decimal.ratio(8, 10); // Set L2SR to 80%
            bs.setCultivationFactor(100e6); // Set cultivationFactor to 100%
            season.setLastSowTimeE(1); // Set soil as sold out

            // When soil is sold out and pod rate is at midpoint, calculate deltaCultivationFactor
            uint256 podRateMultiplier = 1.25e6; // Midpoint
            uint256 price = 1e18; // $1.00
            bool soilSoldOut = true;

            uint256 deltaCultivationFactor = calculateDeltaCultivationFactor(
                podRateMultiplier,
                price,
                soilSoldOut
            );
            // CultivationFactor is already at max (100%), so it shouldn't increase further
            uint256 newCultivationFactor = 100e6; // caps out at 100%

            // Extract L2SR percentage from the Decimal ratio
            uint256 l2srRatio = beanstalkState.lpToSupplyRatio.value;
            console.log("Extracted L2SR ratio:", l2srRatio);

            uint256 expectedSoil = calculateExpectedSoil(
                twaDeltaB,
                l2srRatio,
                newCultivationFactor
            );

            vm.expectEmit();
            emit Soil(currentSeason + 5, expectedSoil);
            season.sunSunrise(twaDeltaB, 1, beanstalkState);
            assertEq(
                bs.totalSoil(),
                expectedSoil,
                "incorrect soil with 100% initial cultivationFactor and 80% L2SR"
            );
        }
<<<<<<< HEAD
    }

    function test_soilBelowPegNotSoldOutLastSeason() public {
        // set inst reserves (instDeltaB: -1999936754446796632414)
        setInstantaneousReserves(BEAN_WSTETH_WELL, 1000e18, 1000e18);
        setInstantaneousReserves(BEAN_ETH_WELL, 1000e18, 1000e18);
        int256 twaDeltaB = -1000e6;
        uint32 currentSeason = bs.season();

        // Get the actual bounds from evaluation parameters
        uint256 podRateLowerBound = bs.getPodRateLowerBound();
        uint256 podRateUpperBound = bs.getPodRateUpperBound();
        uint256 midPoint = (podRateLowerBound + podRateUpperBound) / 2;

        // Base BeanstalkState that we'll reset to for each test
        LibEvaluate.BeanstalkState memory baseBeanstalkState = LibEvaluate.BeanstalkState({
            deltaPodDemand: Decimal.zero(),
            lpToSupplyRatio: Decimal.ratio(1, 2), // 50% L2SR
            podRate: Decimal.ratio(midPoint, 1e18), // Set pod rate to midpoint
            largestLiqWell: BEAN_ETH_WELL,
            oracleFailure: false,
            largestLiquidWellTwapBeanPrice: 1e6, // Set Bean price to $1.00
            twaDeltaB: twaDeltaB
        });

        // Test with cultivationFactor = 5%
        {
            console.log("Test with cultivationFactor = 5%");
            // Reset state
            beanstalkState = baseBeanstalkState;
            bs.setCultivationFactor(5e6); // Set cultivationFactor to 5%
            season.setLastSowTimeE(type(uint32).max); // Set soil as NOT sold out

            // When soil isn't sold out and pod rate is at midpoint, calculate deltaCultivationFactor
            uint256 podRateMultiplier = 1.25e6; // Midpoint
            uint256 price = 1e18; // $1.00
            bool soilSoldOut = false;

            uint256 deltaCultivationFactor = calculateDeltaCultivationFactor(
                podRateMultiplier,
                price,
                soilSoldOut
            );
            uint256 newCultivationFactor = 5e6 - deltaCultivationFactor; // Initial 5% - deltaCultivationFactor decrease

            // Extract L2SR percentage from the Decimal ratio
            uint256 l2srRatio = beanstalkState.lpToSupplyRatio.value;
            console.log("Extracted L2SR ratio:", l2srRatio);

            uint256 expectedSoil = calculateExpectedSoil(
                twaDeltaB,
                l2srRatio,
                newCultivationFactor
            );

            vm.expectEmit();
            emit Soil(currentSeason + 1, expectedSoil);
            season.sunSunrise(twaDeltaB, 1, beanstalkState);

            assertEq(
                bs.totalSoil(),
                expectedSoil,
                "incorrect soil with 5% initial cultivationFactor"
            );
            assertEq(
                abi.decode(bs.getGaugeValue(GaugeId.CULTIVATION_FACTOR), (uint256)),
                newCultivationFactor,
                "cultivationFactor not updated correctly"
            );
        }

        // Test with cultivationFactor = 50%
        {
            console.log("Test with cultivationFactor = 50%");
            // Reset state
            beanstalkState = baseBeanstalkState;
            bs.setCultivationFactor(50e6); // Set cultivationFactor to 50%
            season.setLastSowTimeE(type(uint32).max); // Set soil as NOT sold out

            // When soil isn't sold out and pod rate is at midpoint, calculate deltaCultivationFactor
            uint256 podRateMultiplier = 1.25e6; // Midpoint
            uint256 price = 1e18; // $1.00
            bool soilSoldOut = false;

            uint256 deltaCultivationFactor = calculateDeltaCultivationFactor(
                podRateMultiplier,
                price,
                soilSoldOut
            );
            uint256 newCultivationFactor = 50e6 - deltaCultivationFactor; // Initial 50% - deltaCultivationFactor decrease

            uint256 l2srRatio = beanstalkState.lpToSupplyRatio.value;
            console.log("Extracted L2SR ratio:", l2srRatio);

            uint256 expectedSoil = calculateExpectedSoil(
                twaDeltaB,
                l2srRatio,
                newCultivationFactor
            );

            vm.expectEmit();
            emit Soil(currentSeason + 2, expectedSoil);
            season.sunSunrise(twaDeltaB, 1, beanstalkState);
            assertEq(
                bs.totalSoil(),
                expectedSoil,
                "incorrect soil with 50% initial cultivationFactor"
            );
            assertEq(
                abi.decode(bs.getGaugeValue(GaugeId.CULTIVATION_FACTOR), (uint256)),
                newCultivationFactor,
                "cultivationFactor not updated correctly"
            );
        }

        // Test with pod rate above upper bound
        {
            console.log("Test with pod rate above upper bound");
            console.log("-----------------------------------");
            // Reset state
            beanstalkState = baseBeanstalkState;
            // Set pod rate above upper bound
            beanstalkState.podRate = Decimal.ratio(podRateUpperBound + 1e16, 1e18);
            bs.setCultivationFactor(50e6); // Set cultivationFactor to 50%
            season.setLastSowTimeE(type(uint32).max); // Set soil as NOT sold out

            // When pod rate is above upper bound, podRateMultiplier uses podRateMultiplierMax
            uint256 podRateMultiplier = 0.5e6; // Min multiplier
            uint256 price = 1e18; // $1.00
            bool soilSoldOut = false;

            uint256 deltaCultivationFactor = calculateDeltaCultivationFactor(
                podRateMultiplier,
                price,
                soilSoldOut
            );
            uint256 newCultivationFactor = 50e6 - deltaCultivationFactor; // Initial 50% - deltaCultivationFactor decrease
            console.log("EXPECTED CULTIVATION FACTOR", newCultivationFactor);

            // Extract L2SR percentage from the Decimal ratio
            uint256 l2srRatio = beanstalkState.lpToSupplyRatio.value;
            console.log("Extracted L2SR ratio:", l2srRatio);

            uint256 expectedSoil = calculateExpectedSoil(
                twaDeltaB,
                l2srRatio,
                newCultivationFactor
            );

            vm.expectEmit();
            emit Soil(currentSeason + 3, expectedSoil);
            season.sunSunrise(twaDeltaB, 1, beanstalkState);

            assertEq(
                bs.totalSoil(),
                expectedSoil,
                "incorrect soil with pod rate above upper bound"
            );
            assertEq(
                abi.decode(bs.getGaugeValue(GaugeId.CULTIVATION_FACTOR), (uint256)),
                newCultivationFactor,
                "cultivationFactor not updated correctly"
            );
        }

        // Test with pod rate below lower bound
        {
            console.log("Test with pod rate below lower bound");
            console.log("-----------------------------------");
            // Reset state
            beanstalkState = baseBeanstalkState;
            // Set pod rate below lower bound
            beanstalkState.podRate = Decimal.ratio(podRateLowerBound - 1e16, 1e18);
            bs.setCultivationFactor(50e6); // Set cultivationFactor to 50%
            season.setLastSowTimeE(type(uint32).max); // Set soil as NOT sold out

            // When pod rate is below lower bound, podRateMultiplier uses podRateMultiplierMin
            uint256 podRateMultiplier = 2e6; // Max multiplier
            uint256 price = 1e18; // $1.00
            bool soilSoldOut = false;

            uint256 deltaCultivationFactor = calculateDeltaCultivationFactor(
                podRateMultiplier,
                price,
                soilSoldOut
            );
            uint256 newCultivationFactor = 50e6 - deltaCultivationFactor; // Initial 50% - deltaCultivationFactor decrease
            console.log("THIS IS THE EXPECTED CULTIVATION FACTOR", newCultivationFactor);

            // Extract L2SR percentage from the Decimal ratio
            uint256 l2srRatio = beanstalkState.lpToSupplyRatio.value;
            console.log("Extracted L2SR ratio:", l2srRatio);

            // Use the actual value from logs since the implementation might have additional logic
            uint256 expectedSoil = calculateExpectedSoil(
                twaDeltaB,
                l2srRatio,
                newCultivationFactor
            );

            vm.expectEmit();
            emit Soil(currentSeason + 4, expectedSoil);
            season.sunSunrise(twaDeltaB, 1, beanstalkState);

            assertEq(
                bs.totalSoil(),
                expectedSoil,
                "incorrect soil with pod rate below lower bound"
            );

            assertEq(
                abi.decode(bs.getGaugeValue(GaugeId.CULTIVATION_FACTOR), (uint256)),
                newCultivationFactor,
                "cultivationFactor not updated correctly"
            );
        }

        // Test with different Bean price ($0.80)
        {
            console.log("Test with Bean price = $0.80");
            console.log("-----------------------------------");
            // Reset state
            beanstalkState = baseBeanstalkState;
            beanstalkState.largestLiquidWellTwapBeanPrice = 0.8e6; // Set Bean price to $0.80
            bs.setCultivationFactor(50e6); // Set cultivationFactor to 50%
            season.setLastSowTimeE(type(uint32).max); // Set soil as NOT sold out

            // When Bean price is $0.80, the delta calculation changes
            uint256 podRateMultiplier = 1.25e6; // Midpoint
            uint256 price = 0.8e18; // $0.80
            bool soilSoldOut = false;

            uint256 deltaCultivationFactor = calculateDeltaCultivationFactor(
                podRateMultiplier,
                price,
                soilSoldOut
            );
            uint256 newCultivationFactor = 50e6 - deltaCultivationFactor; // Initial 50% - deltaCultivationFactor decrease
            console.log("THIS IS THE EXPECTED CULTIVATION FACTOR", newCultivationFactor);
            // Extract L2SR percentage from the Decimal ratio
            uint256 l2srRatio = beanstalkState.lpToSupplyRatio.value;

            uint256 expectedSoil = calculateExpectedSoil(
                twaDeltaB,
                l2srRatio,
                newCultivationFactor
            );

            vm.expectEmit();
            emit Soil(currentSeason + 5, expectedSoil);
            season.sunSunrise(twaDeltaB, 1, beanstalkState);

            assertEq(bs.totalSoil(), expectedSoil, "incorrect soil with Bean price of $0.80");
            assertEq(
                abi.decode(bs.getGaugeValue(GaugeId.CULTIVATION_FACTOR), (uint256)),
                newCultivationFactor,
                "cultivationFactor not updated correctly"
            );
        }

        // Test with minimum cultivationFactor (1%)
        {
            console.log("Test with minimum cultivationFactor (1%)");
            // Reset state
            beanstalkState = baseBeanstalkState;
            bs.setCultivationFactor(1.5e6); // Set cultivationFactor to 1.5%
            season.setLastSowTimeE(type(uint32).max); // Set soil as NOT sold out

            // Calculate the delta, but expect it to be capped at the minimum
            uint256 podRateMultiplier = 1.25e6; // Midpoint
            uint256 price = 1e18; // $1.00
            bool soilSoldOut = false;

            uint256 deltaCultivationFactor = calculateDeltaCultivationFactor(
                podRateMultiplier,
                price,
                soilSoldOut
            );
            uint256 calculatedCultivationFactor = 1.5e6 - deltaCultivationFactor;
            // CultivationFactor can't go below 1%
            uint256 newCultivationFactor = calculatedCultivationFactor < 1e6
                ? 1e6
                : calculatedCultivationFactor;

            // Extract L2SR percentage from the Decimal ratio
            uint256 l2srRatio = beanstalkState.lpToSupplyRatio.value;
            console.log("Extracted L2SR ratio:", l2srRatio);

            uint256 expectedSoil = calculateExpectedSoil(
                twaDeltaB,
                l2srRatio,
                newCultivationFactor
            );

            vm.expectEmit();
            emit Soil(currentSeason + 6, expectedSoil);
            season.sunSunrise(twaDeltaB, 1, beanstalkState);

            assertEq(bs.totalSoil(), expectedSoil, "incorrect soil with minimum cultivationFactor");
            assertEq(
                abi.decode(bs.getGaugeValue(GaugeId.CULTIVATION_FACTOR), (uint256)),
                newCultivationFactor,
                "cultivationFactor not updated correctly"
            );
        }
    }

    // verifies various convert up gauge params update as expected.
    function test_convertUpBonusGaugeSunrise() public {
        int256 twaDeltaB = -1000e6;
        // update the bdv capacity
        bs.mockUpdateBonusBdvCapacity(type(uint256).max);

        bs.mockUpdateBdvConverted(1000e6);
        // verify that the convert up bonus gauge data is correct before sunrise
        LibGaugeHelpers.ConvertBonusGaugeData memory gdBefore = abi.decode(
            bs.getGaugeData(GaugeId.CONVERT_UP_BONUS),
            (LibGaugeHelpers.ConvertBonusGaugeData)
        );

        assertEq(gdBefore.thisSeasonBdvConverted, 1000e6);
        assertEq(gdBefore.lastSeasonBdvConverted, 0);

        // sunrise
        season.sunSunrise(twaDeltaB, 1, beanstalkState);

        // get the convert up bonus gauge data
        LibGaugeHelpers.ConvertBonusGaugeData memory gd = abi.decode(
            bs.getGaugeData(GaugeId.CONVERT_UP_BONUS),
            (LibGaugeHelpers.ConvertBonusGaugeData)
        );

        // verify that this seasons bdv converted is 0:
        assertEq(gd.thisSeasonBdvConverted, 0);

        // verify that the last seasons bdv converted is 1000e6:
        assertEq(gd.lastSeasonBdvConverted, gdBefore.thisSeasonBdvConverted);
    }

=======
    }

    function test_soilBelowPegNotSoldOutLastSeason() public {
        // set inst reserves (instDeltaB: -1999936754446796632414)
        setInstantaneousReserves(BEAN_WSTETH_WELL, 1000e18, 1000e18);
        setInstantaneousReserves(BEAN_ETH_WELL, 1000e18, 1000e18);
        int256 twaDeltaB = -1000e6;
        uint32 currentSeason = bs.season();

        // Get the actual bounds from evaluation parameters
        uint256 podRateLowerBound = bs.getPodRateLowerBound();
        uint256 podRateUpperBound = bs.getPodRateUpperBound();
        uint256 midPoint = (podRateLowerBound + podRateUpperBound) / 2;

        // Base BeanstalkState that we'll reset to for each test
        LibEvaluate.BeanstalkState memory baseBeanstalkState = LibEvaluate.BeanstalkState({
            deltaPodDemand: Decimal.zero(),
            lpToSupplyRatio: Decimal.ratio(1, 2), // 50% L2SR
            podRate: Decimal.ratio(midPoint, 1e18), // Set pod rate to midpoint
            largestLiqWell: BEAN_ETH_WELL,
            oracleFailure: false,
            largestLiquidWellTwapBeanPrice: 1e6, // Set Bean price to $1.00
            twaDeltaB: twaDeltaB
        });

        // Test with cultivationFactor = 5%
        {
            console.log("Test with cultivationFactor = 5%");
            // Reset state
            beanstalkState = baseBeanstalkState;
            bs.setCultivationFactor(5e6); // Set cultivationFactor to 5%
            season.setLastSowTimeE(type(uint32).max); // Set soil as NOT sold out

            // When soil isn't sold out and pod rate is at midpoint, calculate deltaCultivationFactor
            uint256 podRateMultiplier = 1.25e6; // Midpoint
            uint256 price = 1e18; // $1.00
            bool soilSoldOut = false;

            uint256 deltaCultivationFactor = calculateDeltaCultivationFactor(
                podRateMultiplier,
                price,
                soilSoldOut
            );
            uint256 newCultivationFactor = 5e6 - deltaCultivationFactor; // Initial 5% - deltaCultivationFactor decrease

            // Extract L2SR percentage from the Decimal ratio
            uint256 l2srRatio = beanstalkState.lpToSupplyRatio.value;
            console.log("Extracted L2SR ratio:", l2srRatio);

            uint256 expectedSoil = calculateExpectedSoil(
                twaDeltaB,
                l2srRatio,
                newCultivationFactor
            );

            vm.expectEmit();
            emit Soil(currentSeason + 1, expectedSoil);
            season.sunSunrise(twaDeltaB, 1, beanstalkState);

            assertEq(
                bs.totalSoil(),
                expectedSoil,
                "incorrect soil with 5% initial cultivationFactor"
            );
            assertEq(
                abi.decode(bs.getGaugeValue(GaugeId.CULTIVATION_FACTOR), (uint256)),
                newCultivationFactor,
                "cultivationFactor not updated correctly"
            );
        }

        // Test with cultivationFactor = 50%
        {
            console.log("Test with cultivationFactor = 50%");
            // Reset state
            beanstalkState = baseBeanstalkState;
            bs.setCultivationFactor(50e6); // Set cultivationFactor to 50%
            season.setLastSowTimeE(type(uint32).max); // Set soil as NOT sold out

            // When soil isn't sold out and pod rate is at midpoint, calculate deltaCultivationFactor
            uint256 podRateMultiplier = 1.25e6; // Midpoint
            uint256 price = 1e18; // $1.00
            bool soilSoldOut = false;

            uint256 deltaCultivationFactor = calculateDeltaCultivationFactor(
                podRateMultiplier,
                price,
                soilSoldOut
            );
            uint256 newCultivationFactor = 50e6 - deltaCultivationFactor; // Initial 50% - deltaCultivationFactor decrease

            uint256 l2srRatio = beanstalkState.lpToSupplyRatio.value;
            console.log("Extracted L2SR ratio:", l2srRatio);

            uint256 expectedSoil = calculateExpectedSoil(
                twaDeltaB,
                l2srRatio,
                newCultivationFactor
            );

            vm.expectEmit();
            emit Soil(currentSeason + 2, expectedSoil);
            season.sunSunrise(twaDeltaB, 1, beanstalkState);
            assertEq(
                bs.totalSoil(),
                expectedSoil,
                "incorrect soil with 50% initial cultivationFactor"
            );
            assertEq(
                abi.decode(bs.getGaugeValue(GaugeId.CULTIVATION_FACTOR), (uint256)),
                newCultivationFactor,
                "cultivationFactor not updated correctly"
            );
        }

        // Test with pod rate above upper bound
        {
            console.log("Test with pod rate above upper bound");
            console.log("-----------------------------------");
            // Reset state
            beanstalkState = baseBeanstalkState;
            // Set pod rate above upper bound
            beanstalkState.podRate = Decimal.ratio(podRateUpperBound + 1e16, 1e18);
            bs.setCultivationFactor(50e6); // Set cultivationFactor to 50%
            season.setLastSowTimeE(type(uint32).max); // Set soil as NOT sold out

            // When pod rate is above upper bound, podRateMultiplier uses podRateMultiplierMax
            uint256 podRateMultiplier = 0.5e6; // Min multiplier
            uint256 price = 1e18; // $1.00
            bool soilSoldOut = false;

            uint256 deltaCultivationFactor = calculateDeltaCultivationFactor(
                podRateMultiplier,
                price,
                soilSoldOut
            );
            uint256 newCultivationFactor = 50e6 - deltaCultivationFactor; // Initial 50% - deltaCultivationFactor decrease
            console.log("EXPECTED CULTIVATION FACTOR", newCultivationFactor);

            // Extract L2SR percentage from the Decimal ratio
            uint256 l2srRatio = beanstalkState.lpToSupplyRatio.value;
            console.log("Extracted L2SR ratio:", l2srRatio);

            uint256 expectedSoil = calculateExpectedSoil(
                twaDeltaB,
                l2srRatio,
                newCultivationFactor
            );

            vm.expectEmit();
            emit Soil(currentSeason + 3, expectedSoil);
            season.sunSunrise(twaDeltaB, 1, beanstalkState);

            assertEq(
                bs.totalSoil(),
                expectedSoil,
                "incorrect soil with pod rate above upper bound"
            );
            assertEq(
                abi.decode(bs.getGaugeValue(GaugeId.CULTIVATION_FACTOR), (uint256)),
                newCultivationFactor,
                "cultivationFactor not updated correctly"
            );
        }

        // Test with pod rate below lower bound
        {
            console.log("Test with pod rate below lower bound");
            console.log("-----------------------------------");
            // Reset state
            beanstalkState = baseBeanstalkState;
            // Set pod rate below lower bound
            beanstalkState.podRate = Decimal.ratio(podRateLowerBound - 1e16, 1e18);
            bs.setCultivationFactor(50e6); // Set cultivationFactor to 50%
            season.setLastSowTimeE(type(uint32).max); // Set soil as NOT sold out

            // When pod rate is below lower bound, podRateMultiplier uses podRateMultiplierMin
            uint256 podRateMultiplier = 2e6; // Max multiplier
            uint256 price = 1e18; // $1.00
            bool soilSoldOut = false;

            uint256 deltaCultivationFactor = calculateDeltaCultivationFactor(
                podRateMultiplier,
                price,
                soilSoldOut
            );
            uint256 newCultivationFactor = 50e6 - deltaCultivationFactor; // Initial 50% - deltaCultivationFactor decrease
            console.log("THIS IS THE EXPECTED CULTIVATION FACTOR", newCultivationFactor);

            // Extract L2SR percentage from the Decimal ratio
            uint256 l2srRatio = beanstalkState.lpToSupplyRatio.value;
            console.log("Extracted L2SR ratio:", l2srRatio);

            // Use the actual value from logs since the implementation might have additional logic
            uint256 expectedSoil = calculateExpectedSoil(
                twaDeltaB,
                l2srRatio,
                newCultivationFactor
            );

            vm.expectEmit();
            emit Soil(currentSeason + 4, expectedSoil);
            season.sunSunrise(twaDeltaB, 1, beanstalkState);

            assertEq(
                bs.totalSoil(),
                expectedSoil,
                "incorrect soil with pod rate below lower bound"
            );

            assertEq(
                abi.decode(bs.getGaugeValue(GaugeId.CULTIVATION_FACTOR), (uint256)),
                newCultivationFactor,
                "cultivationFactor not updated correctly"
            );
        }

        // Test with different Bean price ($0.80)
        {
            console.log("Test with Bean price = $0.80");
            console.log("-----------------------------------");
            // Reset state
            beanstalkState = baseBeanstalkState;
            beanstalkState.largestLiquidWellTwapBeanPrice = 0.8e6; // Set Bean price to $0.80
            bs.setCultivationFactor(50e6); // Set cultivationFactor to 50%
            season.setLastSowTimeE(type(uint32).max); // Set soil as NOT sold out

            // When Bean price is $0.80, the delta calculation changes
            uint256 podRateMultiplier = 1.25e6; // Midpoint
            uint256 price = 0.8e18; // $0.80
            bool soilSoldOut = false;

            uint256 deltaCultivationFactor = calculateDeltaCultivationFactor(
                podRateMultiplier,
                price,
                soilSoldOut
            );
            uint256 newCultivationFactor = 50e6 - deltaCultivationFactor; // Initial 50% - deltaCultivationFactor decrease
            console.log("THIS IS THE EXPECTED CULTIVATION FACTOR", newCultivationFactor);
            // Extract L2SR percentage from the Decimal ratio
            uint256 l2srRatio = beanstalkState.lpToSupplyRatio.value;

            uint256 expectedSoil = calculateExpectedSoil(
                twaDeltaB,
                l2srRatio,
                newCultivationFactor
            );

            vm.expectEmit();
            emit Soil(currentSeason + 5, expectedSoil);
            season.sunSunrise(twaDeltaB, 1, beanstalkState);

            assertEq(bs.totalSoil(), expectedSoil, "incorrect soil with Bean price of $0.80");
            assertEq(
                abi.decode(bs.getGaugeValue(GaugeId.CULTIVATION_FACTOR), (uint256)),
                newCultivationFactor,
                "cultivationFactor not updated correctly"
            );
        }

        // Test with minimum cultivationFactor (1%)
        {
            console.log("Test with minimum cultivationFactor (1%)");
            // Reset state
            beanstalkState = baseBeanstalkState;
            bs.setCultivationFactor(1.5e6); // Set cultivationFactor to 1.5%
            season.setLastSowTimeE(type(uint32).max); // Set soil as NOT sold out

            // Calculate the delta, but expect it to be capped at the minimum
            uint256 podRateMultiplier = 1.25e6; // Midpoint
            uint256 price = 1e18; // $1.00
            bool soilSoldOut = false;

            uint256 deltaCultivationFactor = calculateDeltaCultivationFactor(
                podRateMultiplier,
                price,
                soilSoldOut
            );
            uint256 calculatedCultivationFactor = 1.5e6 - deltaCultivationFactor;
            // CultivationFactor can't go below 1%
            uint256 newCultivationFactor = calculatedCultivationFactor < 1e6
                ? 1e6
                : calculatedCultivationFactor;

            // Extract L2SR percentage from the Decimal ratio
            uint256 l2srRatio = beanstalkState.lpToSupplyRatio.value;
            console.log("Extracted L2SR ratio:", l2srRatio);

            uint256 expectedSoil = calculateExpectedSoil(
                twaDeltaB,
                l2srRatio,
                newCultivationFactor
            );

            vm.expectEmit();
            emit Soil(currentSeason + 6, expectedSoil);
            season.sunSunrise(twaDeltaB, 1, beanstalkState);

            assertEq(bs.totalSoil(), expectedSoil, "incorrect soil with minimum cultivationFactor");
            assertEq(
                abi.decode(bs.getGaugeValue(GaugeId.CULTIVATION_FACTOR), (uint256)),
                newCultivationFactor,
                "cultivationFactor not updated correctly"
            );
        }
    }

    // verifies various convert up gauge params update as expected.
    function test_convertUpBonusGaugeSunrise() public {
        int256 twaDeltaB = -1000e6;
        // update the bdv capacity
        bs.mockUpdateBonusBdvCapacity(type(uint128).max);

        bs.mockUpdateBdvConverted(1000e6);
        // verify that the convert up bonus gauge data is correct before sunrise
        LibGaugeHelpers.ConvertBonusGaugeData memory gdBefore = abi.decode(
            bs.getGaugeData(GaugeId.CONVERT_UP_BONUS),
            (LibGaugeHelpers.ConvertBonusGaugeData)
        );

        assertEq(gdBefore.totalBdvConvertedBonus, 1000e6);

        // sunrise
        season.sunSunrise(twaDeltaB, 1, beanstalkState);

        // get the convert up bonus gauge data
        LibGaugeHelpers.ConvertBonusGaugeData memory gd = abi.decode(
            bs.getGaugeData(GaugeId.CONVERT_UP_BONUS),
            (LibGaugeHelpers.ConvertBonusGaugeData)
        );

        // verify that this seasons bdv converted is 0:
        assertEq(gd.totalBdvConvertedBonus, 0);
    }

>>>>>>> 718cc26a
    function test_soilBelowInstGtZero(uint256 caseId, int256 twaDeltaB) public {
        // bound caseId between 0 and 143. (144 total cases)
        caseId = bound(caseId, 0, 143);
        // bound twaDeltaB between -10_000_000e6 and -1.
        twaDeltaB = bound(twaDeltaB, -10_000_000e6, -1);
        // set inst reserves (instDeltaB: +415127766016), we only need this to be positive.
        setInstantaneousReserves(BEAN_WSTETH_WELL, 10000e6, 10000000e18);
        setInstantaneousReserves(BEAN_ETH_WELL, 100000e6, 10000000e18);
        uint32 currentSeason = bs.season();

        // assume reasonably high pod rate
        uint256 podRate = 0.30e18;
        beanstalkState.podRate = Decimal.ratio(podRate, 1e18);

        // when instDeltaB is positive, and twaDeltaB is negative
        // the final soil issued is 1% of the twaDeltaB, scaled as if the season was above peg.
        uint256 soilIssued = getSoilIssuedBelowPeg(
            twaDeltaB,
            415127766016,
            abi.decode(bs.getGaugeValue(GaugeId.CULTIVATION_FACTOR), (uint256)),
            podRate // relevant when above peg or when instDeltaB is positive and twaDeltaB is negative.
        );
        // assert that the soil issued is equal to the scaled twaDeltaB.
        vm.expectEmit();
        emit Soil(currentSeason + 1, soilIssued);
        season.sunSunrise(twaDeltaB, caseId, beanstalkState);
        assertEq(bs.totalSoil(), soilIssued);
    }

    function test_scaleSoilAbovePegSimpleLogic() public {
        // pod rate above upper bound will result in minimum pod rate scalar of 0.25e18
        uint256 podRate = 0.50e18;

        // assume constant cultivation factor of 50e6
        uint256 soilIssued = scaleSoilAbovePeg(1000e6, podRate);

        // soilIssued = soil * podRateScalar * cultivationFactor
        // soilIssued = 1000e6 * 0.25 * 0.5 = 125e6

        // assert that the soil issued is equal to the scaled twaDeltaB.
        assertEq(soilIssued, 125e6);
    }

    ////// HELPER FUNCTIONS //////

    /**
     * @notice calculates the distrubution of field and silo beans.
     * @dev TODO: generalize field division.
     */
    function calcBeansToFieldAndSilo(
        uint256 beansIssued,
        uint256 podsInField
    ) internal returns (uint256 beansToField, uint256 beansToSilo) {
        beansToField = beansIssued / 2 > podsInField ? podsInField : beansIssued / 2;
        beansToSilo = beansIssued - beansToField;
    }

    /**
     * @notice calculates the amount of soil issued above peg.
     * @dev see {Sun.sol}.
     */
    function getSoilIssuedAbovePeg(
        uint256 podsRipened,
        uint256 podRate
    ) internal returns (uint256 soilIssuedAfterMorningAuction, uint256 soilIssuedRightNow) {
        uint256 TEMPERATURE_PRECISION = 1e6;
        uint256 ONE_HUNDRED_TEMP = 100 * TEMPERATURE_PRECISION;

        // soil issued after morning auction --> same number of Pods
        // as became Harvestable during the last Season, according to current temperature
        soilIssuedAfterMorningAuction =
            (podsRipened * ONE_HUNDRED_TEMP) /
            (ONE_HUNDRED_TEMP + (bs.maxTemperature()));
<<<<<<< HEAD

        // scale soil issued above peg.
        soilIssuedAfterMorningAuction = scaleSoilAbovePeg(soilIssuedAfterMorningAuction, podRate);

=======
        console.log("soilIssuedAfterMorningAuction:", soilIssuedAfterMorningAuction);

        // scale soil issued above peg.
        soilIssuedAfterMorningAuction = scaleSoilAbovePeg(soilIssuedAfterMorningAuction, podRate);
>>>>>>> 718cc26a
        soilIssuedRightNow = soilIssuedAfterMorningAuction.mulDiv(
            bs.maxTemperature() + ONE_HUNDRED_TEMP,
            bs.temperature() + ONE_HUNDRED_TEMP
        );
    }

    /**
     * @notice calculates the amount of soil issued below peg (twaDeltaB<0).
     * @dev see {Sun.sol}.
     */
    function getSoilIssuedBelowPeg(
        int256 twaDeltaB,
        int256 instDeltaB,
        uint256 cultivationFactor,
        uint256 podRate
    ) internal returns (uint256) {
        uint256 soilIssued;
        if (instDeltaB > 0) {
            uint256 scaledSoil = (uint256(-twaDeltaB) * 0.01e6) / 1e6;
            soilIssued = scaleSoilAbovePeg(scaledSoil, podRate);
        } else {
            // Get the L2SR ratio from the beanstalkState
            uint256 l2srRatio;

            // If we have a valid lpToSupplyRatio in beanstalkState, use it
            if (beanstalkState.lpToSupplyRatio.value > 0) {
                // Convert from Decimal to percentage (0-100)
                l2srRatio = beanstalkState.lpToSupplyRatio.value;
            } else {
                // Default to 50% if not set
                l2srRatio = 0.50e18;
            }

            soilIssued = calculateExpectedSoil(twaDeltaB, l2srRatio, cultivationFactor);
        }
        return soilIssued;
    }

    /**
     * @notice scales soil issued above peg according to pod rate and cultivation factor.
     * @dev see {Sun.sol}.
     */
    function scaleSoilAbovePeg(uint256 soilAmount, uint256 podRate) public returns (uint256) {
        // Apply cultivationFactor scaling (cultivationFactor is a percentage with 6 decimal places, where 100e6 = 100%)
        uint256 cultivationFactor = abi.decode(
            bs.getGaugeValue(GaugeId.CULTIVATION_FACTOR),
            (uint256)
        );

        // determine pod rate scalar as a function of podRate.
        uint256 podRateScalar = LibGaugeHelpers.linearInterpolation(
            podRate,
            false,
            bs.getPodRateLowerBound(),
            bs.getPodRateUpperBound(),
            0.25e18, // s.sys.evaluationParameters.soilCoefficientHigh
            1.2e18 // s.sys.evaluationParameters.soilCoefficientLow
        );

        // soilAmount * podRateScalar * cultivationFactor / 1e6
        return
            Math.mulDiv(
                Math.mulDiv(soilAmount, podRateScalar, 1e18), // final precision 1e6
                cultivationFactor, // % with 1e6 precision
                100e6 // 1e6 * 1e6 = 1e12 / 1e6 = 1e6
            );
    }

    function setInstantaneousReserves(address well, uint256 reserve0, uint256 reserve1) public {
        Call[] memory pumps = IWell(well).pumps();
        for (uint256 i = 0; i < pumps.length; i++) {
            address pump = pumps[i].target;
            // pass to the pump the reserves that we actually have in the well
            uint256[] memory reserves = new uint256[](2);
            reserves[0] = reserve0;
            reserves[1] = reserve1;
            MockPump(pump).setInstantaneousReserves(well, reserves);
        }
    }

    function inBudgetPhase() internal view returns (bool) {
        return bean.totalSupply() <= SUPPLY_BUDGET_FLIP;
    }

    function inPaybackPhase(uint256 deltaB) internal view returns (bool) {
        uint256 minted = bs.time().standardMintedBeans;
        return bean.totalSupply() > SUPPLY_BUDGET_FLIP + minted;
    }

    function test_fuzzSoilCalculation(
        uint256 l2srRatio,
        uint256 podRate,
        int256 twaDeltaB,
        uint256 cultivationFactor,
        uint256 beanPrice,
        uint256 soilSoldOutParam
    ) public {
        // Bound parameters to reasonable ranges
        l2srRatio = bound(l2srRatio, 0, 1e18); // 0-100%
        podRate = bound(podRate, 0, 1e18); // 0-100%
        twaDeltaB = bound(twaDeltaB, -100_000_000e6, -1); // -100M to -1 (only test below peg)
        cultivationFactor = bound(cultivationFactor, 1e6, 100e6); // 1% to 100%, this represents starting cultivation factor
        soilSoldOutParam = bound(soilSoldOutParam, 0, 1); // 0 or 1

        // Fixed parameters (maybe fuzz price?)
        beanPrice = bound(beanPrice, 0, 1e6); // 0-100%

        // Convert uint256 to bool (0 = false, anything else = true)
        bool soilSoldOut = soilSoldOutParam % 2 == 1;

        // Set up BeanstalkState with the fuzzed parameters
        LibEvaluate.BeanstalkState memory testState = LibEvaluate.BeanstalkState({
            deltaPodDemand: Decimal.zero(),
            lpToSupplyRatio: Decimal.ratio(l2srRatio, 1e18),
            podRate: Decimal.ratio(podRate, 1e18),
            largestLiqWell: BEAN_ETH_WELL,
            oracleFailure: false,
            largestLiquidWellTwapBeanPrice: beanPrice,
            twaDeltaB: twaDeltaB
        });

        // Set lastSowTime based on soilSoldOut
        if (soilSoldOut) {
            season.setLastSowTimeE(1); // Soil sold out
        } else {
            season.setLastSowTimeE(type(uint32).max); // Soil not sold out
        }

        // Set the cultivation factor
        bs.setCultivationFactor(cultivationFactor);

        // Set inst reserves so that instDeltaB is negative and smaller than twaDeltaB
        setInstantaneousReserves(BEAN_WSTETH_WELL, type(uint128).max, 1e6);
        setInstantaneousReserves(BEAN_ETH_WELL, type(uint128).max, 1e6);

        // Get the instantaneous deltaB
        int256 instDeltaB = LibWellMinting.getTotalInstantaneousDeltaB();

        // Update beanstalkState with the correct lpToSupplyRatio
        beanstalkState.lpToSupplyRatio = testState.lpToSupplyRatio;

        // Call sunSunrise
        season.sunSunrise(twaDeltaB, 0, testState);

        // Get the actual soil issued
        uint256 actualSoil = bs.totalSoil();

        // Get the current cultivation factor after sunSunrise
        uint256 currentCultivationFactor = abi.decode(
            bs.getGaugeValue(GaugeId.CULTIVATION_FACTOR),
            (uint256)
        );

        // Calculate expected soil using the CURRENT cultivation factor (after sunSunrise)
        // and the ACTUAL lpToSupplyRatio from the test state
        uint256 expectedSoil = calculateExpectedSoil(
            twaDeltaB,
            l2srRatio, // Use the original l2srRatio, not the one from testState or beanstalkState
            currentCultivationFactor // Use the current cultivation factor
        );

        // For very small negative twaDeltaB values, we expect minSoilIssuance to be applied
        uint256 minSoilIssuance = bs.getExtEvaluationParameters().minSoilIssuance;

        if (expectedSoil <= minSoilIssuance) {
            assertEq(actualSoil, minSoilIssuance, "Soil should be equal to minSoilIssuance");
        } else {
            // For other cases, verify that the actual soil is close to the expected soil
            // We use a relative comparison with a higher tolerance to account for differences in calculation
            assertEq(actualSoil, expectedSoil, "Soil calculation incorrect");
        }
    }
}<|MERGE_RESOLUTION|>--- conflicted
+++ resolved
@@ -1201,7 +1201,6 @@
                 "incorrect soil with 100% initial cultivationFactor and 80% L2SR"
             );
         }
-<<<<<<< HEAD
     }
 
     function test_soilBelowPegNotSoldOutLastSeason() public {
@@ -1513,7 +1512,7 @@
     function test_convertUpBonusGaugeSunrise() public {
         int256 twaDeltaB = -1000e6;
         // update the bdv capacity
-        bs.mockUpdateBonusBdvCapacity(type(uint256).max);
+        bs.mockUpdateBonusBdvCapacity(type(uint128).max);
 
         bs.mockUpdateBdvConverted(1000e6);
         // verify that the convert up bonus gauge data is correct before sunrise
@@ -1522,8 +1521,7 @@
             (LibGaugeHelpers.ConvertBonusGaugeData)
         );
 
-        assertEq(gdBefore.thisSeasonBdvConverted, 1000e6);
-        assertEq(gdBefore.lastSeasonBdvConverted, 0);
+        assertEq(gdBefore.totalBdvConvertedBonus, 1000e6);
 
         // sunrise
         season.sunSunrise(twaDeltaB, 1, beanstalkState);
@@ -1535,349 +1533,9 @@
         );
 
         // verify that this seasons bdv converted is 0:
-        assertEq(gd.thisSeasonBdvConverted, 0);
-
-        // verify that the last seasons bdv converted is 1000e6:
-        assertEq(gd.lastSeasonBdvConverted, gdBefore.thisSeasonBdvConverted);
-    }
-
-=======
-    }
-
-    function test_soilBelowPegNotSoldOutLastSeason() public {
-        // set inst reserves (instDeltaB: -1999936754446796632414)
-        setInstantaneousReserves(BEAN_WSTETH_WELL, 1000e18, 1000e18);
-        setInstantaneousReserves(BEAN_ETH_WELL, 1000e18, 1000e18);
-        int256 twaDeltaB = -1000e6;
-        uint32 currentSeason = bs.season();
-
-        // Get the actual bounds from evaluation parameters
-        uint256 podRateLowerBound = bs.getPodRateLowerBound();
-        uint256 podRateUpperBound = bs.getPodRateUpperBound();
-        uint256 midPoint = (podRateLowerBound + podRateUpperBound) / 2;
-
-        // Base BeanstalkState that we'll reset to for each test
-        LibEvaluate.BeanstalkState memory baseBeanstalkState = LibEvaluate.BeanstalkState({
-            deltaPodDemand: Decimal.zero(),
-            lpToSupplyRatio: Decimal.ratio(1, 2), // 50% L2SR
-            podRate: Decimal.ratio(midPoint, 1e18), // Set pod rate to midpoint
-            largestLiqWell: BEAN_ETH_WELL,
-            oracleFailure: false,
-            largestLiquidWellTwapBeanPrice: 1e6, // Set Bean price to $1.00
-            twaDeltaB: twaDeltaB
-        });
-
-        // Test with cultivationFactor = 5%
-        {
-            console.log("Test with cultivationFactor = 5%");
-            // Reset state
-            beanstalkState = baseBeanstalkState;
-            bs.setCultivationFactor(5e6); // Set cultivationFactor to 5%
-            season.setLastSowTimeE(type(uint32).max); // Set soil as NOT sold out
-
-            // When soil isn't sold out and pod rate is at midpoint, calculate deltaCultivationFactor
-            uint256 podRateMultiplier = 1.25e6; // Midpoint
-            uint256 price = 1e18; // $1.00
-            bool soilSoldOut = false;
-
-            uint256 deltaCultivationFactor = calculateDeltaCultivationFactor(
-                podRateMultiplier,
-                price,
-                soilSoldOut
-            );
-            uint256 newCultivationFactor = 5e6 - deltaCultivationFactor; // Initial 5% - deltaCultivationFactor decrease
-
-            // Extract L2SR percentage from the Decimal ratio
-            uint256 l2srRatio = beanstalkState.lpToSupplyRatio.value;
-            console.log("Extracted L2SR ratio:", l2srRatio);
-
-            uint256 expectedSoil = calculateExpectedSoil(
-                twaDeltaB,
-                l2srRatio,
-                newCultivationFactor
-            );
-
-            vm.expectEmit();
-            emit Soil(currentSeason + 1, expectedSoil);
-            season.sunSunrise(twaDeltaB, 1, beanstalkState);
-
-            assertEq(
-                bs.totalSoil(),
-                expectedSoil,
-                "incorrect soil with 5% initial cultivationFactor"
-            );
-            assertEq(
-                abi.decode(bs.getGaugeValue(GaugeId.CULTIVATION_FACTOR), (uint256)),
-                newCultivationFactor,
-                "cultivationFactor not updated correctly"
-            );
-        }
-
-        // Test with cultivationFactor = 50%
-        {
-            console.log("Test with cultivationFactor = 50%");
-            // Reset state
-            beanstalkState = baseBeanstalkState;
-            bs.setCultivationFactor(50e6); // Set cultivationFactor to 50%
-            season.setLastSowTimeE(type(uint32).max); // Set soil as NOT sold out
-
-            // When soil isn't sold out and pod rate is at midpoint, calculate deltaCultivationFactor
-            uint256 podRateMultiplier = 1.25e6; // Midpoint
-            uint256 price = 1e18; // $1.00
-            bool soilSoldOut = false;
-
-            uint256 deltaCultivationFactor = calculateDeltaCultivationFactor(
-                podRateMultiplier,
-                price,
-                soilSoldOut
-            );
-            uint256 newCultivationFactor = 50e6 - deltaCultivationFactor; // Initial 50% - deltaCultivationFactor decrease
-
-            uint256 l2srRatio = beanstalkState.lpToSupplyRatio.value;
-            console.log("Extracted L2SR ratio:", l2srRatio);
-
-            uint256 expectedSoil = calculateExpectedSoil(
-                twaDeltaB,
-                l2srRatio,
-                newCultivationFactor
-            );
-
-            vm.expectEmit();
-            emit Soil(currentSeason + 2, expectedSoil);
-            season.sunSunrise(twaDeltaB, 1, beanstalkState);
-            assertEq(
-                bs.totalSoil(),
-                expectedSoil,
-                "incorrect soil with 50% initial cultivationFactor"
-            );
-            assertEq(
-                abi.decode(bs.getGaugeValue(GaugeId.CULTIVATION_FACTOR), (uint256)),
-                newCultivationFactor,
-                "cultivationFactor not updated correctly"
-            );
-        }
-
-        // Test with pod rate above upper bound
-        {
-            console.log("Test with pod rate above upper bound");
-            console.log("-----------------------------------");
-            // Reset state
-            beanstalkState = baseBeanstalkState;
-            // Set pod rate above upper bound
-            beanstalkState.podRate = Decimal.ratio(podRateUpperBound + 1e16, 1e18);
-            bs.setCultivationFactor(50e6); // Set cultivationFactor to 50%
-            season.setLastSowTimeE(type(uint32).max); // Set soil as NOT sold out
-
-            // When pod rate is above upper bound, podRateMultiplier uses podRateMultiplierMax
-            uint256 podRateMultiplier = 0.5e6; // Min multiplier
-            uint256 price = 1e18; // $1.00
-            bool soilSoldOut = false;
-
-            uint256 deltaCultivationFactor = calculateDeltaCultivationFactor(
-                podRateMultiplier,
-                price,
-                soilSoldOut
-            );
-            uint256 newCultivationFactor = 50e6 - deltaCultivationFactor; // Initial 50% - deltaCultivationFactor decrease
-            console.log("EXPECTED CULTIVATION FACTOR", newCultivationFactor);
-
-            // Extract L2SR percentage from the Decimal ratio
-            uint256 l2srRatio = beanstalkState.lpToSupplyRatio.value;
-            console.log("Extracted L2SR ratio:", l2srRatio);
-
-            uint256 expectedSoil = calculateExpectedSoil(
-                twaDeltaB,
-                l2srRatio,
-                newCultivationFactor
-            );
-
-            vm.expectEmit();
-            emit Soil(currentSeason + 3, expectedSoil);
-            season.sunSunrise(twaDeltaB, 1, beanstalkState);
-
-            assertEq(
-                bs.totalSoil(),
-                expectedSoil,
-                "incorrect soil with pod rate above upper bound"
-            );
-            assertEq(
-                abi.decode(bs.getGaugeValue(GaugeId.CULTIVATION_FACTOR), (uint256)),
-                newCultivationFactor,
-                "cultivationFactor not updated correctly"
-            );
-        }
-
-        // Test with pod rate below lower bound
-        {
-            console.log("Test with pod rate below lower bound");
-            console.log("-----------------------------------");
-            // Reset state
-            beanstalkState = baseBeanstalkState;
-            // Set pod rate below lower bound
-            beanstalkState.podRate = Decimal.ratio(podRateLowerBound - 1e16, 1e18);
-            bs.setCultivationFactor(50e6); // Set cultivationFactor to 50%
-            season.setLastSowTimeE(type(uint32).max); // Set soil as NOT sold out
-
-            // When pod rate is below lower bound, podRateMultiplier uses podRateMultiplierMin
-            uint256 podRateMultiplier = 2e6; // Max multiplier
-            uint256 price = 1e18; // $1.00
-            bool soilSoldOut = false;
-
-            uint256 deltaCultivationFactor = calculateDeltaCultivationFactor(
-                podRateMultiplier,
-                price,
-                soilSoldOut
-            );
-            uint256 newCultivationFactor = 50e6 - deltaCultivationFactor; // Initial 50% - deltaCultivationFactor decrease
-            console.log("THIS IS THE EXPECTED CULTIVATION FACTOR", newCultivationFactor);
-
-            // Extract L2SR percentage from the Decimal ratio
-            uint256 l2srRatio = beanstalkState.lpToSupplyRatio.value;
-            console.log("Extracted L2SR ratio:", l2srRatio);
-
-            // Use the actual value from logs since the implementation might have additional logic
-            uint256 expectedSoil = calculateExpectedSoil(
-                twaDeltaB,
-                l2srRatio,
-                newCultivationFactor
-            );
-
-            vm.expectEmit();
-            emit Soil(currentSeason + 4, expectedSoil);
-            season.sunSunrise(twaDeltaB, 1, beanstalkState);
-
-            assertEq(
-                bs.totalSoil(),
-                expectedSoil,
-                "incorrect soil with pod rate below lower bound"
-            );
-
-            assertEq(
-                abi.decode(bs.getGaugeValue(GaugeId.CULTIVATION_FACTOR), (uint256)),
-                newCultivationFactor,
-                "cultivationFactor not updated correctly"
-            );
-        }
-
-        // Test with different Bean price ($0.80)
-        {
-            console.log("Test with Bean price = $0.80");
-            console.log("-----------------------------------");
-            // Reset state
-            beanstalkState = baseBeanstalkState;
-            beanstalkState.largestLiquidWellTwapBeanPrice = 0.8e6; // Set Bean price to $0.80
-            bs.setCultivationFactor(50e6); // Set cultivationFactor to 50%
-            season.setLastSowTimeE(type(uint32).max); // Set soil as NOT sold out
-
-            // When Bean price is $0.80, the delta calculation changes
-            uint256 podRateMultiplier = 1.25e6; // Midpoint
-            uint256 price = 0.8e18; // $0.80
-            bool soilSoldOut = false;
-
-            uint256 deltaCultivationFactor = calculateDeltaCultivationFactor(
-                podRateMultiplier,
-                price,
-                soilSoldOut
-            );
-            uint256 newCultivationFactor = 50e6 - deltaCultivationFactor; // Initial 50% - deltaCultivationFactor decrease
-            console.log("THIS IS THE EXPECTED CULTIVATION FACTOR", newCultivationFactor);
-            // Extract L2SR percentage from the Decimal ratio
-            uint256 l2srRatio = beanstalkState.lpToSupplyRatio.value;
-
-            uint256 expectedSoil = calculateExpectedSoil(
-                twaDeltaB,
-                l2srRatio,
-                newCultivationFactor
-            );
-
-            vm.expectEmit();
-            emit Soil(currentSeason + 5, expectedSoil);
-            season.sunSunrise(twaDeltaB, 1, beanstalkState);
-
-            assertEq(bs.totalSoil(), expectedSoil, "incorrect soil with Bean price of $0.80");
-            assertEq(
-                abi.decode(bs.getGaugeValue(GaugeId.CULTIVATION_FACTOR), (uint256)),
-                newCultivationFactor,
-                "cultivationFactor not updated correctly"
-            );
-        }
-
-        // Test with minimum cultivationFactor (1%)
-        {
-            console.log("Test with minimum cultivationFactor (1%)");
-            // Reset state
-            beanstalkState = baseBeanstalkState;
-            bs.setCultivationFactor(1.5e6); // Set cultivationFactor to 1.5%
-            season.setLastSowTimeE(type(uint32).max); // Set soil as NOT sold out
-
-            // Calculate the delta, but expect it to be capped at the minimum
-            uint256 podRateMultiplier = 1.25e6; // Midpoint
-            uint256 price = 1e18; // $1.00
-            bool soilSoldOut = false;
-
-            uint256 deltaCultivationFactor = calculateDeltaCultivationFactor(
-                podRateMultiplier,
-                price,
-                soilSoldOut
-            );
-            uint256 calculatedCultivationFactor = 1.5e6 - deltaCultivationFactor;
-            // CultivationFactor can't go below 1%
-            uint256 newCultivationFactor = calculatedCultivationFactor < 1e6
-                ? 1e6
-                : calculatedCultivationFactor;
-
-            // Extract L2SR percentage from the Decimal ratio
-            uint256 l2srRatio = beanstalkState.lpToSupplyRatio.value;
-            console.log("Extracted L2SR ratio:", l2srRatio);
-
-            uint256 expectedSoil = calculateExpectedSoil(
-                twaDeltaB,
-                l2srRatio,
-                newCultivationFactor
-            );
-
-            vm.expectEmit();
-            emit Soil(currentSeason + 6, expectedSoil);
-            season.sunSunrise(twaDeltaB, 1, beanstalkState);
-
-            assertEq(bs.totalSoil(), expectedSoil, "incorrect soil with minimum cultivationFactor");
-            assertEq(
-                abi.decode(bs.getGaugeValue(GaugeId.CULTIVATION_FACTOR), (uint256)),
-                newCultivationFactor,
-                "cultivationFactor not updated correctly"
-            );
-        }
-    }
-
-    // verifies various convert up gauge params update as expected.
-    function test_convertUpBonusGaugeSunrise() public {
-        int256 twaDeltaB = -1000e6;
-        // update the bdv capacity
-        bs.mockUpdateBonusBdvCapacity(type(uint128).max);
-
-        bs.mockUpdateBdvConverted(1000e6);
-        // verify that the convert up bonus gauge data is correct before sunrise
-        LibGaugeHelpers.ConvertBonusGaugeData memory gdBefore = abi.decode(
-            bs.getGaugeData(GaugeId.CONVERT_UP_BONUS),
-            (LibGaugeHelpers.ConvertBonusGaugeData)
-        );
-
-        assertEq(gdBefore.totalBdvConvertedBonus, 1000e6);
-
-        // sunrise
-        season.sunSunrise(twaDeltaB, 1, beanstalkState);
-
-        // get the convert up bonus gauge data
-        LibGaugeHelpers.ConvertBonusGaugeData memory gd = abi.decode(
-            bs.getGaugeData(GaugeId.CONVERT_UP_BONUS),
-            (LibGaugeHelpers.ConvertBonusGaugeData)
-        );
-
-        // verify that this seasons bdv converted is 0:
         assertEq(gd.totalBdvConvertedBonus, 0);
     }
 
->>>>>>> 718cc26a
     function test_soilBelowInstGtZero(uint256 caseId, int256 twaDeltaB) public {
         // bound caseId between 0 and 143. (144 total cases)
         caseId = bound(caseId, 0, 143);
@@ -1951,17 +1609,10 @@
         soilIssuedAfterMorningAuction =
             (podsRipened * ONE_HUNDRED_TEMP) /
             (ONE_HUNDRED_TEMP + (bs.maxTemperature()));
-<<<<<<< HEAD
+        console.log("soilIssuedAfterMorningAuction:", soilIssuedAfterMorningAuction);
 
         // scale soil issued above peg.
         soilIssuedAfterMorningAuction = scaleSoilAbovePeg(soilIssuedAfterMorningAuction, podRate);
-
-=======
-        console.log("soilIssuedAfterMorningAuction:", soilIssuedAfterMorningAuction);
-
-        // scale soil issued above peg.
-        soilIssuedAfterMorningAuction = scaleSoilAbovePeg(soilIssuedAfterMorningAuction, podRate);
->>>>>>> 718cc26a
         soilIssuedRightNow = soilIssuedAfterMorningAuction.mulDiv(
             bs.maxTemperature() + ONE_HUNDRED_TEMP,
             bs.temperature() + ONE_HUNDRED_TEMP
