--- conflicted
+++ resolved
@@ -96,9 +96,6 @@
         require(updatedCaseId == caseId, "CaseId did not match");
         (, int32 bT, , int80 bL) = bs.getChangeFromCaseId(caseId);
 
-<<<<<<< HEAD
-        // CASE INVARIANTS
-=======
         // verify that the prevSeasonTemp is set.
         (, , , , , uint256 prevSeasonTemp) = abi.decode(
             bs.getGaugeData(GaugeId.CULTIVATION_FACTOR),
@@ -107,7 +104,6 @@
         assertEq(prevSeasonTemp, prevTemp, "prevSeasonTemp was not properly set");
 
         // CASE INVARIENTS
->>>>>>> 2bfa370a
         // if deltaB > 0: temperature should never increase. bean2MaxLpGpRatio should never increase.
         // if deltaB < 0: temperature should never decrease. bean2MaxLpGpRatio usually does not decrease.
         int256 tempChange = int256(bs.maxTemperature()) - int256(initialTemperature);
