// SPDX-License-Identifier: MIT
pragma solidity >=0.6.0 <0.9.0;
pragma abicoder v2;

import {TestHelper, LibTransfer, IWell, IERC20, IMockFBeanstalk} from "test/foundry/utils/TestHelper.sol";
import {C} from "contracts/C.sol";
import "forge-std/console.sol";

contract CasesTest is TestHelper {
    // Events.
    event TemperatureChange(
        uint256 indexed season,
        uint256 caseId,
        int32 absChange,
        uint256 fieldId
    );
    event BeanToMaxLpGpPerBdvRatioChange(uint256 indexed season, uint256 caseId, int80 absChange);

    address well = BEAN_ETH_WELL;
    uint256 constant EX_LOW = 0;
    uint256 constant RES_LOW = 1;
    uint256 constant RES_HIGH = 2;
    uint256 constant EX_HIGH = 3;
    uint256 constant BELOW_PEG = 0;
    uint256 constant ABOVE_PEG = 1;
    uint256 constant EX_ABOVE_PEG = 2;
    int256 constant MAX_DECREASE = -50e18;
    uint256 constant DEC = 0;
    uint256 constant STDY = 1;
    uint256 constant INC = 2;

    // Beanstalk State parameters.
    // @note temperature has 6 decimals (1e6 = 1%)
    // These are the variables that beanstalk measures upon sunrise.
    // (placed in storage due to stack too deep).
    uint256 price; // 0 = below peg, 1 = above peg, 2 = Q
    uint256 podRate; // 0 = Extremely low, 1 = Reasonbly Low, 2 = Reasonably High, 3 = Extremely High
    uint256 changeInSoilDemand; // 0 = Decreasing, 1 = steady, 2 = Inc
    uint256 l2SR; // 0 = Extremely low, 1 = Reasonably Low, 2 = Reasonably High, 3 = Extremely High
    int256 deltaB;

    uint256 internal constant SOW_TIME_STEADY_UPPER = 300; // this should match the setting in LibEvaluate.sol
    uint256 internal constant SOW_TIME_STEADY_LOWER = 300; // this should match the setting in LibEvaluate.sol
    uint256 internal constant SOW_TIME_DEMAND_INCR = 1200;

    uint128 internal constant BASE_BEAN_SOIL = 100e6;

    function setUp() public {
        initializeBeanstalkTestState(true, false);

        // Initialize well to balances. (1000 BEAN/ETH)
        addLiquidityToWell(well, 10000e6, 10 ether);

        // call well to wsteth/bean to initalize the well.
        // avoids errors due to gas limits.
        addLiquidityToWell(BEAN_WSTETH_WELL, 10e6, .01 ether);
    }

    /**
     * @notice tests every case of weather that can happen in beanstalk, 0 - 143.
     * @dev See {LibCases.sol} for more infomation.
     * This test verifies general invarients regarding the cases,
     * (i.e how beanstalk should generally react to its state)
     * and does not test the correctness of the magnitude of change.
     * Assumes BeanToMaxGpPerBdvRatio is < 0.
     */
    function testCases(uint256 caseId) public {
        // bound caseId between 0 and 143. (144 total cases)
        caseId = bound(caseId, 0, 143);

        // set temperature to 100%, for better testing.
        console.log("setting max temp to 100%");
        bs.setMaxTemp(100e6);

        // set beanSown to be above min threshold so that we can measure change in soil demand.
        bs.setSoilE(1000e6);
        bs.setBeansSownE(300e6);

        uint256 initialTemperature = bs.maxTemperature();
        uint256 initialBeanToMaxLpGpPerBdvRatio = bs.getBeanToMaxLpGpPerBdvRatio();

        (podRate, price, changeInSoilDemand, l2SR) = extractNormalizedCaseComponents(caseId);

        // set beanstalk state based on parameters.
        deltaB = season.setBeanstalkState(price, podRate, changeInSoilDemand, l2SR, well);

        // evaluate and update state.
        vm.expectEmit(true, true, false, false);
        emit TemperatureChange(1, caseId, 0, bs.activeField());
        vm.expectEmit(true, true, false, false);
        emit BeanToMaxLpGpPerBdvRatioChange(1, caseId, 0);

        (uint256 updatedCaseId, ) = season.mockcalcCaseIdAndHandleRain(deltaB);
        require(updatedCaseId == caseId, "CaseId did not match");
        (, int32 bT, , int80 bL) = bs.getChangeFromCaseId(caseId);

        // CASE INVARIENTS
        // if deltaB > 0: temperature should never increase. bean2MaxLpGpRatio should never increase.
        // if deltaB < 0: temperature should never decrease. bean2MaxLpGpRatio usually does not decrease.
        int256 tempChange = int256(bs.maxTemperature()) - int256(initialTemperature);

        int256 ratioChange = int256(bs.getBeanToMaxLpGpPerBdvRatio()) -
            int256(initialBeanToMaxLpGpPerBdvRatio);
        if (deltaB > 0) {
            assertLe(tempChange, 0, "Temp inc @ +DeltaB");
            assertLe(ratioChange, 0, "Ratio inc @ +DeltaB");
        } else {
            // when deltaB is negative, temp only decreases when soil demand is not increasing and debt is reasonably or excessively high.
            if (changeInSoilDemand == INC && price == BELOW_PEG && podRate >= RES_HIGH) {
                // describeCaseId(caseId);
                assertLe(
                    tempChange,
                    0,
                    "Temp dec @ -DeltaB when soil demand is increasing and L2SR is high"
                );
            } else if (price == BELOW_PEG || price == ABOVE_PEG) {
                assertGe(tempChange, 0, "Temp inc @ -DeltaB");
            } else if (price == EX_ABOVE_PEG) {
                assertLe(tempChange, 0, "Temp dec @ high price");
            }
            // Bean2LP Ratio will increase if L2SR is high, or if L2SR is reasonably low and podRate is high.
            // except during the case of excessively high price.
            if (l2SR > RES_LOW || (l2SR == RES_LOW && podRate > RES_LOW)) {
                assertGe(ratioChange, 0, "Ratio dec @ -DeltaB");
            } else {
                // ratio should decrease by 50%.
                assertEq(bs.getBeanToMaxLpGpPerBdvRatio(), 0, "Ratio inc @ -DeltaB");
                assertEq(bL, MAX_DECREASE);
            }
        }

        // at excessively low L2SR or reasonably low L2SR and low debt,
        // BeanToMaxLpGpPerBdvRatio must decrease by 50%.
        if (l2SR < RES_LOW || (l2SR == RES_LOW && podRate < RES_HIGH)) {
            assertEq(bs.getBeanToMaxLpGpPerBdvRatio(), 0, "Ratio did not go to 0 @ low l2SR");
            assertEq(bL, MAX_DECREASE);
        }

        // if price is excessively high, bean2MaxLP ratio must decrease by 50%.
        if (price == EX_ABOVE_PEG) {
            assertEq(bL, MAX_DECREASE, "Temp inc @ Exc High price");
        }

        // if deltaB is positive, and ∆ soil demand is increasing,
        // temperature must decrease by 2%.
        // if deltaB is negative, and  ∆ soil demand is decreasing,
        // temperature must increase by 2%.
        if (deltaB > 0 && changeInSoilDemand == INC) {
            assertEq(bT, -3e6, "Temp did not decrease by 3% @ +DeltaB, Inc soil demand");
        }
        if (deltaB < 0 && changeInSoilDemand == DEC) {
            // 2% if pod rate low, 1% if pod rate high
            if (podRate <= RES_LOW) {
                assertEq(bT, 2e6, "Temp did not inc by 2% @ -DeltaB, Dec soil demand");
            } else {
                assertEq(bT, 1e6, "Temp did not inc by 1% @ -DeltaB, Dec soil demand");
            }
        }

        // if L2SR is reasonably high or higher,
        // bean2MaxLpGpPerBdvRatio should increase by 1% below peg, and -1% above peg.
        if (l2SR >= RES_HIGH) {
            if (price == ABOVE_PEG) {
                assertEq(bL, -1e18, "Ratio did not dec by 1% @ Rea High L2SR");
            }
            if (price == BELOW_PEG) {
                if (l2SR == EX_HIGH && podRate > RES_LOW) {
                    assertEq(bL, 2e18, "Ratio did not inc by 2% @ Ext High L2SR & PodRate");
                } else {
                    assertEq(bL, 1e18, "Ratio did not inc by 1% @ Rea High L2SR");
                }
            }
        }

        // At reasonably low L2SR, price above peg, bean2MaxLpGpPerBdvRatio should decrease by 2%
        if (l2SR < RES_LOW && l2SR > EX_LOW && price == ABOVE_PEG) {
            assertEq(bL, -2e18, "Ratio did not dec by 2% @ Rea Low L2SR");
        }
    }

    function test_extremely_high_podrate(uint256 caseId) public {
        caseId = bound(caseId, 1000, 1143);
        console.log("caseId", caseId);
        // set temperature to 100%, for better testing.
        console.log("setting max temp to 100%");
        bs.setMaxTemp(100e6);

        uint256 initialTemperature = bs.maxTemperature();
        uint256 initialBeanToMaxLpGpPerBdvRatio = bs.getBeanToMaxLpGpPerBdvRatio();

        (podRate, price, changeInSoilDemand, l2SR) = extractNormalizedCaseComponents(caseId);
        console.log("podRate", podRate);
        console.log("price", price);
        console.log("changeInSoilDemand", changeInSoilDemand);
        console.log("l2SR", l2SR);

        // set beanstalk state based on parameters.
        deltaB = season.setBeanstalkState(price, podRate, changeInSoilDemand, l2SR, well);

        season.mockcalcCaseIdAndHandleRain(deltaB);

        // verify temperature changed based on soil demand.
        // decreasing
        if (deltaB < 0) {
            if (changeInSoilDemand == 0) {
                assertEq(bs.maxTemperature(), 100.5e6, "Temp did not dec by 0.5%");
            } else if (changeInSoilDemand == 1) {
                // steady
                assertEq(bs.maxTemperature(), 100e6, "Temp did not stay at 100%");
            } else if (changeInSoilDemand == 2) {
                // increasing
                assertEq(bs.maxTemperature(), 99e6, "Temp did not dec by 1%");
            }
        }
    }

    //////// SOWING //////

    /**
     * Series of sowing tests to verify demand logic.
     */

    /**
     * @notice if the time it took to sell out between this season was
     * more than SOW_TIME_STEADY_UPPER seconds faster than last season,
     * and the change in bean sown is increasing,
     * demand is increasing.
     */
    function testSowTimeSoldOutSlowerMoreBeanSown(
        uint256 lastSowTime,
        uint256 thisSowTime,
        uint256 beanSown
    ) public {
        // set podrate to reasonably high,
        // as we want to verify temp changes as a function of soil demand.
        season.setPodRate(RES_HIGH);
        season.setPrice(ABOVE_PEG, well);

        // 10% temp for easier testing.
        bs.setMaxTempE(10e6);
        // the maximum value of lastSowTime is 3600
        // the minimum time it takes to sell out is 900 seconds.
        // (otherwise we assume increasing demand).

        lastSowTime = bound(lastSowTime, SOW_TIME_DEMAND_INCR + 2, 3599);
        thisSowTime = bound(
            thisSowTime,
            lastSowTime + SOW_TIME_STEADY_LOWER + 1,
            3600 + SOW_TIME_STEADY_LOWER
        );

        season.setLastSowTimeE(uint32(lastSowTime));
        season.setNextSowTimeE(uint32(thisSowTime));

        // set the same amount of beans sown last and this season such that the change in bean sown is increasing.
        beanSown = bound(beanSown, (BASE_BEAN_SOIL * 106) / 100, 10000e6);
        season.setLastSeasonAndThisSeasonBeanSown(BASE_BEAN_SOIL, uint128(beanSown));

        // calc caseId
        season.calcCaseIdE(1, uint128(beanSown));

        // beanstalk should record this season's sow time,
        // and set it as last sow time for next season.
        IMockFBeanstalk.Weather memory w = bs.weather();
        assertEq(uint256(w.lastSowTime), thisSowTime);
        assertEq(uint256(w.thisSowTime), type(uint32).max);
        uint256 steadyDemand;

        // verify ∆temp is 3% (see whitepaper).
        assertEq(10e6 - uint256(w.temp), 3e6);
    }

    /**
     * @notice if the time it took to sell out between this season was
     * more than SOW_TIME_STEADY_UPPER seconds faster than last season,
     * and the change in bean sown is steady,
     * demand is steady.
     */
    function testSowTimeSoldOutSlowerSteadyBeanSown(
        uint256 lastSowTime,
        uint256 thisSowTime
    ) public {
        // set podrate to reasonably high,
        // as we want to verify temp changes as a function of soil demand.
        season.setPodRate(RES_HIGH);
        season.setPrice(ABOVE_PEG, well);

        // 10% temp for easier testing.
        bs.setMaxTempE(10e6);
        // the maximum value of lastSowTime is 3600
        // the minimum time it takes to sell out is 900 seconds.
        // (otherwise we assume increasing demand).

        lastSowTime = bound(lastSowTime, SOW_TIME_DEMAND_INCR + 2, 3599);
        thisSowTime = bound(
            thisSowTime,
            lastSowTime + SOW_TIME_STEADY_LOWER + 1,
            3600 + SOW_TIME_STEADY_LOWER
        );

        season.setLastSowTimeE(uint32(lastSowTime));
        season.setNextSowTimeE(uint32(thisSowTime));

        // set the same amount of beans sown last and this season such that the change in bean sown is steady.
        season.setLastSeasonAndThisSeasonBeanSown(BASE_BEAN_SOIL, BASE_BEAN_SOIL);

        // calc caseId
        season.calcCaseIdE(1, BASE_BEAN_SOIL);

        // beanstalk should record this season's sow time,
        // and set it as last sow time for next season.
        IMockFBeanstalk.Weather memory w = bs.weather();
        assertEq(uint256(w.lastSowTime), thisSowTime);
        assertEq(uint256(w.thisSowTime), type(uint32).max);
        uint256 steadyDemand;

        // verify ∆temp is 1% (see whitepaper).
        assertEq(10e6 - uint256(w.temp), 1e6);
    }

    /**
     * @notice if the time it took to sell out between this season was
     * more than SOW_TIME_STEADY_UPPER seconds faster than last season,
     * and the change in bean sown is decreasing,
     * demand is decreasing.
     */
    function testSowTimeSoldOutSlowerDecreasingBeanSown(
        uint256 lastSowTime,
        uint256 thisSowTime,
        uint256 beanSown
    ) public {
        // set podrate to reasonably high,
        // as we want to verify temp changes as a function of soil demand.
        season.setPodRate(RES_HIGH);
        season.setPrice(ABOVE_PEG, well);

        // 10% temp for easier testing.
        bs.setMaxTempE(10e6);
        // the maximum value of lastSowTime is 3600
        // the minimum time it takes to sell out is 900 seconds.
        // (otherwise we assume increasing demand).

        lastSowTime = bound(lastSowTime, SOW_TIME_DEMAND_INCR + 2, 3599);
        thisSowTime = bound(
            thisSowTime,
            lastSowTime + SOW_TIME_STEADY_LOWER + 1,
            3600 + SOW_TIME_STEADY_LOWER
        );

        season.setLastSowTimeE(uint32(lastSowTime));
        season.setNextSowTimeE(uint32(thisSowTime));

        // set the same amount of beans sown last and this season such that the change in bean sown is steady.
        beanSown = bound(beanSown, 25e6, (BASE_BEAN_SOIL * 94) / 100);
        season.setLastSeasonAndThisSeasonBeanSown(BASE_BEAN_SOIL, uint128(beanSown));

        // calc caseId
        season.calcCaseIdE(1, uint128(beanSown));

        // beanstalk should record this season's sow time,
        // and set it as last sow time for next season.
        IMockFBeanstalk.Weather memory w = bs.weather();
        assertEq(uint256(w.lastSowTime), thisSowTime);
        assertEq(uint256(w.thisSowTime), type(uint32).max);
        uint256 steadyDemand;

        // verify ∆temp is 0% (see whitepaper).
        assertEq(10e6 - uint256(w.temp), 0);
    }

    /**
     * @notice if the time it took to sell out between this season and
     * the last season is within 60 seconds, AND
     * the change in bean sown is increasing,
     * demand is increasing.
     */
    function testSowTimeSoldOutSowSameTimeMoreBeanSown(
        uint256 lastSowTime,
        uint256 thisSowTime,
        uint256 beanSown
    ) public {
        // set podrate to reasonably high,
        // as we want to verify temp changes as a function of soil demand.
        season.setPodRate(RES_HIGH);
        season.setPrice(ABOVE_PEG, well);

        // 10% temp for easier testing.
        bs.setMaxTempE(10e6);
        // the maximum value of lastSowTime is 3600
        // the minimum time it takes to sell out is SOW_TIME_DEMAND_INCR seconds.
        // (otherwise we assume increasing demand).
        lastSowTime = bound(lastSowTime, SOW_TIME_DEMAND_INCR, 3600);
        thisSowTime = bound(thisSowTime, lastSowTime, lastSowTime + 60);

        season.setLastSowTimeE(uint32(lastSowTime));
        season.setNextSowTimeE(uint32(thisSowTime));

<<<<<<< HEAD
        // calc caseId  (deltaB, beanSown==dsoil)
        // beanSown needs to be at least 10e6, above the min pod demand threshold
        // for demand to be steady and not decreasing.
        season.calcCaseIdE(1, 1000e6);
=======
        // set the same amount of beans sown last and this season such that the change in bean sown is increasing.
        beanSown = bound(beanSown, (BASE_BEAN_SOIL * 105) / 100, 10000e6);
        season.setLastSeasonAndThisSeasonBeanSown(BASE_BEAN_SOIL, uint128(beanSown));

        // calc caseId
        season.calcCaseIdE(1, uint128(beanSown));

        // beanstalk should record this season's sow time,
        // and set it as last sow time for next season.
        IMockFBeanstalk.Weather memory w = bs.weather();
        assertEq(uint256(w.lastSowTime), thisSowTime);
        assertEq(uint256(w.thisSowTime), type(uint32).max);

        // verify ∆temp is 3% (see whitepaper).
        assertEq(10e6 - uint256(w.temp), 3e6);
    }

    /**
     * @notice if the time it took to sell out between this season and
     * the last season is within 60 seconds, AND
     * the change in bean sown is steady,
     * demand is steady.
     */
    function testSowTimeSoldOutSowSameTimeSameBeanSown(
        uint256 lastSowTime,
        uint256 thisSowTime
    ) public {
        // set podrate to reasonably high,
        // as we want to verify temp changes as a function of soil demand.
        season.setPodRate(RES_HIGH);
        season.setPrice(ABOVE_PEG, well);

        // 10% temp for easier testing.
        bs.setMaxTempE(10e6);
        // the maximum value of lastSowTime is 3600
        // the minimum time it takes to sell out is SOW_TIME_DEMAND_INCR seconds.
        // (otherwise we assume increasing demand).
        lastSowTime = bound(lastSowTime, SOW_TIME_DEMAND_INCR, 3600);
        thisSowTime = bound(thisSowTime, lastSowTime, lastSowTime + 60);

        season.setLastSowTimeE(uint32(lastSowTime));
        season.setNextSowTimeE(uint32(thisSowTime));

        // set the same amount of beans sown last and this season such that the change in bean sown is steady.
        // the 2nd parameter should be with some % of change from the 1st parameter. see {ep.deltaPodDemandUpperBound}.
        season.setLastSeasonAndThisSeasonBeanSown(BASE_BEAN_SOIL, 101e6);

        // calc caseId
        season.calcCaseIdE(1, BASE_BEAN_SOIL);

        // beanstalk should record this season's sow time,
        // and set it as last sow time for next season.
        IMockFBeanstalk.Weather memory w = bs.weather();
        assertEq(uint256(w.lastSowTime), thisSowTime);
        assertEq(uint256(w.thisSowTime), type(uint32).max);

        // verify ∆temp is 1% (see whitepaper).
        assertEq(10e6 - uint256(w.temp), 1e6);
    }

    /**
     * @notice if the time it took to sell out between this season and
     * the last season is within 60 seconds, AND
     * the change in bean sown is decreasing,
     * demand is steady.
     */
    function testSowTimeSoldOutSowSameTimeDecreasingBeanSown(
        uint256 lastSowTime,
        uint256 thisSowTime,
        uint256 beanSown
    ) public {
        // set podrate to reasonably high,
        // as we want to verify temp changes as a function of soil demand.
        season.setPodRate(RES_HIGH);
        season.setPrice(ABOVE_PEG, well);

        // 10% temp for easier testing.
        bs.setMaxTempE(10e6);
        // the maximum value of lastSowTime is 3600
        // the minimum time it takes to sell out is SOW_TIME_DEMAND_INCR seconds.
        // (otherwise we assume increasing demand).
        lastSowTime = bound(lastSowTime, SOW_TIME_DEMAND_INCR, 3600);
        thisSowTime = bound(thisSowTime, lastSowTime, lastSowTime + 60);

        season.setLastSowTimeE(uint32(lastSowTime));
        season.setNextSowTimeE(uint32(thisSowTime));

        // set the same amount of beans sown last and this season such that the change in bean sown is increasing.
        beanSown = bound(beanSown, 25e6, (BASE_BEAN_SOIL * 94) / 100);
        season.setLastSeasonAndThisSeasonBeanSown(BASE_BEAN_SOIL, uint128(beanSown));

        // calc caseId
        season.calcCaseIdE(1, uint128(beanSown));
>>>>>>> 640d4ec3

        // beanstalk should record this season's sow time,
        // and set it as last sow time for next season.
        IMockFBeanstalk.Weather memory w = bs.weather();
        assertEq(uint256(w.lastSowTime), thisSowTime);
        assertEq(uint256(w.thisSowTime), type(uint32).max);

        // verify ∆temp is 1% (see whitepaper).
        assertEq(10e6 - uint256(w.temp), 1e6);
    }

    /**
     * @notice if the time it took to sell out between this season was
     * more than SOW_TIME_STEADY_LOWER seconds faster than last season, demand is increasing.
     */
    function testSowTimeSoldOutFaster(uint256 lastSowTime, uint256 thisSowTime) public {
        // set podrate to reasonably high,
        // as we want to verify temp changes as a function of soil demand.
        season.setPodRate(RES_HIGH);
        season.setPrice(ABOVE_PEG, well);

        // 10% temp for easier testing.
        bs.setMaxTempE(10e6);
        // the maximum value of lastSowTime is 3600 - SOW_TIME_STEADY - 2 due to steady demand constant
        // the minimum time it takes to sell out is 600 seconds.
        // (otherwise we assume increasing demand).
        lastSowTime = bound(lastSowTime, SOW_TIME_STEADY_LOWER + 2, 3600);
        thisSowTime = bound(thisSowTime, 1, lastSowTime - SOW_TIME_STEADY_LOWER - 1);

        season.setLastSowTimeE(uint32(lastSowTime));
        season.setNextSowTimeE(uint32(thisSowTime));

<<<<<<< HEAD
        // calc caseId   (deltaB, beanSown==dsoil)
        // this needs to be at least 10e6,
        // above the min pod demand threshold for demand to be increasing.
        season.calcCaseIdE(1, 1000e6);
=======
        season.setLastSeasonAndThisSeasonBeanSown(BASE_BEAN_SOIL, BASE_BEAN_SOIL);

        // calc caseId
        season.calcCaseIdE(1, BASE_BEAN_SOIL);
>>>>>>> 640d4ec3

        // beanstalk should record this season's sow time,
        // and set it as last sow time for next season.
        IMockFBeanstalk.Weather memory w = bs.weather();
        assertEq(uint256(w.lastSowTime), thisSowTime);
        assertEq(uint256(w.thisSowTime), type(uint32).max);
        uint256 steadyDemand;

        // verify ∆temp is 3% (see whitepaper).
        assertEq(10e6 - uint256(w.temp), 3e6, "delta temp is not 3%");
    }

    /**
     * @notice if the soil sown in the season is below the minimum demand threshold,
     * of max(max(0,001% of supply, 10), 25% of soil issued) demand is considered decreasing.
     */
    function testDeltaPodDemandDecreasingBelowThreshold(
        uint256 soilSown,
        uint256 initialSoil,
        uint256 beanSupply
    ) public {
        // init total supply = 10k beans
        uint256 beanSupply = bound(beanSupply, 10_000e6, 10_000_000e6);
        // mint beanSupply to increase
        deal(address(bean), address(1), beanSupply);
        beanSupply = bean.totalSupply();
        // bound initial soil to 0 - beanSupply
        initialSoil = bound(initialSoil, 4, beanSupply);

        uint256 minDemandThreshold = calcMinSoilDemandThreshold(beanSupply, initialSoil);

        // soil sown is less than the min threashold to measure demand
        soilSown = bound(soilSown, 0, minDemandThreshold - 1);

        // set podrate to reasonably high,
        // as we want to verify temp changes as a function of soil demand.
        season.setPodRate(RES_HIGH);
        season.setPrice(ABOVE_PEG, well);

        // 10% temp for easier testing.
        bs.setMaxTempE(10e6);
        // set initial soil
        bs.setSoilE(initialSoil);

        // calc caseId  (deltaB, beanSown==dsoil)
        season.calcCaseIdE(1, uint128(soilSown));

        // if soil sown is below the threshold, demand is decreasing.
        // beanstalk should record this season's sow time,
        // and set it as last sow time for next season.
        IMockFBeanstalk.Weather memory w = bs.weather();
        assertEq(uint256(w.thisSowTime), type(uint32).max);
        uint256 steadyDemand;
        // reasonably high pod rate, above peg price, soil demand decreasing
        // so temperature should stay the same, see https://docs.pinto.money/advanced/cases
        assertEq(10e6 - uint256(w.temp), 0, "delta temp is not 0%");
    }

    /**
     * @notice Extracts and normalizes the individual evaluation components from a caseId
     * @param caseId The full case ID
     * @return podRateCase The normalized pod rate evaluation (0, 1, 2, or 3 from original 0, 9, 18, or 27)
     * @return priceCase The normalized price evaluation (0, 1, or 2 from original 0, 3, or 6)
     * @return deltaPodDemandCase The delta pod demand evaluation (0, 1, or 2 - unchanged)
     * @return lpToSupplyRatioCase The normalized LP to supply ratio evaluation (0, 1, 2, or 3 from original 0, 36, 72, or 108)
     */
    function extractNormalizedCaseComponents(
        uint256 caseId
    )
        public
        view
        returns (
            uint256 podRateCase,
            uint256 priceCase,
            uint256 deltaPodDemandCase,
            uint256 lpToSupplyRatioCase
        )
    {
        // L2SR
        lpToSupplyRatioCase = caseId / 36;

        // Pod Rate: ((caseId % 36) / 9)
        podRateCase = (caseId % 36) / 9;

        // Price: Get the range 0-8 first ((caseId % 36) % 9), then divide by 3
        priceCase = ((caseId % 36) % 9) / 3;

        // Soil Demand: simple modulo
        deltaPodDemandCase = caseId % 3;

        if (caseId >= 1000) {
            podRateCase = 4;
        }
    }

    function calcMinSoilDemandThreshold(
        uint256 beanSupply,
        uint256 initialSoil
    ) internal view returns (uint256 minDemandThreshold) {
        // calculate the minimum threshold of bean to calculate delta pod demand.
        uint256 calculatedThreshold = (beanSupply * 0.00001e6) / 1e6;

        uint256 beanSupplyThreshold = calculatedThreshold > 10e6 ? calculatedThreshold : 10e6;

        // scale s.sys.initialSoil by the initialSoilPodDemandScalar, currently 25%.
        uint256 scaledInitialSoil = (initialSoil * 0.25e6) / 1e6;

        minDemandThreshold = beanSupplyThreshold < scaledInitialSoil
            ? beanSupplyThreshold
            : scaledInitialSoil;
    }

    /**
     * @notice Logs a human readable description of each component of a case ID
     * @param caseId The full case ID to decode and log
     */
    /*function describeCaseId(uint256 caseId) public view {
        (
            uint256 podRateCase,
            uint256 priceCase,
            uint256 deltaPodDemandCase,
            uint256 lpToSupplyRatioCase
        ) = extractNormalizedCaseComponents(caseId);
        console.log("Case ID:", caseId);

        // Log LP to Supply Ratio
        if (lpToSupplyRatioCase == 0) console.log("L2SR: Excessively Low L2SR (0)");
        else if (lpToSupplyRatioCase == 1) console.log("L2SR: Reasonably Low L2SR (1)");
        else if (lpToSupplyRatioCase == 2) console.log("L2SR: Reasonably High L2SR (2)");
        else console.log("L2SR: Excessively High L2SR (3)");

        // Log Pod Rate
        if (podRateCase == 0) console.log("Pod Rate: Excessively Low Debt (0)");
        else if (podRateCase == 1) console.log("Pod Rate: Reasonably Low Debt (1)");
        else if (podRateCase == 2) console.log("Pod Rate: Reasonably High Debt (2)");
        else console.log("Pod Rate: Excessively Debt (3)");

        // Log Price
        if (priceCase == 0) console.log("Price: Below Peg (P < 1) (0)");
        else if (priceCase == 1) console.log("Price: Above Peg (P > 1) (1)");
        else console.log("Price: Excessively Above Peg (P >> 1) (2)");

        // Log Delta Pod Demand
        if (deltaPodDemandCase == 0) console.log("Demand: Decreasing Pod Demand (0)");
        else if (deltaPodDemandCase == 1) console.log("Demand: Steady Pod Demand (1)");
        else console.log("Demand: Increasing Pod Demand (2)");
    }*/
}<|MERGE_RESOLUTION|>--- conflicted
+++ resolved
@@ -395,12 +395,6 @@
         season.setLastSowTimeE(uint32(lastSowTime));
         season.setNextSowTimeE(uint32(thisSowTime));
 
-<<<<<<< HEAD
-        // calc caseId  (deltaB, beanSown==dsoil)
-        // beanSown needs to be at least 10e6, above the min pod demand threshold
-        // for demand to be steady and not decreasing.
-        season.calcCaseIdE(1, 1000e6);
-=======
         // set the same amount of beans sown last and this season such that the change in bean sown is increasing.
         beanSown = bound(beanSown, (BASE_BEAN_SOIL * 105) / 100, 10000e6);
         season.setLastSeasonAndThisSeasonBeanSown(BASE_BEAN_SOIL, uint128(beanSown));
@@ -494,7 +488,6 @@
 
         // calc caseId
         season.calcCaseIdE(1, uint128(beanSown));
->>>>>>> 640d4ec3
 
         // beanstalk should record this season's sow time,
         // and set it as last sow time for next season.
@@ -527,17 +520,10 @@
         season.setLastSowTimeE(uint32(lastSowTime));
         season.setNextSowTimeE(uint32(thisSowTime));
 
-<<<<<<< HEAD
-        // calc caseId   (deltaB, beanSown==dsoil)
-        // this needs to be at least 10e6,
-        // above the min pod demand threshold for demand to be increasing.
-        season.calcCaseIdE(1, 1000e6);
-=======
         season.setLastSeasonAndThisSeasonBeanSown(BASE_BEAN_SOIL, BASE_BEAN_SOIL);
 
         // calc caseId
         season.calcCaseIdE(1, BASE_BEAN_SOIL);
->>>>>>> 640d4ec3
 
         // beanstalk should record this season's sow time,
         // and set it as last sow time for next season.
