--- conflicted
+++ resolved
@@ -9,12 +9,7 @@
 
 Low-volatility money with a $1 price target.               
 
-<<<<<<< HEAD
-Code Version: `1.0.0` <br>
-Whitepaper Version: `1.0.0`
-=======
 Code version history: https://github.com/pinto-org/protocol/releases
->>>>>>> 718cc26a
 
 ## Documentation
 
