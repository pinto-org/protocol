--- conflicted
+++ resolved
@@ -11,12 +11,7 @@
  * @author DefaultJuice
  * @notice Contract for mowing, planting and harvesting with Tractor, with a number of conditions
  */
-<<<<<<< HEAD
 contract MowPlantHarvestBlueprint is BlueprintBase {
-
-=======
-contract MowPlantHarvestBlueprint is PerFunctionPausable {
->>>>>>> e4b0500e
     /**
      * @dev Minutes after sunrise to check if the totalDeltaB is about to be positive for the following season
      */
