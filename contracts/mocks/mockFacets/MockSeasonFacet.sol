/*
 SPDX-License-Identifier: MIT
 */

pragma solidity ^0.8.20;

import "contracts/libraries/Math/LibRedundantMath256.sol";
import "contracts/beanstalk/facets/sun/SeasonFacet.sol";
import {AssetSettings, Deposited, Field, GerminationSide} from "contracts/beanstalk/storage/System.sol";
import {LibDiamond} from "contracts/libraries/LibDiamond.sol";
import {IERC1155} from "@openzeppelin/contracts/token/ERC1155/IERC1155.sol";
import "../MockToken.sol";
import "contracts/libraries/LibBytes.sol";
import {LibChainlinkOracle} from "contracts/libraries/Oracle/LibChainlinkOracle.sol";
import {LibUsdOracle} from "contracts/libraries/Oracle/LibUsdOracle.sol";
import {LibAppStorage} from "contracts/libraries/LibAppStorage.sol";
import {LibRedundantMathSigned256} from "contracts/libraries/Math/LibRedundantMathSigned256.sol";
import {Decimal} from "contracts/libraries/Decimal.sol";
import {LibGauge} from "contracts/libraries/LibGauge.sol";
import {LibRedundantMath32} from "contracts/libraries/Math/LibRedundantMath32.sol";
import {LibWellMinting} from "contracts/libraries/Minting/LibWellMinting.sol";
import {LibEvaluate} from "contracts/libraries/LibEvaluate.sol";
import {LibTokenSilo} from "contracts/libraries/Silo/LibTokenSilo.sol";
import {IWell, Call} from "contracts/interfaces/basin/IWell.sol";
import {ShipmentRecipient} from "contracts/beanstalk/storage/System.sol";
import {LibReceiving} from "contracts/libraries/LibReceiving.sol";
import {LibFlood} from "contracts/libraries/Silo/LibFlood.sol";
import {BeanstalkERC20} from "contracts/tokens/ERC20/BeanstalkERC20.sol";
import {LibEvaluate} from "contracts/libraries/LibEvaluate.sol";
import {LibGaugeHelpers} from "contracts/libraries/LibGaugeHelpers.sol";
import {GaugeId, Gauge} from "contracts/beanstalk/storage/System.sol";

/**
 * @title Mock Season Facet
 *
 */
interface ResetPool {
    function reset_cumulative() external;
}

interface IMockPump {
    function update(uint256[] memory _reserves, bytes memory) external;

    function update(address well, uint256[] memory _reserves, bytes memory) external;

    function readInstantaneousReserves(
        address well,
        bytes memory data
    ) external view returns (uint256[] memory reserves);
}

contract MockSeasonFacet is SeasonFacet {
    using LibRedundantMath256 for uint256;
    using LibRedundantMath32 for uint32;
    using LibRedundantMathSigned256 for int256;

    event DeltaB(int256 deltaB);

    address constant BEAN_ETH_WELL = 0xBEA0e11282e2bB5893bEcE110cF199501e872bAd;

    function reentrancyGuardTest() public nonReentrant {
        reentrancyGuardTest();
    }

    function setYieldE(uint256 t) public {
        s.sys.weather.temp = uint32(t);
    }

    function setTotalStalkE(uint256 amount) public {
        s.sys.silo.stalk = uint128(amount);
    }

    function siloSunrise(uint256 amount) public {
        require(!s.sys.paused, "Season: Paused.");
        s.sys.season.current += 1;
        s.sys.season.timestamp = block.timestamp;
        s.sys.season.sunriseBlock = uint64(block.number);
        mockStepSilo(amount);
        LibGerminate.endTotalGermination(
            s.sys.season.current,
            LibWhitelistedTokens.getWhitelistedTokens()
        );
    }

    function mockStepSilo(uint256 amount) public {
        BeanstalkERC20(s.sys.bean).mint(address(this), amount);
        LibReceiving.receiveShipment(ShipmentRecipient.SILO, amount, bytes(""));
    }

    function rainSunrise() public {
        require(!s.sys.paused, "Season: Paused.");
        s.sys.season.current += 1;
        s.sys.season.sunriseBlock = uint64(block.number);
        // update last snapshot in beanstalk.
        stepOracle();
        LibGerminate.endTotalGermination(
            s.sys.season.current,
            LibWhitelistedTokens.getWhitelistedTokens()
        );
        mockStartSop();
    }

    function rainSunrises(uint256 amount) public {
        require(!s.sys.paused, "Season: Paused.");
        for (uint256 i; i < amount; ++i) {
            s.sys.season.current += 1;
            stepOracle();
            LibGerminate.endTotalGermination(
                s.sys.season.current,
                LibWhitelistedTokens.getWhitelistedTokens()
            );
            mockStartSop();
        }
        s.sys.season.sunriseBlock = uint64(block.number);
    }

    function droughtSunrise() public {
        require(!s.sys.paused, "Season: Paused.");
        s.sys.season.current += 1;
        s.sys.season.sunriseBlock = uint64(block.number);
        // update last snapshot in beanstalk.
        stepOracle();
        LibGerminate.endTotalGermination(
            s.sys.season.current,
            LibWhitelistedTokens.getWhitelistedTokens()
        );
        LibFlood.handleRain(2);
    }

    function rainSiloSunrise(uint256 amount) public {
        require(!s.sys.paused, "Season: Paused.");
        s.sys.season.current += 1;
        s.sys.season.sunriseBlock = uint64(block.number);
        // update last snapshot in beanstalk.
        stepOracle();
        LibGerminate.endTotalGermination(
            s.sys.season.current,
            LibWhitelistedTokens.getWhitelistedTokens()
        );
        mockStartSop();
        mockStepSilo(amount);
    }

    function droughtSiloSunrise(uint256 amount) public {
        require(!s.sys.paused, "Season: Paused.");
        s.sys.season.current += 1;
        s.sys.season.sunriseBlock = uint64(block.number);
        // update last snapshot in beanstalk.
        stepOracle();
        LibGerminate.endTotalGermination(
            s.sys.season.current,
            LibWhitelistedTokens.getWhitelistedTokens()
        );
        mockStartSop();
        mockStepSilo(amount);
    }

    function sunSunriseWithL2srScaling(int256 deltaB, uint256 caseId) public {
        require(!s.sys.paused, "Season: Paused.");
        s.sys.season.current += 1;
        s.sys.season.sunriseBlock = uint64(block.number);
        (uint256 caseId, LibEvaluate.BeanstalkState memory bs) = calcCaseIdAndHandleRain(deltaB);
        stepSun(bs);
    }

    function sunSunrise(
        int256 deltaB,
        uint256 caseId,
        LibEvaluate.BeanstalkState memory bs
    ) public {
        require(!s.sys.paused, "Season: Paused.");
        s.sys.season.current += 1;
        s.sys.season.sunriseBlock = uint64(block.number);
        bs.twaDeltaB = deltaB;
        stepGauges(bs);
        stepSun(bs);
    }

    function seedGaugeSunSunrise(int256 deltaB, uint256 caseId, bool oracleFailure) public {
        require(!s.sys.paused, "Season: Paused.");
        s.sys.season.current += 1;
        s.sys.season.sunriseBlock = uint64(block.number);
<<<<<<< HEAD
        updateTemperatureAndBeanToMaxLpGpPerBdvRatio(caseId, oracleFailure);
        stepSun(
            LibEvaluate.BeanstalkState({
                deltaPodDemand: Decimal.zero(),
                lpToSupplyRatio: Decimal.zero(),
                podRate: Decimal.zero(),
                largestLiqWell: address(0),
                oracleFailure: false,
                largestLiquidWellTwapBeanPrice: 0,
                twaDeltaB: deltaB
            })
        ); // Do not scale soil down using L2SR
=======
        LibEvaluate.BeanstalkState memory bs = LibEvaluate.BeanstalkState({
            deltaPodDemand: Decimal.zero(),
            lpToSupplyRatio: Decimal.zero(),
            podRate: Decimal.zero(),
            largestLiqWell: address(0),
            oracleFailure: false,
            largestLiquidWellTwapBeanPrice: 0,
            twaDeltaB: deltaB
        });
        updateTemperatureAndBeanToMaxLpGpPerBdvRatio(caseId, bs, oracleFailure);
        stepSun(caseId, bs); // Do not scale soil down using L2SR
>>>>>>> 640d4ec3
    }

    function seedGaugeSunSunrise(int256 deltaB, uint256 caseId) public {
        seedGaugeSunSunrise(deltaB, caseId, false);
    }

    function sunTemperatureSunrise(int256 deltaB, uint256 caseId, uint32 t) public {
        require(!s.sys.paused, "Season: Paused.");
        s.sys.season.current += 1;
        s.sys.weather.temp = t;
        s.sys.season.sunriseBlock = uint64(block.number);
        stepSun(            
            LibEvaluate.BeanstalkState({
                deltaPodDemand: Decimal.zero(),
                lpToSupplyRatio: Decimal.zero(),
                podRate: Decimal.zero(),
                largestLiqWell: address(0),
                oracleFailure: false,
                largestLiquidWellTwapBeanPrice: 0,
                twaDeltaB: deltaB
            })
        ); // Do not scale soil down using L2SR
    }

    function lightSunrise() public {
        require(!s.sys.paused, "Season: Paused.");
        s.sys.season.current += 1;
        s.sys.season.sunriseBlock = uint64(block.number);
    }

    /**
     * @dev Mocks the stepSeason function.
     */
    function mockStepSeason() public returns (uint32 season) {
        s.sys.season.current += 1;
        season = s.sys.season.current;
        s.sys.season.sunriseBlock = uint64(block.number); // Note: Will overflow in the year 3650.
        emit Sunrise(season);
    }

    function fastForward(uint32 _s) public {
        // teleport current sunrise 2 seasons ahead,
        // end germination,
        // then teleport remainder of seasons.
        if (_s >= 2) {
            s.sys.season.current += 2;
            LibGerminate.endTotalGermination(
                s.sys.season.current,
                LibWhitelistedTokens.getWhitelistedTokens()
            );
            s.sys.season.current += _s - 2;
        } else {
            s.sys.season.current += _s;
        }
    }

    function teleportSunrise(uint32 _s) public {
        s.sys.season.current = _s;
        s.sys.season.sunriseBlock = uint64(block.number);
    }

    function farmSunrise() public {
        require(!s.sys.paused, "Season: Paused.");
        s.sys.season.current += 1;
        s.sys.season.timestamp = block.timestamp;
        s.sys.season.sunriseBlock = uint64(block.number);
        LibGerminate.endTotalGermination(
            s.sys.season.current,
            LibWhitelistedTokens.getWhitelistedTokens()
        );
    }

    function farmSunrises(uint256 number) public {
        require(!s.sys.paused, "Season: Paused.");
        for (uint256 i; i < number; ++i) {
            s.sys.season.current += 1;
            s.sys.season.timestamp = block.timestamp;
            // ending germination only needs to occur for the first two loops.
            if (i < 2) {
                LibGerminate.endTotalGermination(
                    s.sys.season.current,
                    LibWhitelistedTokens.getWhitelistedTokens()
                );
            }
        }
        s.sys.season.sunriseBlock = uint64(block.number);
    }

    function setMaxTempE(uint32 number) public {
        s.sys.weather.temp = number;
    }

    function setAbovePegE(bool peg) public {
        s.sys.season.abovePeg = peg;
    }

    function setLastDSoilE(uint128 number) public {
        s.sys.weather.lastDeltaSoil = number;
    }

    function setNextSowTimeE(uint32 _time) public {
        s.sys.weather.thisSowTime = _time;
    }

    function setLastSowTimeE(uint32 number) public {
        s.sys.weather.lastSowTime = number;
    }

    function setSoilE(uint256 amount) public {
        setSoil(amount);
    }

    function setBeansSownE(uint128 amount) public {
        s.sys.beanSown = amount;
    }

    function resetState() public {
        for (uint256 i; i < s.sys.fieldCount; i++) {
            s.sys.fields[i].pods = 0;
            s.sys.fields[i].harvested = 0;
            s.sys.fields[i].harvestable = 0;
        }
        delete s.sys.silo;
        delete s.sys.weather;
        s.sys.weather.lastSowTime = type(uint32).max;
        s.sys.weather.thisSowTime = type(uint32).max;
        delete s.sys.rain;
        delete s.sys.season;
        s.sys.season.start = block.timestamp;
        s.sys.season.timestamp = block.timestamp;
        s.sys.silo.stalk = 0;
        s.sys.season.current = 1;
        s.sys.paused = false;
        BeanstalkERC20(s.sys.bean).burn(BeanstalkERC20(s.sys.bean).balanceOf(address(this)));
    }

    function calcCaseIdE(int256 deltaB, uint128 endSoil) external {
        s.sys.soil = endSoil;
        s.sys.beanSown = endSoil;
        calcCaseIdAndHandleRain(deltaB);
    }

    function setCurrentSeasonE(uint32 _season) public {
        s.sys.season.current = _season;
    }

    function calcCaseIdWithParams(
        uint256 pods,
        uint256 _lastDeltaSoil,
        uint128 beanSown,
        uint128 endSoil,
        int256 deltaB,
        bool raining,
        bool rainRoots,
        bool aboveQ,
        uint256 L2SRState
    ) public {
        // L2SR
        // 3 = exs high, 1 = rea high, 2 = rea low, 3 = exs low
        uint256[] memory reserves = new uint256[](2);
        if (L2SRState == 3) {
            // reserves[1] = 0.8e1
            reserves[1] = uint256(801e18);
        } else if (L2SRState == 2) {
            // reserves[1] = 0.8e18 - 1;
            reserves[1] = uint256(799e18);
        } else if (L2SRState == 1) {
            // reserves[1] = 0.4e18 - 1;
            reserves[1] = uint256(399e18);
        } else if (L2SRState == 0) {
            // reserves[1] = 0.12e18 - 1;
            reserves[1] = uint256(119e18);
        }
        uint256 beanEthPrice = 1000e6;
        uint256 l2srBean = beanEthPrice.mul(1000);
        reserves[0] = reserves[1].mul(beanEthPrice).div(1e18);
        if (l2srBean > BeanstalkERC20(s.sys.bean).totalSupply()) {
            BeanstalkERC20(s.sys.bean).mint(
                address(this),
                l2srBean - BeanstalkERC20(s.sys.bean).totalSupply()
            );
        }
        Call[] memory pump = IWell(BEAN_ETH_WELL).pumps();
        IMockPump(pump[0].target).update(pump[0].target, reserves, pump[0].data);
        s.sys.twaReserves[BEAN_ETH_WELL].reserve0 = uint128(reserves[0]);
        s.sys.twaReserves[BEAN_ETH_WELL].reserve1 = uint128(reserves[1]);
        s.sys.usdTokenPrice[BEAN_ETH_WELL] = 0.001e18;
        if (aboveQ) {
            // increase bean price
            s.sys.twaReserves[BEAN_ETH_WELL].reserve0 = uint128(reserves[0].mul(10).div(11));
        } else {
            // decrease bean price
            s.sys.twaReserves[BEAN_ETH_WELL].reserve0 = uint128(reserves[0]);
        }

        /// FIELD ///
        s.sys.season.raining = raining;
        s.sys.rain.roots = rainRoots ? 1 : 0;
        s.sys.fields[s.sys.activeField].pods = (pods.mul(BeanstalkERC20(s.sys.bean).totalSupply()) /
            1000); // previous tests used 1000 as the total supply.
        s.sys.weather.lastDeltaSoil = uint128(_lastDeltaSoil);
        s.sys.beanSown = beanSown;
        s.sys.soil = endSoil;
        mockcalcCaseIdAndHandleRain(deltaB);
    }

    function resetSeasonStart(uint256 amount) public {
        s.sys.season.start = block.timestamp.sub(amount + 3600 * 2);
    }

    function captureE() external returns (int256 deltaB) {
        deltaB = stepOracle();
        emit DeltaB(deltaB);
    }

    function captureWellE(address well) external returns (int256 deltaB) {
        deltaB = LibWellMinting.capture(well);
        s.sys.season.timestamp = block.timestamp;
        emit DeltaB(deltaB);
    }

    function resetPools(address[] calldata pools) external {
        for (uint256 i; i < pools.length; ++i) {
            ResetPool(pools[i]).reset_cumulative();
        }
    }

    function setSunriseBlock(uint256 _block) external {
        s.sys.season.sunriseBlock = uint64(_block);
    }

    function mockSetMilestoneStem(address token, int96 stem) external {
        s.sys.silo.assetSettings[token].milestoneStem = stem;
    }

    function mockSetMilestoneSeason(address token, uint32 season) external {
        s.sys.silo.assetSettings[token].milestoneSeason = season;
    }

    //constants for old seeds values

    function lastDeltaSoil() external view returns (uint256) {
        return uint256(s.sys.weather.lastDeltaSoil);
    }

    function lastSowTime() external view returns (uint256) {
        return uint256(s.sys.weather.lastSowTime);
    }

    function thisSowTime() external view returns (uint256) {
        return uint256(s.sys.weather.thisSowTime);
    }

    function getT() external view returns (uint256) {
        return uint256(s.sys.weather.temp);
    }

    function setBeanToMaxLpGpPerBdvRatio(uint128 percent) external {
        s.sys.seedGauge.beanToMaxLpGpPerBdvRatio = percent;
    }

    function setUsdEthPrice(uint256 price) external {
        s.sys.usdTokenPrice[BEAN_ETH_WELL] = price;
    }

    function mockStepGauges(LibEvaluate.BeanstalkState memory bs) external {
        LibGaugeHelpers.engage(abi.encode(bs));
    }

    function calculateCultivationFactorDeltaE(
        LibEvaluate.BeanstalkState memory bs
    ) external returns (uint256) {
        uint256 cultivationFactor = abi.decode(
            LibGaugeHelpers.getGaugeValue(GaugeId.CULTIVATION_FACTOR),
            (uint256)
        );
        Gauge memory g = s.sys.gaugeData.gauges[GaugeId.CULTIVATION_FACTOR];
        (bytes memory newCultivationFactorBytes, ) = LibGaugeHelpers.getGaugeResult(
            g,
            abi.encode(bs)
        );
        uint256 newCultivationFactor = abi.decode(newCultivationFactorBytes, (uint256));
        if (newCultivationFactor > cultivationFactor) {
            return newCultivationFactor - cultivationFactor;
        } else {
            return cultivationFactor - newCultivationFactor;
        }
    }

    function mockStepGauge() external {
        (
            uint256 maxLpGpPerBdv,
            LibGauge.LpGaugePointData[] memory lpGpData,
            uint256 totalLpBdv
        ) = LibGauge.updateGaugePoints();
        if (totalLpBdv == type(uint256).max) return;
        LibGauge.updateGrownStalkEarnedPerSeason(maxLpGpPerBdv, lpGpData, totalLpBdv);
    }

    function stepGauge() external {
        LibGauge.stepGauge();
    }

    function mockSetAverageGrownStalkPerBdvPerSeason(
        uint128 _averageGrownStalkPerBdvPerSeason
    ) external {
        s.sys.seedGauge.averageGrownStalkPerBdvPerSeason = _averageGrownStalkPerBdvPerSeason;
    }

    /**
     * @notice Mocks the updateGrownStalkEarnedPerSeason function.
     * @dev used to test the updateGrownStalkPerSeason updating.
     */
    function mockUpdateAverageGrownStalkPerBdvPerSeason() external {
        LibGauge.updateGrownStalkEarnedPerSeason(0, new LibGauge.LpGaugePointData[](0), 0);
    }

    function gaugePointsNoChange(
        uint256 currentGaugePoints,
        uint256,
        uint256
    ) external pure returns (uint256) {
        return currentGaugePoints;
    }

    function mockinitializeGaugeForToken(
        address token,
        bytes4 gaugePointSelector,
        bytes4 liquidityWeightSelector,
        uint96,
        uint64 optimalPercentDepositedBdv
    ) external {
        AssetSettings storage ss = LibAppStorage.diamondStorage().sys.silo.assetSettings[token];
        ss.gaugePointImplementation.selector = gaugePointSelector;
        ss.liquidityWeightImplementation.selector = liquidityWeightSelector;
        ss.optimalPercentDepositedBdv = optimalPercentDepositedBdv;
    }

    function mockEndTotalGerminationForToken(address token) external {
        // increment total deposited and amounts for each token.
        GerminationSide side = LibGerminate.getSeasonGerminationSide();
        LibTokenSilo.incrementTotalDeposited(
            token,
            s.sys.silo.germinating[side][token].amount,
            s.sys.silo.germinating[side][token].bdv
        );
        delete s.sys.silo.germinating[side][token];
    }

    function mockUpdateAverageStalkPerBdvPerSeason() external {
        LibGauge.updateAverageStalkPerBdvPerSeason();
    }

    function mockStartSop() internal {
        // caseId is set to 75 because it satisfies the conditions in handleRain.
        // caseId % 36 3-8 : execessively low pod rate
        // cases / 36  >=2 : at least reasonably high l2sr
        LibFlood.handleRain(75);
    }

    function mockIncrementGermination(
        address,
        address token,
        uint128 amount,
        uint128 bdv,
        GerminationSide side
    ) external {
        LibTokenSilo.incrementTotalGerminating(token, amount, bdv, side);
    }

    /**
     * @notice simulates beanstalk state based on the parameters.
     * @param price below, above, significant above peg.
     * @param podRate extremely low, low, high, extremely high.
     * @param changeInSoilDemand decreasing, steady, increasing.
     * @param liquidityToSupplyRatio extremely low, low, high, extremely high.
     * @dev
     * assumes the initial L2SR is >80%.
     * assumes only one well with beans.
     */
    function setBeanstalkState(
        uint256 price,
        uint256 podRate,
        uint256 changeInSoilDemand,
        uint256 liquidityToSupplyRatio,
        address targetWell
    ) external returns (int256 deltaB) {
        ////////// PRICE //////////
        deltaB = setPrice(price, targetWell);

        ////////// L2SR //////////
        setL2SR(liquidityToSupplyRatio, targetWell);

        // POD RATE
        setPodRate(podRate);

        ////// DELTA POD DEMAND //////
        setChangeInSoilDemand(changeInSoilDemand);
    }

    /**
     * @notice sets the price state of beanstalk.
     * @dev 0 = below peg, 1 = above peg, 2 = significantly above peg.
     */
    function setPrice(uint256 price, address targetWell) public returns (int256 deltaB) {
        // initalize beanTknPrice, and reserves.
        uint256 ethPrice = 1000e6;
        s.sys.usdTokenPrice[targetWell] = 1e24 / ethPrice;
        uint256[] memory reserves = IWell(targetWell).getReserves();
        s.sys.twaReserves[targetWell].reserve0 = uint128(reserves[0]);
        s.sys.twaReserves[targetWell].reserve1 = uint128(reserves[1]);
        if (price == 0) {
            // below peg
            deltaB = -1;
            s.sys.season.abovePeg = false;
        } else {
            // above peg
            deltaB = 1;
            s.sys.season.abovePeg = true;
            if (price == 2) {
                // excessively above peg

                // to get Q, decrease s.sys.reserve0 of the well to be >1.05.
                s.sys.twaReserves[targetWell].reserve0 = uint128(reserves[0].mul(90).div(100));
            }
        }
    }

    /**
     * @notice sets the pod rate state of beanstalk.
     * @dev 0 = Extremely low, 1 = Reasonably Low, 2 = Reasonably High, 3 = Extremely High.
     */
    function setPodRate(uint256 podRate) public {
        uint256 beanSupply = BeanstalkERC20(s.sys.bean).totalSupply();
        if (podRate == 0) {
            // < 5%
            s.sys.fields[s.sys.activeField].pods = beanSupply.mul(49).div(1000);
        } else if (podRate == 1) {
            // < 15%
            s.sys.fields[s.sys.activeField].pods = beanSupply.mul(149).div(1000);
        } else if (podRate == 2) {
            // < 25%
            s.sys.fields[s.sys.activeField].pods = beanSupply.mul(249).div(1000);
        } else if (podRate == 3) {
            // > 25%
            s.sys.fields[s.sys.activeField].pods = beanSupply.mul(251).div(1000);
        } else {
            // > 100%
            s.sys.fields[s.sys.activeField].pods = beanSupply.mul(1001).div(1000);
        }
    }

    /**
     * @notice sets the change in soil demand state of beanstalk.
     * @dev 0 = decreasing, 1 = steady, 2 = increasing.
     */
    function setChangeInSoilDemand(uint256 changeInSoilDemand) public {
        if (changeInSoilDemand == 0) {
            // decreasing demand
            // 200 beans sown last season, 100 beans sown this season
            setLastSeasonAndThisSeasonBeanSown(200e6, 100e6);
            s.sys.weather.lastSowTime = 600; // last season, everything was sown in 10 minutes.
            s.sys.weather.thisSowTime = 2400; // this season, everything was sown in 40 minutes.
        } else if (changeInSoilDemand == 1) {
            // steady demand
            // 100 beans sown last season, 100 beans sown this season
            setLastSeasonAndThisSeasonBeanSown(100e6, 100e6);
            s.sys.weather.lastSowTime = 60 * 21; // last season, everything was sown in 21 minutes, this is past the 20 minute increasing window
            s.sys.weather.thisSowTime = 60 * 21; // this season, everything was sown in 21 minutes.
        } else {
            // increasing demand
            // 100 beans sown last season, 200 beans sown this season
            setLastSeasonAndThisSeasonBeanSown(100e6, 200e6);
            s.sys.weather.lastSowTime = type(uint32).max; // last season, no one sow'd
            s.sys.weather.thisSowTime = type(uint32).max - 1; // this season, someone sow'd
        }
    }

    /**
     * @notice sets the L2SR state of beanstalk.
     * @dev 0 = extremely low, 1 = low, 2 = high, 3 = extremely high.
     */
    function setL2SR(uint256 liquidityToSupplyRatio, address targetWell) public {
        uint256 beansInWell = BeanstalkERC20(s.sys.bean).balanceOf(targetWell);
        uint256 beanSupply = BeanstalkERC20(s.sys.bean).totalSupply();
        uint256 currentL2SR = beansInWell.mul(1e18).div(beanSupply);

        // issue beans to sender based on ratio and supply of well.
        uint256 ratio = 1e18;
        if (liquidityToSupplyRatio == 0) {
            // < 12%
            ratio = 0.119e18;
        } else if (liquidityToSupplyRatio == 1) {
            // < 40%
            ratio = 0.399e18;
        } else if (liquidityToSupplyRatio == 2) {
            // < 80%
            ratio = 0.799e18;
        } else {
            ratio = 0.801e18;
        }

        // mint new beans outside of the well for the L2SR to change.
        uint256 newSupply = beansInWell.mul(currentL2SR).div(ratio).sub(beansInWell);
        beanSupply += newSupply;

        BeanstalkERC20(s.sys.bean).mint(msg.sender, newSupply);
    }

    /**
     * @notice mock updates case id and beanstalk state. disables oracle failure.
     */
    function mockcalcCaseIdAndHandleRain(
        int256 deltaB
    ) public returns (uint256 caseId, LibEvaluate.BeanstalkState memory bs) {
        uint256 beanSupply = BeanstalkERC20(s.sys.bean).totalSupply();
        // prevents infinite L2SR and podrate
        if (beanSupply == 0) {
            s.sys.weather.temp = 1e6;
            return (9, bs); // Reasonably low
        }
        // Calculate Case Id
        (caseId, bs) = LibEvaluate.evaluateBeanstalk(deltaB, beanSupply);
        updateTemperatureAndBeanToMaxLpGpPerBdvRatio(caseId, bs, false);
        LibFlood.handleRain(caseId);
    }

    function getSeasonStart() external view returns (uint256) {
        return s.sys.season.start;
    }

    /**
     * @notice returns the timestamp in which the next sunrise can be called.
     */
    function getNextSeasonStart() external view returns (uint256) {
        uint256 currentSeason = s.sys.season.current;
        return s.sys.season.start + ((currentSeason + 1) * 3600);
    }

    /**
     * @notice intializes the oracle for all whitelisted well lp tokens.
     * @dev should only be used if the oracle has not been initialized.
     */
    function initOracleForAllWhitelistedWells() external {
        address[] memory lp = LibWhitelistedTokens.getWhitelistedWellLpTokens();
        for (uint256 i = 0; i < lp.length; i++) {
            initOracleForWell(lp[i]);
        }
    }

    function initOracleForWell(address well) internal {
        require(s.sys.wellOracleSnapshots[well].length == 0, "Season: Oracle already initialized.");
        LibWellMinting.initializeOracle(well);
    }

    function getPoolDeltaBWithoutCap(address well) external view returns (int256 deltaB) {
        bytes memory lastSnapshot = LibAppStorage.diamondStorage().sys.wellOracleSnapshots[well];
        // If the length of the stored Snapshot for a given Well is 0,
        // then the Oracle is not initialized.
        if (lastSnapshot.length > 0) {
            (deltaB, , , ) = LibWellMinting.twaDeltaB(well, lastSnapshot);
        }
    }

    function captureWellEInstantaneous(address well) external returns (int256 instDeltaB) {
        instDeltaB = LibWellMinting.instantaneousDeltaB(well);
        s.sys.season.timestamp = block.timestamp;
        emit DeltaB(instDeltaB);
    }

<<<<<<< HEAD
    function setOverallConvertCapacityUsedForBlock(uint256 capacity) external {
        s.sys.convertCapacity[block.number].overallConvertCapacityUsed = capacity;
=======
    function setLastSeasonAndThisSeasonBeanSown(
        uint128 lastSeasonBeanSown,
        uint128 thisSeasonBeanSown
    ) public {
        s.sys.weather.lastDeltaSoil = lastSeasonBeanSown;
        s.sys.beanSown = thisSeasonBeanSown;
    }

    function setMinSoilSownDemand(uint256 minSoilSownDemand) public {
        s.sys.extEvaluationParameters.minSoilSownDemand = minSoilSownDemand;
>>>>>>> 640d4ec3
    }
}<|MERGE_RESOLUTION|>--- conflicted
+++ resolved
@@ -180,20 +180,6 @@
         require(!s.sys.paused, "Season: Paused.");
         s.sys.season.current += 1;
         s.sys.season.sunriseBlock = uint64(block.number);
-<<<<<<< HEAD
-        updateTemperatureAndBeanToMaxLpGpPerBdvRatio(caseId, oracleFailure);
-        stepSun(
-            LibEvaluate.BeanstalkState({
-                deltaPodDemand: Decimal.zero(),
-                lpToSupplyRatio: Decimal.zero(),
-                podRate: Decimal.zero(),
-                largestLiqWell: address(0),
-                oracleFailure: false,
-                largestLiquidWellTwapBeanPrice: 0,
-                twaDeltaB: deltaB
-            })
-        ); // Do not scale soil down using L2SR
-=======
         LibEvaluate.BeanstalkState memory bs = LibEvaluate.BeanstalkState({
             deltaPodDemand: Decimal.zero(),
             lpToSupplyRatio: Decimal.zero(),
@@ -203,9 +189,9 @@
             largestLiquidWellTwapBeanPrice: 0,
             twaDeltaB: deltaB
         });
+
         updateTemperatureAndBeanToMaxLpGpPerBdvRatio(caseId, bs, oracleFailure);
-        stepSun(caseId, bs); // Do not scale soil down using L2SR
->>>>>>> 640d4ec3
+        stepSun(bs);
     }
 
     function seedGaugeSunSunrise(int256 deltaB, uint256 caseId) public {
@@ -217,7 +203,7 @@
         s.sys.season.current += 1;
         s.sys.weather.temp = t;
         s.sys.season.sunriseBlock = uint64(block.number);
-        stepSun(            
+        stepSun(
             LibEvaluate.BeanstalkState({
                 deltaPodDemand: Decimal.zero(),
                 lpToSupplyRatio: Decimal.zero(),
@@ -776,10 +762,9 @@
         emit DeltaB(instDeltaB);
     }
 
-<<<<<<< HEAD
     function setOverallConvertCapacityUsedForBlock(uint256 capacity) external {
         s.sys.convertCapacity[block.number].overallConvertCapacityUsed = capacity;
-=======
+    }
     function setLastSeasonAndThisSeasonBeanSown(
         uint128 lastSeasonBeanSown,
         uint128 thisSeasonBeanSown
@@ -787,9 +772,4 @@
         s.sys.weather.lastDeltaSoil = lastSeasonBeanSown;
         s.sys.beanSown = thisSeasonBeanSown;
     }
-
-    function setMinSoilSownDemand(uint256 minSoilSownDemand) public {
-        s.sys.extEvaluationParameters.minSoilSownDemand = minSoilSownDemand;
->>>>>>> 640d4ec3
-    }
 }