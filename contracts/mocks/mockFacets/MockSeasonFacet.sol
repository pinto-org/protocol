--- conflicted
+++ resolved
@@ -29,10 +29,7 @@
 import {LibEvaluate} from "contracts/libraries/LibEvaluate.sol";
 import {LibGaugeHelpers} from "contracts/libraries/LibGaugeHelpers.sol";
 import {GaugeId, Gauge} from "contracts/beanstalk/storage/System.sol";
-<<<<<<< HEAD
-=======
 import {LibWeather} from "contracts/libraries/Season/LibWeather.sol";
->>>>>>> 718cc26a
 
 /**
  * @title Mock Season Facet
@@ -159,21 +156,6 @@
         mockStepSilo(amount);
     }
 
-<<<<<<< HEAD
-    function sunSunriseWithL2srScaling(int256 deltaB, uint256 caseId) public {
-        require(!s.sys.paused, "Season: Paused.");
-        s.sys.season.current += 1;
-        s.sys.season.sunriseBlock = uint64(block.number);
-        (uint256 caseId, LibEvaluate.BeanstalkState memory bs) = calcCaseIdAndHandleRain(deltaB);
-        stepSun(bs);
-    }
-
-    function sunSunrise(
-        int256 deltaB,
-        uint256 caseId,
-        LibEvaluate.BeanstalkState memory bs
-    ) public {
-=======
     function sunSunriseWithL2srScaling(int256 deltaB, uint256) public {
         require(!s.sys.paused, "Season: Paused.");
         s.sys.season.current += 1;
@@ -183,7 +165,6 @@
     }
 
     function sunSunrise(int256 deltaB, uint256, LibEvaluate.BeanstalkState memory bs) public {
->>>>>>> 718cc26a
         require(!s.sys.paused, "Season: Paused.");
         s.sys.season.current += 1;
         s.sys.season.sunriseBlock = uint64(block.number);
@@ -206,11 +187,7 @@
             twaDeltaB: deltaB
         });
 
-<<<<<<< HEAD
-        updateTemperatureAndBeanToMaxLpGpPerBdvRatio(caseId, bs, oracleFailure);
-=======
         LibWeather.updateTemperatureAndBeanToMaxLpGpPerBdvRatio(caseId, bs, oracleFailure);
->>>>>>> 718cc26a
         stepSun(bs);
     }
 
@@ -483,11 +460,7 @@
 
     function calculateCultivationFactorDeltaE(
         LibEvaluate.BeanstalkState memory bs
-<<<<<<< HEAD
-    ) external returns (uint256) {
-=======
     ) external view returns (uint256) {
->>>>>>> 718cc26a
         uint256 cultivationFactor = abi.decode(
             LibGaugeHelpers.getGaugeValue(GaugeId.CULTIVATION_FACTOR),
             (uint256)
@@ -739,11 +712,7 @@
         }
         // Calculate Case Id
         (caseId, bs) = LibEvaluate.evaluateBeanstalk(deltaB, beanSupply);
-<<<<<<< HEAD
-        updateTemperatureAndBeanToMaxLpGpPerBdvRatio(caseId, bs, false);
-=======
         LibWeather.updateTemperatureAndBeanToMaxLpGpPerBdvRatio(caseId, bs, false);
->>>>>>> 718cc26a
         LibFlood.handleRain(caseId);
     }
 
@@ -800,11 +769,8 @@
         s.sys.weather.lastDeltaSoil = lastSeasonBeanSown;
         s.sys.beanSown = thisSeasonBeanSown;
     }
-<<<<<<< HEAD
-=======
 
     function setSeasonAbovePeg(bool abovePeg) public {
         s.sys.season.abovePeg = abovePeg;
     }
->>>>>>> 718cc26a
 }