--- conflicted
+++ resolved
@@ -10,10 +10,7 @@
 import {LibTractor} from "contracts/libraries/LibTractor.sol";
 import {LibGaugeHelpers} from "contracts/libraries/LibGaugeHelpers.sol";
 import {GaugeId} from "contracts/beanstalk/storage/System.sol";
-<<<<<<< HEAD
-=======
 
->>>>>>> e08a5ea1
 /**
  * @title Mock Convert Facet
  **/
@@ -87,52 +84,6 @@
         IERC20(toToken).safeTransfer(msg.sender, toAmount);
     }
 
-<<<<<<< HEAD
-    function mockUpdateBdvConverted(uint256 bdvConverted) external {
-        LibConvert.updateBdvConverted(bdvConverted);
-    }
-
-    function mockUpdateBonusBdvCapacity(uint256 newBdvCapacity) external {
-        // Get current gauge data using the new struct
-        LibGaugeHelpers.ConvertBonusGaugeValue memory gv = abi.decode(
-            s.sys.gaugeData.gauges[GaugeId.CONVERT_UP_BONUS].value,
-            (LibGaugeHelpers.ConvertBonusGaugeValue)
-        );
-
-        // Update this season's converted amount
-        gv.maxConvertCapacity = newBdvCapacity;
-
-        // Encode and store updated gauge data
-        s.sys.gaugeData.gauges[GaugeId.CONVERT_UP_BONUS].value = abi.encode(gv);
-    }
-
-    function mockUpdateStalkPerBdvBonus(uint256 newStalkPerBdvBonus) external {
-        // Get current gauge data using the new struct
-        LibGaugeHelpers.ConvertBonusGaugeValue memory gv = abi.decode(
-            s.sys.gaugeData.gauges[GaugeId.CONVERT_UP_BONUS].value,
-            (LibGaugeHelpers.ConvertBonusGaugeValue)
-        );
-
-        // Update this season's converted amount
-        gv.bonusStalkPerBdv = newStalkPerBdvBonus;
-
-        // Encode and store updated gauge data
-        s.sys.gaugeData.gauges[GaugeId.CONVERT_UP_BONUS].value = abi.encode(gv);
-    }
-
-    function mockUpdateLastConvertBonusTaken(uint256 newLastConvertBonusTaken) external {
-        // Get current gauge data
-        LibGaugeHelpers.ConvertBonusGaugeData memory gd = abi.decode(
-            s.sys.gaugeData.gauges[GaugeId.CONVERT_UP_BONUS].data,
-            (LibGaugeHelpers.ConvertBonusGaugeData)
-        );
-
-        // Update lastConvertBonusTaken
-        gd.lastConvertBonusTaken = newLastConvertBonusTaken;
-
-        // Encode and store updated gauge data
-        s.sys.gaugeData.gauges[GaugeId.CONVERT_UP_BONUS].data = abi.encode(gd);
-=======
     function setConvertDownPenaltyRate(uint256 rate) external {
         LibGaugeHelpers.ConvertDownPenaltyData memory gd = abi.decode(
             LibGaugeHelpers.getGaugeData(GaugeId.CONVERT_DOWN_PENALTY),
@@ -185,6 +136,51 @@
         );
         gv.penaltyRatio = penaltyRatio;
         LibGaugeHelpers.updateGaugeValue(GaugeId.CONVERT_DOWN_PENALTY, abi.encode(gv));
->>>>>>> e08a5ea1
+    }
+
+    function mockUpdateBdvConverted(uint256 bdvConverted) external {
+        LibConvert.updateBdvConverted(bdvConverted);
+    }
+
+    function mockUpdateBonusBdvCapacity(uint256 newBdvCapacity) external {
+        // Get current gauge data using the new struct
+        LibGaugeHelpers.ConvertBonusGaugeValue memory gv = abi.decode(
+            s.sys.gaugeData.gauges[GaugeId.CONVERT_UP_BONUS].value,
+            (LibGaugeHelpers.ConvertBonusGaugeValue)
+        );
+
+        // Update this season's converted amount
+        gv.maxConvertCapacity = newBdvCapacity;
+
+        // Encode and store updated gauge data
+        s.sys.gaugeData.gauges[GaugeId.CONVERT_UP_BONUS].value = abi.encode(gv);
+    }
+
+    function mockUpdateStalkPerBdvBonus(uint256 newStalkPerBdvBonus) external {
+        // Get current gauge data using the new struct
+        LibGaugeHelpers.ConvertBonusGaugeValue memory gv = abi.decode(
+            s.sys.gaugeData.gauges[GaugeId.CONVERT_UP_BONUS].value,
+            (LibGaugeHelpers.ConvertBonusGaugeValue)
+        );
+
+        // Update this season's converted amount
+        gv.bonusStalkPerBdv = newStalkPerBdvBonus;
+
+        // Encode and store updated gauge data
+        s.sys.gaugeData.gauges[GaugeId.CONVERT_UP_BONUS].value = abi.encode(gv);
+    }
+
+    function mockUpdateLastConvertBonusTaken(uint256 newLastConvertBonusTaken) external {
+        // Get current gauge data
+        LibGaugeHelpers.ConvertBonusGaugeData memory gd = abi.decode(
+            s.sys.gaugeData.gauges[GaugeId.CONVERT_UP_BONUS].data,
+            (LibGaugeHelpers.ConvertBonusGaugeData)
+        );
+
+        // Update lastConvertBonusTaken
+        gd.lastConvertBonusTaken = newLastConvertBonusTaken;
+
+        // Encode and store updated gauge data
+        s.sys.gaugeData.gauges[GaugeId.CONVERT_UP_BONUS].data = abi.encode(gd);
     }
 }