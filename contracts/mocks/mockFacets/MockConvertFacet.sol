--- conflicted
+++ resolved
@@ -27,10 +27,6 @@
     ) external {
         LibSilo._mow(msg.sender, token);
         // if (account == address(0)) account = msg.sender;
-<<<<<<< HEAD
-        (uint256 stalkRemoved, uint256 bdvRemoved, uint256 deltaRainRoots) = LibConvert
-            ._withdrawTokens(token, stems, amounts, maxTokens, LibTractor._user());
-=======
         (uint256 stalkRemoved, uint256 bdvRemoved, ) = LibConvert._withdrawTokens(
             token,
             stems,
@@ -38,7 +34,6 @@
             maxTokens,
             LibTractor._user()
         );
->>>>>>> 718cc26a
 
         emit MockConvert(stalkRemoved, bdvRemoved);
     }
@@ -105,8 +100,6 @@
         // Encode and store updated gauge data
         s.sys.gaugeData.gauges[GaugeId.CONVERT_UP_BONUS].value = abi.encode(gv);
     }
-<<<<<<< HEAD
-=======
 
     function mockUpdateStalkPerBdvBonus(uint256 newStalkPerBdvBonus) external {
         // Get current gauge data using the new struct
@@ -121,5 +114,4 @@
         // Encode and store updated gauge data
         s.sys.gaugeData.gauges[GaugeId.CONVERT_UP_BONUS].value = abi.encode(gv);
     }
->>>>>>> 718cc26a
 }