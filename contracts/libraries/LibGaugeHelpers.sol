--- conflicted
+++ resolved
@@ -10,7 +10,42 @@
  * @notice Helper Library for Gauges.
  */
 library LibGaugeHelpers {
-<<<<<<< HEAD
+    // Gauge structs
+
+    // Convert Down Penalty Gauge structs
+
+    /**
+     * @notice The value of the Convert Down Penalty Gauge.
+     * @param penaltyRatio The % of grown stalk lost on a down convert (1e18 = 100% penalty).
+     * @param rollingSeasonsAbovePeg The rolling count of seasons above peg.
+     */
+    struct ConvertDownPenaltyValue {
+        uint256 penaltyRatio;
+        uint256 rollingSeasonsAbovePeg;
+    }
+
+    /**
+     * @notice The data of the Convert Down Penalty Gauge.
+     * @param rollingSeasonsAbovePegRate The rate at which the rolling count of seasons above peg increases.
+     * @param rollingSeasonsAbovePegCap The cap on the rolling count of seasons above peg.
+     * @param beansMintedAbovePeg The amount of beans minted above peg after the system crosses value target.
+     * @param beanMintedThreshold The absolute Bean amount that needs to be minted above the threshold before penalty reduction.
+     * @param runningThreshold a threshold used to track subsequent threshold, after the initial threshold is set.
+     * @param percentSupplyThresholdRate The rate at which the percent supply threshold increases (used to calculate beanMintedThreshold during below-peg seasons).
+     * @param convertDownPenaltyRate The rate at which any exchange rate below this value is penalized.
+     * @param thresholdSet Flag indicating if the `beanMintedThreshold` is set. `set` in this instance means that the threshold is "locked" until enough beans are minted.
+     */
+    struct ConvertDownPenaltyData {
+        uint256 rollingSeasonsAbovePegRate;
+        uint256 rollingSeasonsAbovePegCap;
+        uint256 beansMintedAbovePeg;
+        uint256 beanMintedThreshold;
+        uint256 runningThreshold;
+        uint256 percentSupplyThresholdRate;
+        uint256 convertDownPenaltyRate;
+        bool thresholdSet;
+    }
+
     // Convert Bonus Gauge Constants
     uint256 internal constant MIN_CONVERT_CAPACITY_FACTOR = 1e6;
     uint256 internal constant MAX_CONVERT_CAPACITY_FACTOR = 100e6;
@@ -60,42 +95,6 @@
         NOT_FILLED,
         MOSTLY_FILLED,
         FILLED
-=======
-    // Gauge structs
-
-    // Convert Down Penalty Gauge structs
-
-    /**
-     * @notice The value of the Convert Down Penalty Gauge.
-     * @param penaltyRatio The % of grown stalk lost on a down convert (1e18 = 100% penalty).
-     * @param rollingSeasonsAbovePeg The rolling count of seasons above peg.
-     */
-    struct ConvertDownPenaltyValue {
-        uint256 penaltyRatio;
-        uint256 rollingSeasonsAbovePeg;
-    }
-
-    /**
-     * @notice The data of the Convert Down Penalty Gauge.
-     * @param rollingSeasonsAbovePegRate The rate at which the rolling count of seasons above peg increases.
-     * @param rollingSeasonsAbovePegCap The cap on the rolling count of seasons above peg.
-     * @param beansMintedAbovePeg The amount of beans minted above peg after the system crosses value target.
-     * @param beanMintedThreshold The absolute Bean amount that needs to be minted above the threshold before penalty reduction.
-     * @param runningThreshold a threshold used to track subsequent threshold, after the initial threshold is set.
-     * @param percentSupplyThresholdRate The rate at which the percent supply threshold increases (used to calculate beanMintedThreshold during below-peg seasons).
-     * @param convertDownPenaltyRate The rate at which any exchange rate below this value is penalized.
-     * @param thresholdSet Flag indicating if the `beanMintedThreshold` is set. `set` in this instance means that the threshold is "locked" until enough beans are minted.
-     */
-    struct ConvertDownPenaltyData {
-        uint256 rollingSeasonsAbovePegRate;
-        uint256 rollingSeasonsAbovePegCap;
-        uint256 beansMintedAbovePeg;
-        uint256 beanMintedThreshold;
-        uint256 runningThreshold;
-        uint256 percentSupplyThresholdRate;
-        uint256 convertDownPenaltyRate;
-        bool thresholdSet;
->>>>>>> e08a5ea1
     }
 
     // Gauge events
