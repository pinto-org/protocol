// SPDX-License-Identifier: MIT
pragma solidity ^0.8.20;
import {Gauge, GaugeId} from "../beanstalk/storage/System.sol";
import {LibAppStorage} from "./LibAppStorage.sol";
import {AppStorage} from "contracts/beanstalk/storage/AppStorage.sol";

/**
 * @title LibGaugeHelpers
 * @notice Helper Library for Gauges.
 */
library LibGaugeHelpers {
    // Gauge structs

    //// Convert Bonus Gauge ////

    /**
     * @notice Struct for Convert Bonus Gauge Value
     * @dev The value of the Convert Bonus Gauge is a struct that contains the following:
     * - convertBonusFactor: The % of the baseBonusStalkPerBdv that a user recieves upon a successful WELL -> BEAN conversion.
     * - convertCapacityFactor: The Factor used to determine the convert capacity. Capacity is a % of the twaDeltaB.
     * - baseBonusStalkPerBdv: The base bonus stalk per bdv that can be issued as a bonus.
     * - maxConvertCapacity: The maximum amount of bdv that can be converted in a season and get a bonus.
     */
    struct ConvertBonusGaugeValue {
        uint256 convertBonusFactor;
        uint256 convertCapacityFactor;
        uint256 baseBonusStalkPerBdv;
        uint256 maxConvertCapacity;
    }

    /**
     * @notice Struct for Convert Bonus Gauge Data
     * @dev The data of the Convert Bonus Gauge is a struct that contains the following:
     * - deltaC: The delta used in adjusting the convertBonusFactor.
     * - deltaD: The delta used in adjusting the convertCapacityFactor.
     * - minConvertBonusFactor: The minimum value of the conversion factor.
     * - maxConvertBonusFactor: The maximum value of the conversion factor.
     * - minCapacityFactor: The minimum value of the convert bonus bdv capacity factor.
     * - maxCapacityFactor: The maximum value of the convert bonus bdv capacity factor.
     * - lastSeasonBdvConverted: The amount of bdv converted last season.
     * - thisSeasonBdvConverted: The amount of bdv converted this season.
     * - thisSeasonBdvConvertedBonus: The amount of bdv converted this season that received a bonus.
     * - deltaBdvConvertedDemandUpperBound: The percentage of bdv converted such that above this value, demand for converting is increasing.
     * - deltaBdvConvertedDemandLowerBound: The percentage of bdv converted such that below this value, demand for converting is decreasing.
     */
    struct ConvertBonusGaugeData {
        uint256 deltaC;
        uint256 deltaD;
        uint256 minConvertBonusFactor;
        uint256 maxConvertBonusFactor;
        uint256 minCapacityFactor;
        uint256 maxCapacityFactor;
        uint256 lastSeasonBdvConverted;
        uint256 thisSeasonBdvConverted;
        uint256 thisSeasonBdvConvertedBonus;
        uint256 deltaBdvConvertedDemandUpperBound;
        uint256 deltaBdvConvertedDemandLowerBound;
    }

    // Gauge events

    /**
     * @notice Emitted when a Gauge is engaged (i.e. its value is updated).
     * @param gaugeId The id of the Gauge that was engaged.
     * @param value The value of the Gauge after it was engaged.
     */
    event Engaged(GaugeId gaugeId, bytes value);

    /**
     * @notice Emitted when a Gauge is engaged (i.e. its value is updated).
     * @param gaugeId The id of the Gauge that was engaged.
     * @param data The data of the Gauge after it was engaged.
     */
    event EngagedData(GaugeId gaugeId, bytes data);

    /**
     * @notice Emitted when a Gauge is added.
     * @param gaugeId The id of the Gauge that was added.
     * @param gauge The Gauge that was added.
     */
    event AddedGauge(GaugeId gaugeId, Gauge gauge);

    /**
     * @notice Emitted when a Gauge is removed.
     * @param gaugeId The id of the Gauge that was removed.
     */
    event RemovedGauge(GaugeId gaugeId);

    /**
     * @notice Emitted when a Gauge is updated.
     * @param gaugeId The id of the Gauge that was updated.
     * @param gauge The Gauge that was updated.
     */
    event UpdatedGauge(GaugeId gaugeId, Gauge gauge);

    /**
<<<<<<< HEAD
     * @notice Emitted when a Gauge's data is updated.
=======
     * @notice Emitted when a Gauge's data is updated (outside of the engage function).
>>>>>>> d17f7faa
     * @param gaugeId The id of the Gauge that was updated.
     * @param data The data of the Gauge that was updated.
     */
    event UpdatedGaugeData(GaugeId gaugeId, bytes data);
<<<<<<< HEAD
=======

    /**
     * @notice Emitted when a Gauge's value is updated (outside of the engage function).
     * @param gaugeId The id of the Gauge that was updated.
     * @param value The value of the Gauge that was updated.
     */
    event UpdatedGaugeValue(GaugeId gaugeId, bytes value);

>>>>>>> d17f7faa
    /**
     * @notice Calls all generalized Gauges, and updates their values.
     * @param systemData The system data to pass to the Gauges.
     */
    function engage(bytes memory systemData) internal {
        AppStorage storage s = LibAppStorage.diamondStorage();
        for (uint256 i = 0; i < s.sys.gaugeData.gaugeIds.length; i++) {
            callGaugeId(s.sys.gaugeData.gaugeIds[i], systemData);
        }
    }

    /**
     * @notice Calls a Gauge by its id, and updates the Gauge's value.
     * @dev Returns g.value if the call fails.
     */
    function callGaugeId(GaugeId gaugeId, bytes memory systemData) internal {
        AppStorage storage s = LibAppStorage.diamondStorage();
        Gauge memory g = s.sys.gaugeData.gauges[gaugeId];
        (
            s.sys.gaugeData.gauges[gaugeId].value,
            s.sys.gaugeData.gauges[gaugeId].data
        ) = getGaugeResult(g, systemData);

        // emit change in gauge value and data
        emit Engaged(gaugeId, s.sys.gaugeData.gauges[gaugeId].value);
        emit EngagedData(gaugeId, s.sys.gaugeData.gauges[gaugeId].data);
    }

    /**
     * @notice Calls a Gauge.
     * @dev Returns the original value of the Gauge if the call fails.
     */
    function getGaugeResult(
        Gauge memory g,
        bytes memory systemData
    ) internal view returns (bytes memory, bytes memory) {
        // if the Gauge does not have a target, assume the target is address(this)
        if (g.target == address(0)) {
            g.target = address(this);
        }

        // if the Gauge does not have a selector, return original value
        if (g.selector == bytes4(0)) {
            return (g.value, g.data);
        }

        (bool success, bytes memory returnData) = g.target.staticcall(
            abi.encodeWithSelector(g.selector, g.value, systemData, g.data)
        );
        if (!success) {
            return (g.value, g.data); // In case of failure, return value unadjusted
        }

        return abi.decode(returnData, (bytes, bytes));
    }

    function addGauge(GaugeId gaugeId, Gauge memory g) internal {
        AppStorage storage s = LibAppStorage.diamondStorage();
        // verify that the gaugeId is not already in the array
        for (uint256 i = 0; i < s.sys.gaugeData.gaugeIds.length; i++) {
            if (s.sys.gaugeData.gaugeIds[i] == gaugeId) {
                revert("GaugeId already exists");
            }
        }
        s.sys.gaugeData.gaugeIds.push(gaugeId);
        s.sys.gaugeData.gauges[gaugeId] = g;

        emit AddedGauge(gaugeId, g);
    }

    function updateGauge(GaugeId gaugeId, Gauge memory g) internal {
        AppStorage storage s = LibAppStorage.diamondStorage();
        s.sys.gaugeData.gauges[gaugeId] = g;

        emit UpdatedGauge(gaugeId, g);
    }

<<<<<<< HEAD
=======
    function updateGaugeValue(GaugeId gaugeId, bytes memory value) internal {
        AppStorage storage s = LibAppStorage.diamondStorage();
        s.sys.gaugeData.gauges[gaugeId].value = value;

        emit UpdatedGaugeValue(gaugeId, value);
    }

>>>>>>> d17f7faa
    function updateGaugeData(GaugeId gaugeId, bytes memory data) internal {
        AppStorage storage s = LibAppStorage.diamondStorage();
        s.sys.gaugeData.gauges[gaugeId].data = data;

        emit UpdatedGaugeData(gaugeId, data);
    }

    function removeGauge(GaugeId gaugeId) internal {
        AppStorage storage s = LibAppStorage.diamondStorage();
        // remove the gauge from the array
        uint256 index = findGaugeIndex(gaugeId);
        s.sys.gaugeData.gaugeIds[index] = s.sys.gaugeData.gaugeIds[
            s.sys.gaugeData.gaugeIds.length - 1
        ];
        s.sys.gaugeData.gaugeIds.pop();
        delete s.sys.gaugeData.gauges[gaugeId];

        emit RemovedGauge(gaugeId);
    }

    function findGaugeIndex(GaugeId gaugeId) internal view returns (uint256) {
        AppStorage storage s = LibAppStorage.diamondStorage();
        for (uint256 i = 0; i < s.sys.gaugeData.gaugeIds.length; i++) {
            if (s.sys.gaugeData.gaugeIds[i] == gaugeId) {
                return i;
            }
        }
        revert("Gauge not found");
    }

    function getGaugeValue(GaugeId gaugeId) internal view returns (bytes memory) {
        AppStorage storage s = LibAppStorage.diamondStorage();
        return s.sys.gaugeData.gauges[gaugeId].value;
    }

    function getGaugeData(GaugeId gaugeId) internal view returns (bytes memory) {
        AppStorage storage s = LibAppStorage.diamondStorage();
        return s.sys.gaugeData.gauges[gaugeId].data;
    }

    /// GAUGE SPECIFIC HELPERS ///

    /**
     * @notice Updates the previous season temperature, in the Cultivation Factor Gauge.
     * @param temperature The temperature of the last season.
     */
    function updatePrevSeasonTemp(uint256 temperature) internal {
        (
            uint256 minDeltaCf,
            uint256 maxDeltaCf,
            uint256 minCf,
            uint256 maxCf,
            uint256 soldOutTemp,

        ) = abi.decode(
                getGaugeData(GaugeId.CULTIVATION_FACTOR),
                (uint256, uint256, uint256, uint256, uint256, uint256)
            );
        updateGaugeData(
            GaugeId.CULTIVATION_FACTOR,
            abi.encode(minDeltaCf, maxDeltaCf, minCf, maxCf, soldOutTemp, temperature)
        );
    }

    /// GAUGE BLOCKS ///

    /**
     * @notice linear is a implementation that adds or
     * subtracts an absolute value, as a function of
     * the current value, the amount, and the max and min values.
     */
    function linear(
        int256 currentValue,
        bool increase,
        uint256 amount,
        int256 minValue,
        int256 maxValue
    ) internal pure returns (int256) {
        if (increase) {
            if (maxValue - currentValue < int256(amount)) {
                currentValue = maxValue;
            } else {
                currentValue += int256(amount);
            }
        } else {
            if (currentValue - minValue < int256(amount)) {
                currentValue = minValue;
            } else {
                currentValue -= int256(amount);
            }
        }

        return currentValue;
    }

    /**
     * @notice linear256 is uint256 version of linear.
     */
    function linear256(
        uint256 currentValue,
        bool increase,
        uint256 amount,
        uint256 minValue,
        uint256 maxValue
    ) internal pure returns (uint256) {
        return
            uint256(
                linear(int256(currentValue), increase, amount, int256(minValue), int256(maxValue))
            );
    }

    /**
     * @notice linearInterpolation is a function that interpolates a value between two points.
     * clamps x to the x1 and x2.
     * @dev https://www.cuemath.com/linear-interpolation-formula/
     */
    function linearInterpolation(
        uint256 x,
        bool proportional,
        uint256 x1,
        uint256 x2,
        uint256 y1,
        uint256 y2
    ) internal pure returns (uint256) {
        // verify that x1 is less than x2.
        // verify that y1 is less than y2.
        if (x1 > x2 || y1 > y2 || x1 == x2 || y1 == y2) {
            revert("invalid values");
        }

        // if the current value is greater than the max value, return y2 or y1, depending on proportional.
        if (x > x2) {
            if (proportional) {
                return y2;
            } else {
                return y1;
            }
        } else if (x < x1) {
            if (proportional) {
                return y1;
            } else {
                return y2;
            }
        }

        // scale the value to the range [y1, y2]
        uint256 dy = ((x - x1) * (y2 - y1)) / (x2 - x1);

        // if proportional, y should increase with an increase in x.
        // (i.e y = y1 + ((x - x1) * (y2 - y1)) / (x2 - x1))
        if (proportional) {
            return y1 + dy;
        } else {
            // if inversely proportional, y should decrease with an increase in x.
            // (i.e y = y2 - ((x - x1) * (y2 - y1)) / (x2 - x1))
            return y2 - dy;
        }
    }
}<|MERGE_RESOLUTION|>--- conflicted
+++ resolved
@@ -94,17 +94,11 @@
     event UpdatedGauge(GaugeId gaugeId, Gauge gauge);
 
     /**
-<<<<<<< HEAD
-     * @notice Emitted when a Gauge's data is updated.
-=======
      * @notice Emitted when a Gauge's data is updated (outside of the engage function).
->>>>>>> d17f7faa
      * @param gaugeId The id of the Gauge that was updated.
      * @param data The data of the Gauge that was updated.
      */
     event UpdatedGaugeData(GaugeId gaugeId, bytes data);
-<<<<<<< HEAD
-=======
 
     /**
      * @notice Emitted when a Gauge's value is updated (outside of the engage function).
@@ -113,7 +107,6 @@
      */
     event UpdatedGaugeValue(GaugeId gaugeId, bytes value);
 
->>>>>>> d17f7faa
     /**
      * @notice Calls all generalized Gauges, and updates their values.
      * @param systemData The system data to pass to the Gauges.
@@ -191,8 +184,6 @@
         emit UpdatedGauge(gaugeId, g);
     }
 
-<<<<<<< HEAD
-=======
     function updateGaugeValue(GaugeId gaugeId, bytes memory value) internal {
         AppStorage storage s = LibAppStorage.diamondStorage();
         s.sys.gaugeData.gauges[gaugeId].value = value;
@@ -200,7 +191,6 @@
         emit UpdatedGaugeValue(gaugeId, value);
     }
 
->>>>>>> d17f7faa
     function updateGaugeData(GaugeId gaugeId, bytes memory data) internal {
         AppStorage storage s = LibAppStorage.diamondStorage();
         s.sys.gaugeData.gauges[gaugeId].data = data;
