// SPDX-License-Identifier: MIT
pragma solidity ^0.8.20;
import {Gauge, GaugeId} from "../beanstalk/storage/System.sol";
import {LibAppStorage} from "./LibAppStorage.sol";
import {AppStorage} from "contracts/beanstalk/storage/AppStorage.sol";

/**
 * @title LibGaugeHelpers
 * @notice Helper Library for Gauges.
 */
library LibGaugeHelpers {
    // Convert Bonus Gauge Constants
    uint256 internal constant MIN_CONVERT_CAPACITY_FACTOR = 1e6;
    uint256 internal constant MAX_CONVERT_CAPACITY_FACTOR = 100e6;
    uint256 internal constant CONVERT_CAPACITY_FILLED = 0.95e6;
    uint256 internal constant CONVERT_CAPACITY_MOSTLY_FILLED = 0.80e6;

    // Gauge structs

    //// Convert Bonus Gauge ////

    /**
     * @notice Struct for Convert Bonus Gauge Value
     * @dev The value of the Convert Bonus Gauge is a struct that contains the following:
     * - bonusStalkPerBdv: The base bonus stalk per bdv that can be issued as a bonus.
     * - maxConvertCapacity: The maximum amount of bdv that can be converted in a season and get a bonus.
     * - convertCapacityFactor: The Factor used to determine the convert capacity.
     */
    struct ConvertBonusGaugeValue {
        uint256 bonusStalkPerBdv;
        uint256 maxConvertCapacity;
        uint256 convertCapacityFactor;
    }

    /**
     * @notice Struct for Convert Bonus Gauge Data
     * @dev The data of the Convert Bonus Gauge is a struct that contains the following:
     * - minSeasonTarget: The minimum target seasons to return to value target via conversions.
     * - maxSeasonTarget: The maximum target seasons to return to value target via conversions.
     * - minDeltaCapacity: The minimum delta capacity used to change the rate of change in the capacity factor.
     * - maxDeltaCapacity: The maximum delta capacity used to change the rate of change in the capacity factor.
     * - bdvConvertedThisSeason: The amount of bdv converted that received a bonus this season.
     * - bdvConvertedLastSeason: The amount of bdv converted that received a bonus last season.
     * - maxTwaDeltaB: The maximum recorded negative twaDeltaB while the bonus was active.
     */
    struct ConvertBonusGaugeData {
        uint256 minSeasonTarget;
        uint256 maxSeasonTarget;
        uint256 minDeltaCapacity;
        uint256 maxDeltaCapacity;
        uint256 bdvConvertedThisSeason;
        uint256 bdvConvertedLastSeason;
        uint256 maxTwaDeltaB;
    }

    // Gauge events

    /**
     * @notice Emitted when a Gauge is engaged (i.e. its value is updated).
     * @param gaugeId The id of the Gauge that was engaged.
     * @param value The value of the Gauge after it was engaged.
     */
    event Engaged(GaugeId gaugeId, bytes value);

    /**
     * @notice Emitted when a Gauge is engaged (i.e. its value is updated).
     * @param gaugeId The id of the Gauge that was engaged.
     * @param data The data of the Gauge after it was engaged.
     */
    event EngagedData(GaugeId gaugeId, bytes data);

    /**
     * @notice Emitted when a Gauge is added.
     * @param gaugeId The id of the Gauge that was added.
     * @param gauge The Gauge that was added.
     */
    event AddedGauge(GaugeId gaugeId, Gauge gauge);

    /**
     * @notice Emitted when a Gauge is removed.
     * @param gaugeId The id of the Gauge that was removed.
     */
    event RemovedGauge(GaugeId gaugeId);

    /**
     * @notice Emitted when a Gauge is updated.
     * @param gaugeId The id of the Gauge that was updated.
     * @param gauge The Gauge that was updated.
     */
    event UpdatedGauge(GaugeId gaugeId, Gauge gauge);

    /**
     * @notice Emitted when a Gauge's data is updated (outside of the engage function).
     * @param gaugeId The id of the Gauge that was updated.
     * @param data The data of the Gauge that was updated.
     */
    event UpdatedGaugeData(GaugeId gaugeId, bytes data);

    /**
     * @notice Emitted when a Gauge's value is updated (outside of the engage function).
     * @param gaugeId The id of the Gauge that was updated.
     * @param value The value of the Gauge that was updated.
     */
    event UpdatedGaugeValue(GaugeId gaugeId, bytes value);

    /**
     * @notice Calls all generalized Gauges, and updates their values.
     * @param systemData The system data to pass to the Gauges.
     */
    function engage(bytes memory systemData) internal {
        AppStorage storage s = LibAppStorage.diamondStorage();
        for (uint256 i = 0; i < s.sys.gaugeData.gaugeIds.length; i++) {
            callGaugeId(s.sys.gaugeData.gaugeIds[i], systemData);
        }
    }

    /**
     * @notice Calls a Gauge by its id, and updates the Gauge's value.
     * @dev Returns g.value if the call fails.
     */
    function callGaugeId(GaugeId gaugeId, bytes memory systemData) internal {
        AppStorage storage s = LibAppStorage.diamondStorage();
        Gauge memory g = s.sys.gaugeData.gauges[gaugeId];
        (
            s.sys.gaugeData.gauges[gaugeId].value,
            s.sys.gaugeData.gauges[gaugeId].data
        ) = getGaugeResult(g, systemData);

        // emit change in gauge value and data
        emit Engaged(gaugeId, s.sys.gaugeData.gauges[gaugeId].value);
        emit EngagedData(gaugeId, s.sys.gaugeData.gauges[gaugeId].data);
    }

    /**
     * @notice Calls a Gauge.
     * @dev Returns the original value of the Gauge if the call fails.
     */
    function getGaugeResult(
        Gauge memory g,
        bytes memory systemData
    ) internal view returns (bytes memory, bytes memory) {
        // if the Gauge does not have a target, assume the target is address(this)
        if (g.target == address(0)) {
            g.target = address(this);
        }

        // if the Gauge does not have a selector, return original value
        if (g.selector == bytes4(0)) {
            return (g.value, g.data);
        }

        (bool success, bytes memory returnData) = g.target.staticcall(
            abi.encodeWithSelector(g.selector, g.value, systemData, g.data)
        );
        if (!success) {
            return (g.value, g.data); // In case of failure, return value unadjusted
        }

        return abi.decode(returnData, (bytes, bytes));
    }

    function addGauge(GaugeId gaugeId, Gauge memory g) internal {
        AppStorage storage s = LibAppStorage.diamondStorage();
        // verify that the gaugeId is not already in the array
        for (uint256 i = 0; i < s.sys.gaugeData.gaugeIds.length; i++) {
            if (s.sys.gaugeData.gaugeIds[i] == gaugeId) {
                revert("GaugeId already exists");
            }
        }
        s.sys.gaugeData.gaugeIds.push(gaugeId);
        s.sys.gaugeData.gauges[gaugeId] = g;

        emit AddedGauge(gaugeId, g);
    }

    function updateGauge(GaugeId gaugeId, Gauge memory g) internal {
        AppStorage storage s = LibAppStorage.diamondStorage();
        s.sys.gaugeData.gauges[gaugeId] = g;

        emit UpdatedGauge(gaugeId, g);
    }

    function updateGaugeValue(GaugeId gaugeId, bytes memory value) internal {
        AppStorage storage s = LibAppStorage.diamondStorage();
        s.sys.gaugeData.gauges[gaugeId].value = value;

        emit UpdatedGaugeValue(gaugeId, value);
    }

    function updateGaugeData(GaugeId gaugeId, bytes memory data) internal {
        AppStorage storage s = LibAppStorage.diamondStorage();
        s.sys.gaugeData.gauges[gaugeId].data = data;

        emit UpdatedGaugeData(gaugeId, data);
    }

    function removeGauge(GaugeId gaugeId) internal {
        AppStorage storage s = LibAppStorage.diamondStorage();
        // remove the gauge from the array
        uint256 index = findGaugeIndex(gaugeId);
        s.sys.gaugeData.gaugeIds[index] = s.sys.gaugeData.gaugeIds[
            s.sys.gaugeData.gaugeIds.length - 1
        ];
        s.sys.gaugeData.gaugeIds.pop();
        delete s.sys.gaugeData.gauges[gaugeId];

        emit RemovedGauge(gaugeId);
    }

    function findGaugeIndex(GaugeId gaugeId) internal view returns (uint256) {
        AppStorage storage s = LibAppStorage.diamondStorage();
        for (uint256 i = 0; i < s.sys.gaugeData.gaugeIds.length; i++) {
            if (s.sys.gaugeData.gaugeIds[i] == gaugeId) {
                return i;
            }
        }
        revert("Gauge not found");
    }

    function getGaugeValue(GaugeId gaugeId) internal view returns (bytes memory) {
        AppStorage storage s = LibAppStorage.diamondStorage();
        return s.sys.gaugeData.gauges[gaugeId].value;
    }

    function getGaugeData(GaugeId gaugeId) internal view returns (bytes memory) {
        AppStorage storage s = LibAppStorage.diamondStorage();
        return s.sys.gaugeData.gauges[gaugeId].data;
    }

<<<<<<< HEAD
=======
    /// GAUGE SPECIFIC HELPERS ///

    /**
     * @notice Updates the previous season temperature, in the Cultivation Factor Gauge.
     * @param temperature The temperature of the last season.
     */
    function updatePrevSeasonTemp(uint256 temperature) internal {
        (
            uint256 minDeltaCf,
            uint256 maxDeltaCf,
            uint256 minCf,
            uint256 maxCf,
            uint256 soldOutTemp,

        ) = abi.decode(
                getGaugeData(GaugeId.CULTIVATION_FACTOR),
                (uint256, uint256, uint256, uint256, uint256, uint256)
            );
        updateGaugeData(
            GaugeId.CULTIVATION_FACTOR,
            abi.encode(minDeltaCf, maxDeltaCf, minCf, maxCf, soldOutTemp, temperature)
        );
    }

>>>>>>> 2bfa370a
    /// GAUGE BLOCKS ///

    /**
     * @notice linear is a implementation that adds or
     * subtracts an absolute value, as a function of
     * the current value, the amount, and the max and min values.
     */
    function linear(
        int256 currentValue,
        bool increase,
        uint256 amount,
        int256 minValue,
        int256 maxValue
    ) internal pure returns (int256) {
        if (increase) {
            if (maxValue - currentValue < int256(amount)) {
                currentValue = maxValue;
            } else {
                currentValue += int256(amount);
            }
        } else {
            if (currentValue - minValue < int256(amount)) {
                currentValue = minValue;
            } else {
                currentValue -= int256(amount);
            }
        }

        return currentValue;
    }

    /**
     * @notice linear256 is uint256 version of linear.
     */
    function linear256(
        uint256 currentValue,
        bool increase,
        uint256 amount,
        uint256 minValue,
        uint256 maxValue
    ) internal pure returns (uint256) {
        return
            uint256(
                linear(int256(currentValue), increase, amount, int256(minValue), int256(maxValue))
            );
    }

    /**
     * @notice linearInterpolation is a function that interpolates a value between two points.
     * clamps x to the x1 and x2.
     * @dev https://www.cuemath.com/linear-interpolation-formula/
     */
    function linearInterpolation(
        uint256 x,
        bool proportional,
        uint256 x1,
        uint256 x2,
        uint256 y1,
        uint256 y2
    ) internal pure returns (uint256) {
        // verify that x1 is less than x2.
        // verify that y1 is less than y2.
        if (x1 > x2 || y1 > y2 || x1 == x2 || y1 == y2) {
            revert("invalid values");
        }

        // if the current value is greater than the max value, return y2 or y1, depending on proportional.
        if (x > x2) {
            if (proportional) {
                return y2;
            } else {
                return y1;
            }
        } else if (x < x1) {
            if (proportional) {
                return y1;
            } else {
                return y2;
            }
        }

        // scale the value to the range [y1, y2]
        uint256 dy = ((x - x1) * (y2 - y1)) / (x2 - x1);

        // if proportional, y should increase with an increase in x.
        // (i.e y = y1 + ((x - x1) * (y2 - y1)) / (x2 - x1))
        if (proportional) {
            return y1 + dy;
        } else {
            // if inversely proportional, y should decrease with an increase in x.
            // (i.e y = y2 - ((x - x1) * (y2 - y1)) / (x2 - x1))
            return y2 - dy;
        }
    }
}<|MERGE_RESOLUTION|>--- conflicted
+++ resolved
@@ -227,8 +227,6 @@
         return s.sys.gaugeData.gauges[gaugeId].data;
     }
 
-<<<<<<< HEAD
-=======
     /// GAUGE SPECIFIC HELPERS ///
 
     /**
@@ -253,7 +251,6 @@
         );
     }
 
->>>>>>> 2bfa370a
     /// GAUGE BLOCKS ///
 
     /**
