// SPDX-License-Identifier: MIT

pragma solidity ^0.8.20;

import {LibRedundantMath256} from "contracts/libraries/Math/LibRedundantMath256.sol";
import {LibLambdaConvert} from "./LibLambdaConvert.sol";
import {LibConvertData} from "./LibConvertData.sol";
import {LibWellConvert, LibWhitelistedTokens} from "./LibWellConvert.sol";
import {LibWell} from "contracts/libraries/Well/LibWell.sol";
import {AppStorage, LibAppStorage} from "contracts/libraries/LibAppStorage.sol";
import {LibWellMinting} from "contracts/libraries/Minting/LibWellMinting.sol";
import {C} from "contracts/C.sol";
import {LibRedundantMathSigned256} from "contracts/libraries/Math/LibRedundantMathSigned256.sol";
import {IERC20} from "@openzeppelin/contracts/token/ERC20/IERC20.sol";
import {SafeCast} from "@openzeppelin/contracts/utils/math/SafeCast.sol";
import {LibDeltaB} from "contracts/libraries/Oracle/LibDeltaB.sol";
<<<<<<< HEAD
=======
import {ConvertCapacity, GerminationSide, GaugeId} from "contracts/beanstalk/storage/System.sol";
>>>>>>> e08a5ea1
import {LibSilo} from "contracts/libraries/Silo/LibSilo.sol";
import {LibTractor} from "contracts/libraries/LibTractor.sol";
import {LibGerminate} from "contracts/libraries/Silo/LibGerminate.sol";
import {LibGaugeHelpers} from "contracts/libraries/LibGaugeHelpers.sol";
import {LibTokenSilo} from "contracts/libraries/Silo/LibTokenSilo.sol";
import {LibEvaluate} from "contracts/libraries/LibEvaluate.sol";
<<<<<<< HEAD
import {GerminationSide, GaugeId, ConvertCapacity} from "contracts/beanstalk/storage/System.sol";
=======
>>>>>>> e08a5ea1
import {LibBytes} from "contracts/libraries/LibBytes.sol";
import {SafeCast} from "@openzeppelin/contracts/utils/math/SafeCast.sol";
import {Decimal} from "contracts/libraries/Decimal.sol";
import {IBeanstalkWellFunction} from "contracts/interfaces/basin/IBeanstalkWellFunction.sol";
import {IWell, Call} from "contracts/interfaces/basin/IWell.sol";
<<<<<<< HEAD
import {LibPRBMathRoundable} from "contracts/libraries/Math/LibPRBMathRoundable.sol";
import {LibGaugeHelpers} from "contracts/libraries/LibGaugeHelpers.sol";
import {LibWhitelistedTokens} from "contracts/libraries/Silo/LibWhitelistedTokens.sol";
=======
>>>>>>> e08a5ea1

/**
 * @title LibConvert
 */
library LibConvert {
    using LibRedundantMath256 for uint256;
    using LibConvertData for bytes;
    using LibWell for address;
    using LibRedundantMathSigned256 for int256;
    using SafeCast for uint256;

    uint256 internal constant ZERO_STALK_SLIPPAGE = 0;
    uint256 internal constant MAX_GROWN_STALK_SLIPPAGE = 1e18;

    // convert bonus gauge
    uint256 internal constant CAPACITY_RATE = 0.50e18; // hits 100% total capacity 50% into the season
    uint256 constant CONVERT_DEMAND_UPPER_BOUND = 1.05e6; // 5% above 1
    uint256 constant CONVERT_DEMAND_LOWER_BOUND = 0.95e6; // 5% below 1

    enum ConvertDemand {
        DECREASING,
        STEADY,
        INCREASING
    }

    event ConvertDownPenalty(address account, uint256 grownStalkLost, uint256 grownStalkKept);
    event ConvertUpBonus(
        address account,
        uint256 grownStalkGained,
        uint256 bdvCapacityUsed,
        uint256 bdvConverted
    );

    struct AssetsRemovedConvert {
        LibSilo.Removed active;
        uint256[] bdvsRemoved;
        uint256[] stalksRemoved;
        uint256[] depositIds;
    }

    struct DeltaBStorage {
        int256 beforeInputTokenDeltaB;
        int256 afterInputTokenDeltaB;
        int256 beforeOutputTokenDeltaB;
        int256 afterOutputTokenDeltaB;
        int256 beforeOverallDeltaB;
        int256 afterOverallDeltaB;
    }

    struct PenaltyData {
        uint256 inputToken;
        uint256 outputToken;
        uint256 overall;
    }

    struct StalkPenaltyData {
        PenaltyData directionOfPeg;
        PenaltyData againstPeg;
        PenaltyData capacity;
        uint256 higherAmountAgainstPeg;
        uint256 convertCapacityPenalty;
    }

    struct ConvertParams {
        address toToken;
        address fromToken;
        uint256 fromAmount;
        uint256 toAmount;
        address account;
        bool decreaseBDV;
        bool shouldNotGerminate;
    }

    /**
     * @notice Takes in bytes object that has convert input data encoded into it for a particular convert for
     * a specified pool and returns the in and out convert amounts and token addresses and bdv
     * @param convertData Contains convert input parameters for a specified convert
     * note account and decreaseBDV variables are initialized at the start
     * as address(0) and false respectively and remain that way if a convert is not anti-lambda-lambda
     * If it is anti-lambda, account is the address of the account to update the deposit
     * and decreaseBDV is true
     */
    function convert(bytes calldata convertData) external returns (ConvertParams memory cp) {
        LibConvertData.ConvertKind kind = convertData.convertKind();

        if (kind == LibConvertData.ConvertKind.BEANS_TO_WELL_LP) {
            (cp.toToken, cp.fromToken, cp.toAmount, cp.fromAmount) = LibWellConvert
                .convertBeansToLP(convertData);
            cp.shouldNotGerminate = true;
        } else if (kind == LibConvertData.ConvertKind.WELL_LP_TO_BEANS) {
            (cp.toToken, cp.fromToken, cp.toAmount, cp.fromAmount) = LibWellConvert
                .convertLPToBeans(convertData);
            cp.shouldNotGerminate = true;
        } else if (kind == LibConvertData.ConvertKind.LAMBDA_LAMBDA) {
            (cp.toToken, cp.fromToken, cp.toAmount, cp.fromAmount) = LibLambdaConvert.convert(
                convertData
            );
        } else if (kind == LibConvertData.ConvertKind.ANTI_LAMBDA_LAMBDA) {
            (
                cp.toToken,
                cp.fromToken,
                cp.toAmount,
                cp.fromAmount,
                cp.account,
                cp.decreaseBDV
            ) = LibLambdaConvert.antiConvert(convertData);
        } else {
            revert("Convert: Invalid payload");
        }
    }

    function getMaxAmountIn(address fromToken, address toToken) internal view returns (uint256) {
        AppStorage storage s = LibAppStorage.diamondStorage();
        // Lambda -> Lambda &
        // Anti-Lambda -> Lambda
        if (fromToken == toToken) return type(uint256).max;

        // Bean -> Well LP Token
        if (fromToken == s.sys.bean && toToken.isWell()) return LibWellConvert.beansToPeg(toToken);

        // Well LP Token -> Bean
        if (LibWhitelistedTokens.wellIsOrWasSoppable(fromToken) && toToken == s.sys.bean)
            return LibWellConvert.lpToPeg(fromToken);

        revert("Convert: Tokens not supported");
    }

    /**
     * @notice Returns the maximum amount that can be converted of `fromToken` to `toToken` such that the price after the convert is equal to the rate.
     * @dev At time of writing, this is only supported for Bean -> Well LP Token (as it is the only case where applicable).
     * This function may return a value such that the price after the convert is slightly lower than the rate, due to rounding errors.
     * Developers should be cautious and provide an appropriate buffer to account for this.
     */
    function getMaxAmountInAtRate(
        address fromToken,
        address toToken,
        uint256 rate
    ) internal view returns (uint256) {
        AppStorage storage s = LibAppStorage.diamondStorage();
        // Bean -> Well LP Token
        if (fromToken == s.sys.bean && toToken.isWell()) {
            (uint256 beans, ) = LibWellConvert._beansToPegAtRate(toToken, rate);
            return beans;
        }

        revert("Convert: Tokens not supported");
    }

    function getAmountOut(
        address fromToken,
        address toToken,
        uint256 fromAmount
    ) internal view returns (uint256) {
        AppStorage storage s = LibAppStorage.diamondStorage();

        // Lambda -> Lambda &
        // Anti-Lambda -> Lambda
        if (fromToken == toToken) return fromAmount;

        // Bean -> Well LP Token
        if (fromToken == s.sys.bean && toToken.isWell()) {
            return LibWellConvert.getLPAmountOut(toToken, fromAmount);
        }

        // Well LP Token -> Bean
        if (LibWhitelistedTokens.wellIsOrWasSoppable(fromToken) && toToken == s.sys.bean) {
            return LibWellConvert.getBeanAmountOut(fromToken, fromAmount);
        }

        revert("Convert: Tokens not supported");
    }

    /**
     * @notice applies the stalk penalty and updates convert capacity.
     */
    function applyStalkPenalty(
        DeltaBStorage memory dbs,
        uint256 bdvConverted,
        uint256 overallConvertCapacity,
        address inputToken,
        address outputToken
    ) internal returns (uint256 stalkPenaltyBdv) {
        AppStorage storage s = LibAppStorage.diamondStorage();
        uint256 overallConvertCapacityUsed;
        uint256 inputTokenAmountUsed;
        uint256 outputTokenAmountUsed;

        (
            stalkPenaltyBdv,
            overallConvertCapacityUsed,
            inputTokenAmountUsed,
            outputTokenAmountUsed
        ) = calculateStalkPenalty(
            dbs,
            bdvConverted,
            overallConvertCapacity,
            inputToken,
            outputToken
        );

        // Update penalties in storage.
        ConvertCapacity storage convertCap = s.sys.convertCapacity[block.number];
        convertCap.overallConvertCapacityUsed = convertCap.overallConvertCapacityUsed.add(
            overallConvertCapacityUsed
        );
        convertCap.wellConvertCapacityUsed[inputToken] = convertCap
            .wellConvertCapacityUsed[inputToken]
            .add(inputTokenAmountUsed);
        convertCap.wellConvertCapacityUsed[outputToken] = convertCap
            .wellConvertCapacityUsed[outputToken]
            .add(outputTokenAmountUsed);
    }

    ////// Stalk Penalty Calculations //////

    /**
     * @notice Calculates the percentStalkPenalty for a given convert.
     */
    function calculateStalkPenalty(
        DeltaBStorage memory dbs,
        uint256 bdvConverted,
        uint256 overallConvertCapacity,
        address inputToken,
        address outputToken
    )
        internal
        view
        returns (
            uint256 stalkPenaltyBdv,
            uint256 overallConvertCapacityUsed,
            uint256 inputTokenAmountUsed,
            uint256 outputTokenAmountUsed
        )
    {
        StalkPenaltyData memory spd;

        spd.directionOfPeg = calculateConvertedTowardsPeg(dbs);
        spd.againstPeg = calculateAmountAgainstPeg(dbs);

        spd.higherAmountAgainstPeg = max(
            spd.againstPeg.overall,
            spd.againstPeg.inputToken.add(spd.againstPeg.outputToken)
        );

        (spd.convertCapacityPenalty, spd.capacity) = calculateConvertCapacityPenalty(
            overallConvertCapacity,
            spd.directionOfPeg.overall,
            inputToken,
            spd.directionOfPeg.inputToken,
            outputToken,
            spd.directionOfPeg.outputToken
        );

        // Cap amount of bdv penalized at amount of bdv converted (no penalty should be over 100%)
        stalkPenaltyBdv = min(
            max(spd.higherAmountAgainstPeg, spd.convertCapacityPenalty),
            bdvConverted
        );

        return (
            stalkPenaltyBdv,
            spd.capacity.overall,
            spd.capacity.inputToken,
            spd.capacity.outputToken
        );
    }

    /**
     * @param overallCappedDeltaB The capped overall deltaB for all wells
     * @param overallAmountInDirectionOfPeg The amount deltaB was converted towards peg
     * @param inputToken Address of the input well
     * @param inputTokenAmountInDirectionOfPeg The amount deltaB was converted towards peg for the input well
     * @param outputToken Address of the output well
     * @param outputTokenAmountInDirectionOfPeg The amount deltaB was converted towards peg for the output well
     * @return cumulativePenalty The total Convert Capacity penalty, note it can return greater than the BDV converted
     */
    function calculateConvertCapacityPenalty(
        uint256 overallCappedDeltaB,
        uint256 overallAmountInDirectionOfPeg,
        address inputToken,
        uint256 inputTokenAmountInDirectionOfPeg,
        address outputToken,
        uint256 outputTokenAmountInDirectionOfPeg
    ) internal view returns (uint256 cumulativePenalty, PenaltyData memory pdCapacity) {
        AppStorage storage s = LibAppStorage.diamondStorage();

        ConvertCapacity storage convertCap = s.sys.convertCapacity[block.number];

        // first check overall convert capacity, if none remaining then full penalty for amount in direction of peg
        if (convertCap.overallConvertCapacityUsed >= overallCappedDeltaB) {
            cumulativePenalty = overallAmountInDirectionOfPeg;
        } else if (
            overallAmountInDirectionOfPeg >
            overallCappedDeltaB.sub(convertCap.overallConvertCapacityUsed)
        ) {
            cumulativePenalty =
                overallAmountInDirectionOfPeg -
                overallCappedDeltaB.sub(convertCap.overallConvertCapacityUsed);
        }

        // update overall remaining convert capacity
        pdCapacity.overall = convertCap.overallConvertCapacityUsed.add(
            overallAmountInDirectionOfPeg
        );

        // update per-well convert capacity

        if (inputToken != s.sys.bean && inputTokenAmountInDirectionOfPeg > 0) {
            (cumulativePenalty, pdCapacity.inputToken) = calculatePerWellCapacity(
                inputToken,
                inputTokenAmountInDirectionOfPeg,
                cumulativePenalty,
                convertCap,
                pdCapacity.inputToken
            );
        }

        if (outputToken != s.sys.bean && outputTokenAmountInDirectionOfPeg > 0) {
            (cumulativePenalty, pdCapacity.outputToken) = calculatePerWellCapacity(
                outputToken,
                outputTokenAmountInDirectionOfPeg,
                cumulativePenalty,
                convertCap,
                pdCapacity.outputToken
            );
        }
    }

    function calculatePerWellCapacity(
        address wellToken,
        uint256 amountInDirectionOfPeg,
        uint256 cumulativePenalty,
        ConvertCapacity storage convertCap,
        uint256 pdCapacityToken
    ) internal view returns (uint256, uint256) {
        uint256 tokenWellCapacity = abs(LibDeltaB.cappedReservesDeltaB(wellToken));
        pdCapacityToken = convertCap.wellConvertCapacityUsed[wellToken].add(amountInDirectionOfPeg);
        if (pdCapacityToken > tokenWellCapacity) {
            cumulativePenalty = cumulativePenalty.add(pdCapacityToken.sub(tokenWellCapacity));
        }

        return (cumulativePenalty, pdCapacityToken);
    }

    /**
     * @notice Performs `calculateAgainstPeg` for the overall, input token, and output token deltaB's.
     */
    function calculateAmountAgainstPeg(
        DeltaBStorage memory dbs
    ) internal pure returns (PenaltyData memory pd) {
        pd.overall = calculateAgainstPeg(dbs.beforeOverallDeltaB, dbs.afterOverallDeltaB);
        pd.inputToken = calculateAgainstPeg(dbs.beforeInputTokenDeltaB, dbs.afterInputTokenDeltaB);
        pd.outputToken = calculateAgainstPeg(
            dbs.beforeOutputTokenDeltaB,
            dbs.afterOutputTokenDeltaB
        );
    }

    /**
     * @notice Takes before/after deltaB's and calculates how much was converted against peg.
     */
    function calculateAgainstPeg(
        int256 beforeDeltaB,
        int256 afterDeltaB
    ) internal pure returns (uint256 amountAgainstPeg) {
        // Check if the signs of beforeDeltaB and afterDeltaB are different,
        // indicating that deltaB has crossed zero
        if ((beforeDeltaB > 0 && afterDeltaB < 0) || (beforeDeltaB < 0 && afterDeltaB > 0)) {
            amountAgainstPeg = abs(afterDeltaB);
        } else {
            if (
                (afterDeltaB <= 0 && beforeDeltaB <= 0) || (afterDeltaB >= 0 && beforeDeltaB >= 0)
            ) {
                if (abs(beforeDeltaB) < abs(afterDeltaB)) {
                    amountAgainstPeg = abs(afterDeltaB).sub(abs(beforeDeltaB));
                }
            }
        }
    }

    /**
     * @notice Performs `calculateTowardsPeg` for the overall, input token, and output token deltaB's.
     */
    function calculateConvertedTowardsPeg(
        DeltaBStorage memory dbs
    ) internal pure returns (PenaltyData memory pd) {
        pd.overall = calculateTowardsPeg(dbs.beforeOverallDeltaB, dbs.afterOverallDeltaB);
        pd.inputToken = calculateTowardsPeg(dbs.beforeInputTokenDeltaB, dbs.afterInputTokenDeltaB);
        pd.outputToken = calculateTowardsPeg(
            dbs.beforeOutputTokenDeltaB,
            dbs.afterOutputTokenDeltaB
        );
    }

    /**
     * @notice Takes before/after deltaB's and calculates how much was converted towards, but not past, peg.
     */
    function calculateTowardsPeg(
        int256 beforeTokenDeltaB,
        int256 afterTokenDeltaB
    ) internal pure returns (uint256) {
        // Calculate absolute values of beforeInputTokenDeltaB and afterInputTokenDeltaB using the abs() function
        uint256 beforeDeltaAbs = abs(beforeTokenDeltaB);
        uint256 afterDeltaAbs = abs(afterTokenDeltaB);

        // Check if afterInputTokenDeltaB and beforeInputTokenDeltaB have the same sign
        if (
            (beforeTokenDeltaB >= 0 && afterTokenDeltaB >= 0) ||
            (beforeTokenDeltaB < 0 && afterTokenDeltaB < 0)
        ) {
            // If they have the same sign, compare the absolute values
            if (afterDeltaAbs < beforeDeltaAbs) {
                // Return the difference between beforeDeltaAbs and afterDeltaAbs
                return beforeDeltaAbs.sub(afterDeltaAbs);
            } else {
                // If afterInputTokenDeltaB is further from or equal to zero, return zero
                return 0;
            }
        } else {
            // This means it crossed peg, return how far it went towards peg, which is the abs of input token deltaB
            return beforeDeltaAbs;
        }
    }

    /**
     * @notice checks for potential germination. if the deposit is germinating,
     * issue additional grown stalk such that the deposit is no longer germinating.
     */
    function calculateGrownStalkWithNonGerminatingMin(
        address token,
        uint256 grownStalk,
        uint256 bdv
    ) internal view returns (uint256 newGrownStalk) {
        (, GerminationSide side) = LibTokenSilo.calculateStemForTokenFromGrownStalk(
            token,
            grownStalk,
            bdv
        );
        // if the side is not `NOT_GERMINATING`, calculate the grown stalk needed to
        // make the deposit non-germinating.
        if (side != GerminationSide.NOT_GERMINATING) {
            newGrownStalk = LibTokenSilo.calculateGrownStalkAtNonGerminatingStem(token, bdv);
        } else {
            newGrownStalk = grownStalk;
        }
    }

    /**
     * @notice applies the stalk modifiers to a user's grown stalk and redeposits the converted tokens.
     */
    function applyStalkModifiersAndDeposit(
        ConvertParams memory cp,
        uint256 toBdv,
        uint256 initialGrownStalk,
        uint256 grownStalk,
        int256 grownStalkSlippage,
        uint256 deltaRainRoots
    ) external returns (uint256 newGrownStalk, int96 newStem) {
        // apply convert penalty/bonus on grown stalk
        newGrownStalk = applyStalkModifiers(
            cp.fromToken,
            cp.toToken,
            cp.account,
            toBdv,
            grownStalk
        );

        // check for stalk slippage
        checkGrownStalkSlippage(newGrownStalk, initialGrownStalk, grownStalkSlippage);

        newStem = _depositTokensForConvert(
            cp.toToken,
            cp.toAmount,
            toBdv,
            newGrownStalk,
            deltaRainRoots,
            cp.account
        );
    }

    /**
     * @notice removes the deposits from user and returns the
     * grown stalk and bdv removed.
     *
     * @dev if a user inputs a stem of a deposit that is `germinating`,
     * the function will omit that deposit. This is due to the fact that
     * germinating deposits can be manipulated and skip the germination process.
     */
    function _withdrawTokens(
        address token,
        int96[] memory stems,
        uint256[] memory amounts,
        uint256 maxTokens,
        address user
    ) internal returns (uint256, uint256, uint256) {
        require(stems.length == amounts.length, "Convert: stems, amounts are diff lengths.");

        AssetsRemovedConvert memory a;
        uint256 i = 0;
        uint256 stalkIssuedPerBdv;

        // a bracket is included here to avoid the "stack too deep" error.
        {
            a.bdvsRemoved = new uint256[](stems.length);
            a.stalksRemoved = new uint256[](stems.length);
            a.depositIds = new uint256[](stems.length);

            // calculated here to avoid stack too deep error.
            stalkIssuedPerBdv = LibTokenSilo.stalkIssuedPerBdv(token);

            // get germinating stem and stemTip for the token
            LibGerminate.GermStem memory germStem = LibGerminate.getGerminatingStem(token);

            while ((i < stems.length) && (a.active.tokens < maxTokens)) {
                // skip any stems that are germinating, due to the ability to
                // circumvent the germination process.
                if (germStem.germinatingStem <= stems[i]) {
                    i++;
                    continue;
                }

                if (a.active.tokens.add(amounts[i]) >= maxTokens) {
                    amounts[i] = maxTokens.sub(a.active.tokens);
                }

                a.bdvsRemoved[i] = LibTokenSilo.removeDepositFromAccount(
                    user,
                    token,
                    stems[i],
                    amounts[i]
                );

                a.stalksRemoved[i] = LibSilo.stalkReward(
                    stems[i],
                    germStem.stemTip,
                    a.bdvsRemoved[i].toUint128()
                );
                a.active.stalk = a.active.stalk.add(a.stalksRemoved[i]);

                a.active.tokens = a.active.tokens.add(amounts[i]);
                a.active.bdv = a.active.bdv.add(a.bdvsRemoved[i]);

                a.depositIds[i] = uint256(LibBytes.packAddressAndStem(token, stems[i]));
                i++;
            }
            for (i; i < stems.length; ++i) {
                amounts[i] = 0;
            }

            emit LibSilo.RemoveDeposits(
                user,
                token,
                stems,
                amounts,
                a.active.tokens,
                a.bdvsRemoved
            );

            emit LibTokenSilo.TransferBatch(user, user, address(0), a.depositIds, amounts);
        }

        require(a.active.tokens == maxTokens, "Convert: Not enough tokens removed.");
        LibTokenSilo.decrementTotalDeposited(token, a.active.tokens, a.active.bdv);

        // all deposits converted are not germinating.
        (, uint256 deltaRainRoots) = LibSilo.burnActiveStalk(
            user,
            a.active.stalk.add(a.active.bdv.mul(stalkIssuedPerBdv))
        );

        return (a.active.stalk, a.active.bdv, deltaRainRoots);
    }

    function _depositTokensForConvert(
        address token,
        uint256 amount,
        uint256 bdv,
        uint256 grownStalk,
        uint256 deltaRainRoots,
        address user
    ) internal returns (int96 stem) {
        require(bdv > 0 && amount > 0, "Convert: BDV or amount is 0.");

        GerminationSide side;

        // calculate the stem and germination state for the new deposit.
        (stem, side) = LibTokenSilo.calculateStemForTokenFromGrownStalk(token, grownStalk, bdv);

        // increment totals based on germination state,
        // as well as issue stalk to the user.
        // if the deposit is germinating, only the initial stalk of the deposit is germinating.
        // the rest is active stalk.
        if (side == GerminationSide.NOT_GERMINATING) {
            LibTokenSilo.incrementTotalDeposited(token, amount, bdv);
            LibSilo.mintActiveStalk(
                user,
                bdv.mul(LibTokenSilo.stalkIssuedPerBdv(token)).add(grownStalk)
            );
            // if needed, credit previously burned rain roots from withdrawal to the user.
            if (deltaRainRoots > 0) LibSilo.mintRainRoots(user, deltaRainRoots);
        } else {
            LibTokenSilo.incrementTotalGerminating(token, amount, bdv, side);
            // safeCast not needed as stalk is <= max(uint128)
            LibSilo.mintGerminatingStalk(
                user,
                uint128(bdv.mul(LibTokenSilo.stalkIssuedPerBdv(token))),
                side
            );
            LibSilo.mintActiveStalk(user, grownStalk);
        }
        LibTokenSilo.addDepositToAccount(
            user,
            token,
            stem,
            amount,
            bdv,
            LibTokenSilo.Transfer.emitTransferSingle
        );
    }

    ////// Stalk Modifiers //////

    /**
     * @notice Applies the penalty/bonus on grown stalk for a convert.
     * @param inputToken The token being converted from.
     * @param outputToken The token being converted to.
     * @param toBdv The bdv of the deposit to convert.
     * @param grownStalk The grown stalk of the deposit to convert.
     * @return newGrownStalk The new grown stalk to assign the deposit, after applying the penalty/bonus.
     */
    function applyStalkModifiers(
        address inputToken,
        address outputToken,
        address account,
        uint256 toBdv,
        uint256 grownStalk
    ) internal returns (uint256 newGrownStalk) {
        AppStorage storage s = LibAppStorage.diamondStorage();
        // penalty down for BEAN -> WELL
        if (inputToken == s.sys.bean && LibWell.isWell(outputToken)) {
            uint256 grownStalkLost;
            (newGrownStalk, grownStalkLost) = downPenalizedGrownStalk(
                outputToken,
                toBdv,
                grownStalk
            );
            if (grownStalkLost > 0) {
                emit ConvertDownPenalty(account, grownStalkLost, newGrownStalk);
            }
            return newGrownStalk;
        } else if (LibWell.isWell(inputToken) && outputToken == s.sys.bean) {
            // bonus up for WELL -> BEAN
            (uint256 bdvCapacityUsed, uint256 grownStalkGained) = stalkBonus(toBdv, grownStalk);

            if (bdvCapacityUsed > 0) {
                // update how much bdv was converted this season.
                updateBdvConverted(bdvCapacityUsed);
                if (grownStalkGained > 0) {
                    // update the grown stalk by the amount of grown stalk gained
                    newGrownStalk += grownStalk + grownStalkGained;
                    emit ConvertUpBonus(account, grownStalkGained, bdvCapacityUsed, toBdv);
                    return newGrownStalk;
                }
            }
        }
        // if the convert is not a BEAN -> WELL or WELL -> BEAN, return the grown stalk as is.
        return grownStalk;
    }

    /**
     * @notice Computes new grown stalk after downward convert penalty.
     * No penalty if P > Q or grown stalk below germination threshold.
     * @dev Inbound must not be germinating, will return germinating amount of grown stalk.
     * this function only supports grown stalk penalties for BEAN -> WELL converts.
     * @return newGrownStalk Amount of grown stalk to assign the deposit.
     * @return grownStalkLost Amount of grown stalk lost to penalty.
     */
    function downPenalizedGrownStalk(
        address well,
        uint256 bdv,
        uint256 grownStalk,
        uint256 fromAmount
    ) internal view returns (uint256 newGrownStalk, uint256 grownStalkLost) {
        AppStorage storage s = LibAppStorage.diamondStorage();

        require(bdv > 0 && fromAmount > 0, "Convert: bdv or fromAmount is 0");

        // No penalty if output deposit germinating.
        uint256 minGrownStalk = LibTokenSilo.calculateGrownStalkAtNonGerminatingStem(well, bdv);
        if (grownStalk < minGrownStalk) {
            return (grownStalk, 0);
        }

        // Get convertDownPenaltyRate from gauge data.
        LibGaugeHelpers.ConvertDownPenaltyData memory gd = abi.decode(
            s.sys.gaugeData.gauges[GaugeId.CONVERT_DOWN_PENALTY].data,
            (LibGaugeHelpers.ConvertDownPenaltyData)
        );

        (bool greaterThanRate, uint256 penalizedAmount) = pGreaterThanRate(
            well,
            gd.convertDownPenaltyRate,
            fromAmount
        );

        // If the price of the well is greater than the penalty rate after the convert, there is no penalty.
        if (greaterThanRate) {
            return (grownStalk, 0);
        }

        // price is lower than the penalty rate.

        // Get penalty ratio from gauge.
        (uint256 penaltyRatio, ) = abi.decode(
            s.sys.gaugeData.gauges[GaugeId.CONVERT_DOWN_PENALTY].value,
            (uint256, uint256)
        );

<<<<<<< HEAD
    /**
     * @notice Checks if the price of the well is greater than Q.
     * Q is a threshold above the price target at which the protocol deems the price excessive.
     * @param well The address of the well to check.
     * @return true if the price is greater than Q, false otherwise.
     */
    function pGreaterThanQ(address well) internal view returns (bool) {
        AppStorage storage s = LibAppStorage.diamondStorage();
=======
        // enforce penalty ratio is not greater than 100%.
        require(penaltyRatio <= C.PRECISION, "Convert: penaltyRatio is greater than 100%");
>>>>>>> e08a5ea1

        if (penaltyRatio > 0) {
            // calculate the penalized bdv.
            // note: if greaterThanRate is false, penalizedAmount could be non-zero.
            require(
                penalizedAmount <= fromAmount,
                "Convert: penalizedAmount is greater than fromAmount"
            );
            uint256 penalizedBdv = (bdv * penalizedAmount) / fromAmount;

            // calculate the grown stalk that may be lost due to the penalty.
            uint256 penalizedGrownStalk = (grownStalk * penalizedBdv) / bdv;

            // apply the penalty to the grown stalk via the penalty ratio,
            // and calculate the new grown stalk of the deposit.
            newGrownStalk = max(
                grownStalk - (penalizedGrownStalk * penaltyRatio) / C.PRECISION,
                minGrownStalk
            );

            // calculate the amount of grown stalk lost due to the penalty.
            grownStalkLost = grownStalk - newGrownStalk;
        } else {
            // no penalty was applied.
            newGrownStalk = grownStalk;
            grownStalkLost = 0;
        }
    }

    /**
     *
     * @notice verifies that the exchange rate of the well is above a rate,
     * after an bean -> lp convert has occured with `amount`.
     * @return greaterThanRate true if the price after the convert is greater than the rate, false otherwise
     * @return beansOverRate the amount of beans that exceed the rate. 0 if `greaterThanRate` is true.
     */
    function pGreaterThanRate(
        address well,
        uint256 rate,
        uint256 amount
    ) internal view returns (bool greaterThanRate, uint256 beansOverRate) {
        // No penalty if P > rate.
        (uint256[] memory ratios, uint256 beanIndex, bool success) = LibWell
            .getRatiosAndBeanIndexAtRate(IWell(well).tokens(), 0, rate);
        require(success, "Convert: USD Oracle failed");

        uint256[] memory instantReserves = LibDeltaB.instantReserves(well);

        Call memory wellFunction = IWell(well).wellFunction();

        // increment the amount of beans in reserves by the amount of beans that would be added to liquidity.
        uint256[] memory reservesAfterAmount = new uint256[](instantReserves.length);
        uint256 tokenIndex = beanIndex == 0 ? 1 : 0;

        reservesAfterAmount[beanIndex] = instantReserves[beanIndex] + amount;
        reservesAfterAmount[tokenIndex] = instantReserves[tokenIndex];

        // used to check if the price prior to the convert is higher/lower than the target price.
        uint256 beansAtRate = IBeanstalkWellFunction(wellFunction.target)
            .calcReserveAtRatioLiquidity(instantReserves, beanIndex, ratios, wellFunction.data);

        // if the reserves `before` the convert is higher than the beans reserves at `rate`,
        // it means the price `before` the convert is lower than `rate`.
        // independent of the amount converted, the price will always be lower than `rate`.
        if (instantReserves[beanIndex] > beansAtRate) {
            return (false, amount);
        } else {
            // reserves `before` the convert is lower than the beans reserves at `rate`.
            // the price `before` the convert is higher than `rate`.

            if (reservesAfterAmount[beanIndex] < beansAtRate) {
                // if the reserves `after` the convert is lower than the beans reserves at `rate`,
                // it means the price `after` the convert is higher than `rate`.
                return (true, 0);
            } else {
                // if the reserves `after` the convert is higher than the beans reserves at `rate`,
                // it means the price `after` the convert is lower than `rate`.
                // then the amount of beans over the rate is the difference between the beans reserves at `rate` and the reserves after the convert.
                return (false, reservesAfterAmount[beanIndex] - beansAtRate);
            }
        }
    }

    /**
     * @notice Calculates the stalk bonus for a convert. Credits the user with bonus grown stalk.
     * @dev This function is used to calculate the bonus grown stalk for a convert.
     * @param toBdv The bdv of the deposit to convert.
     * @param grownStalk Initial grown stalk of the deposit.
     * @return bdvCapacityUsed The amount of bdv that got the bonus.
     * @return grownStalkGained The amount of grown stalk gained from the bonus.
     */
    function stalkBonus(
        uint256 toBdv,
        uint256 grownStalk
    ) internal view returns (uint256 bdvCapacityUsed, uint256 grownStalkGained) {
        AppStorage storage s = LibAppStorage.diamondStorage();

        // get gauge value: how much bonus stalk to issue per BDV
        LibGaugeHelpers.ConvertBonusGaugeValue memory gv = abi.decode(
            s.sys.gaugeData.gauges[GaugeId.CONVERT_UP_BONUS].value,
            (LibGaugeHelpers.ConvertBonusGaugeValue)
        );

        LibGaugeHelpers.ConvertBonusGaugeData memory gd = abi.decode(
            s.sys.gaugeData.gauges[GaugeId.CONVERT_UP_BONUS].data,
            (LibGaugeHelpers.ConvertBonusGaugeData)
        );

        // if the bonus stalk per bdv is 0, there is no capacity used / grown stalk gained.
        if (gv.bonusStalkPerBdv == 0) {
            return (0, 0);
        }

        uint256 convertCapacity = getConvertCapacity(gv.maxConvertCapacity);
        // if the max convert capacity has been reached, return 0
        if (gd.bdvConvertedThisSeason >= convertCapacity) {
            return (0, 0);
        }

        // limit the bdv that can get the bonus
        uint256 bdvWithBonus = min(toBdv, convertCapacity - gd.bdvConvertedThisSeason);

        // Calculate the bonus stalk based on the eligible bdv.
        grownStalkGained = gv.bonusStalkPerBdv * bdvWithBonus;

        // if the stalk of the deposit is less than the bonus stalk,
        // limit the bonus to the stalk grown.
        if (grownStalk < grownStalkGained) {
            grownStalkGained = grownStalk;
            // if this occurs, the we recalculate the effective bdv that was used.
            // example: if the bonus stalk is 10, with a bonus capacity of 5 bdv (i.e 2 grown stalk per bdv),
            // and a user converted a deposit that has 5 stalk (with 5 bdv),
            // the user converted 5 bdv, but will only get 5 stalk (due to the deposit not having enough grown stalk).
            // this is equivalent to converting a deposit with >=5 stalk and 2.5 bdv.
            // thus, to prevent the ability for other users to limit others from converting,
            // we recalculate the effective bdv that was used to deduct from the bonus capacity.
            bdvWithBonus = grownStalkGained / gv.bonusStalkPerBdv;
        }
        return (bdvWithBonus, grownStalkGained);
    }

    /**
     * @notice Calculates the demand for converts based on current and previous season BDV converted.
     * @param bdvConvertedThisSeason The BDV converted in the current season.
     * @param bdvConvertedLastSeason The BDV converted in the previous season.
     * @return The convert demand state (INCREASING, STEADY, or DECREASING).
     */
    function calculateConvertDemand(
        uint256 bdvConvertedThisSeason,
        uint256 bdvConvertedLastSeason
    ) internal pure returns (ConvertDemand) {
        // if nothing was converted last season, and something was converted this season,
        // the demand is increasing.
        if (bdvConvertedLastSeason == 0) {
            if (bdvConvertedThisSeason > 0) {
                return ConvertDemand.INCREASING;
            } else {
                // if nothing was converted in this season and last season, demand is decreasing.
                return ConvertDemand.DECREASING;
            }
        } else {
            // calculate the convert demand in order to determine if the demand is increasing or decreasing.
            uint256 convertDemand = (bdvConvertedThisSeason * C.PRECISION_6) /
                bdvConvertedLastSeason;
            if (convertDemand > CONVERT_DEMAND_UPPER_BOUND) {
                return ConvertDemand.INCREASING;
            } else if (convertDemand < CONVERT_DEMAND_LOWER_BOUND) {
                return ConvertDemand.DECREASING;
            } else {
                return ConvertDemand.STEADY;
            }
        }
    }

    /**
     * @notice Gets the time weighted convert capacity for the current season
     * @dev the amount of bdv that can be converted with a bonus ramps up linearly over the course of the season,
     * allowing converts to be more efficient and incur less slippage.
     * capacity ramps up linearly to 100% of the max capacity at 50% of the season.
     */
    function getConvertCapacity(uint256 maxConvertCapacity) internal view returns (uint256) {
        AppStorage storage s = LibAppStorage.diamondStorage();

        uint256 convertRampPeriod = (s.sys.season.period * CAPACITY_RATE) / C.PRECISION;
        uint256 timeElapsed = block.timestamp - s.sys.season.timestamp;
        // if the current season is past the ramp period, return the max convert capacity
        if (timeElapsed > convertRampPeriod) {
            return maxConvertCapacity;
        } else {
            return (maxConvertCapacity * timeElapsed) / convertRampPeriod;
        }
    }
    /**
     * @notice Gets the bonus stalk per bdv for the current season.
     * @dev the bonus stalk per Bdv is updated based on the convert demand and the difference between the bean seeds and the max lp seeds.
     * @param bonusStalkPerBdv The bonus stalk per bdv from the previous season.
     * @param cbu The convert bonus capacity utilization.
     * @param convertDemand The convert demand state (INCREASING, STEADY, or DECREASING).
     * @param twaDeltaB The twaDeltaB of the current season.
     * @return The updated bonus stalk per bdv.
     */
    function updateBonusStalkPerBdv(
        uint256 bonusStalkPerBdv,
        LibGaugeHelpers.ConvertBonusCapacityUtilization cbu,
        ConvertDemand convertDemand,
        int256 twaDeltaB
    ) internal view returns (uint256) {
        AppStorage storage s = LibAppStorage.diamondStorage();
        // get stem tips for all whitelisted lp tokens and get the min
        address[] memory lpTokens = LibWhitelistedTokens.getWhitelistedLpTokens();
        uint256 beanSeeds = s.sys.silo.assetSettings[s.sys.bean].stalkEarnedPerSeason;
        uint256 maxLpSeeds;
        for (uint256 i = 0; i < lpTokens.length; i++) {
            uint256 lpSeeds = s.sys.silo.assetSettings[lpTokens[i]].stalkEarnedPerSeason;
            if (lpSeeds > maxLpSeeds) maxLpSeeds = lpSeeds;
        }

        // if the bean seeds are greater than or equal to the max lp seeds,
        // the bonus is updated based on the convert demand.

        // 9 states:
        // 1. demand increasing, capacity filled: bonus decreases
        // 2. demand increasing, capacity mostly filled: bonus increases

        if (beanSeeds >= maxLpSeeds) {
            uint256 bonusStalkPerBdvChange = beanSeeds - maxLpSeeds;

            // adjust bonus based on convert demand

            if (
                convertDemand == ConvertDemand.INCREASING ||
                cbu == LibGaugeHelpers.ConvertBonusCapacityUtilization.FILLED
            ) {
                if (bonusStalkPerBdvChange > bonusStalkPerBdv) {
                    return 0;
                } else {
                    return bonusStalkPerBdv - bonusStalkPerBdvChange;
                }
            } else if (convertDemand == ConvertDemand.DECREASING) {
                return bonusStalkPerBdv + bonusStalkPerBdvChange;
            } else {
                return bonusStalkPerBdv;
            }
        } else if (twaDeltaB >= 0) {
            // if the bean seeds are less than the max lp seeds (implying the crop ratio < 100%),
            // and twaDeltaB is positive, the bonus is reset.
            return 0;
        } else {
            // if the bean seeds are less than the max lp seeds, and twaDeltaB is negative,
            // the bonus remains unchanged.
            return bonusStalkPerBdv;
        }
    }

    /**
     * @notice Updates the convert bonus bdv capacity in the convert bonus gauge data.
     * @dev Separated here to allow `stalkBonus` to be called as a getter without touching state.
     * @param bdvConvertedBonus The amount of bdv that was converted with a bonus.
     */
    function updateBdvConverted(uint256 bdvConvertedBonus) internal {
        AppStorage storage s = LibAppStorage.diamondStorage();

        // Get current gauge data using the new struct
        LibGaugeHelpers.ConvertBonusGaugeData memory gd = abi.decode(
            s.sys.gaugeData.gauges[GaugeId.CONVERT_UP_BONUS].data,
            (LibGaugeHelpers.ConvertBonusGaugeData)
        );

        // Update this season's converted amount
        gd.bdvConvertedThisSeason += bdvConvertedBonus;
        // Encode and store updated gauge data
        LibGaugeHelpers.updateGaugeData(GaugeId.CONVERT_UP_BONUS, abi.encode(gd));
    }

    /**
     * @notice Checks for stalk slippage.
     * @param newGrownStalk The grown stalk of the deposit after applying the various penalty/bonus.
     * @param originalGrownStalk The original grown stalk of the deposit(s) that were converted.
     * @param grownStalkSlippage The slippage percentage. 100% = 1e18.
     * @dev a negative grownStalkSlippage implies the user requires more grown stalk than they started with. (i.e a bonus)
     */
    function checkGrownStalkSlippage(
        uint256 newGrownStalk,
        uint256 originalGrownStalk,
        int256 grownStalkSlippage
    ) internal pure {
        uint256 minimumStalk;

        if (grownStalkSlippage > 0) {
            // if the slippage is greater than 100%, any grown stalk is acceptable.
            if (uint256(grownStalkSlippage) >= MAX_GROWN_STALK_SLIPPAGE) {
                return;
            }
            minimumStalk =
                (originalGrownStalk * (MAX_GROWN_STALK_SLIPPAGE - uint256(grownStalkSlippage))) /
                MAX_GROWN_STALK_SLIPPAGE;
        } else {
            // negative slippage implies the user requires more grown stalk than they started with.
            minimumStalk =
                (originalGrownStalk * (MAX_GROWN_STALK_SLIPPAGE + uint256(-grownStalkSlippage))) /
                MAX_GROWN_STALK_SLIPPAGE;
        }

        require(newGrownStalk >= minimumStalk, "Convert: Stalk slippage");
    }

    ////// Math Functions //////

    function abs(int256 a) internal pure returns (uint256) {
        return a >= 0 ? uint256(a) : uint256(-a);
    }

    /**
     * @dev Returns the largest of two numbers.
     */
    function max(uint256 a, uint256 b) internal pure returns (uint256) {
        return a > b ? a : b;
    }

    /**
     * @dev Returns the smallest of two numbers.
     */
    function min(uint256 a, uint256 b) internal pure returns (uint256) {
        return a < b ? a : b;
    }
}<|MERGE_RESOLUTION|>--- conflicted
+++ resolved
@@ -14,31 +14,22 @@
 import {IERC20} from "@openzeppelin/contracts/token/ERC20/IERC20.sol";
 import {SafeCast} from "@openzeppelin/contracts/utils/math/SafeCast.sol";
 import {LibDeltaB} from "contracts/libraries/Oracle/LibDeltaB.sol";
-<<<<<<< HEAD
-=======
 import {ConvertCapacity, GerminationSide, GaugeId} from "contracts/beanstalk/storage/System.sol";
->>>>>>> e08a5ea1
 import {LibSilo} from "contracts/libraries/Silo/LibSilo.sol";
 import {LibTractor} from "contracts/libraries/LibTractor.sol";
 import {LibGerminate} from "contracts/libraries/Silo/LibGerminate.sol";
 import {LibGaugeHelpers} from "contracts/libraries/LibGaugeHelpers.sol";
 import {LibTokenSilo} from "contracts/libraries/Silo/LibTokenSilo.sol";
 import {LibEvaluate} from "contracts/libraries/LibEvaluate.sol";
-<<<<<<< HEAD
 import {GerminationSide, GaugeId, ConvertCapacity} from "contracts/beanstalk/storage/System.sol";
-=======
->>>>>>> e08a5ea1
 import {LibBytes} from "contracts/libraries/LibBytes.sol";
 import {SafeCast} from "@openzeppelin/contracts/utils/math/SafeCast.sol";
 import {Decimal} from "contracts/libraries/Decimal.sol";
 import {IBeanstalkWellFunction} from "contracts/interfaces/basin/IBeanstalkWellFunction.sol";
 import {IWell, Call} from "contracts/interfaces/basin/IWell.sol";
-<<<<<<< HEAD
 import {LibPRBMathRoundable} from "contracts/libraries/Math/LibPRBMathRoundable.sol";
 import {LibGaugeHelpers} from "contracts/libraries/LibGaugeHelpers.sol";
 import {LibWhitelistedTokens} from "contracts/libraries/Silo/LibWhitelistedTokens.sol";
-=======
->>>>>>> e08a5ea1
 
 /**
  * @title LibConvert
@@ -757,19 +748,8 @@
             (uint256, uint256)
         );
 
-<<<<<<< HEAD
-    /**
-     * @notice Checks if the price of the well is greater than Q.
-     * Q is a threshold above the price target at which the protocol deems the price excessive.
-     * @param well The address of the well to check.
-     * @return true if the price is greater than Q, false otherwise.
-     */
-    function pGreaterThanQ(address well) internal view returns (bool) {
-        AppStorage storage s = LibAppStorage.diamondStorage();
-=======
         // enforce penalty ratio is not greater than 100%.
         require(penaltyRatio <= C.PRECISION, "Convert: penaltyRatio is greater than 100%");
->>>>>>> e08a5ea1
 
         if (penaltyRatio > 0) {
             // calculate the penalized bdv.
