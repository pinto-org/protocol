--- conflicted
+++ resolved
@@ -443,11 +443,6 @@
         uint256 totalOptimalDepositedBdvPercent
     ) internal view returns (uint256) {
         AppStorage storage s = LibAppStorage.diamondStorage();
-<<<<<<< HEAD
-        uint256 cap = (s.sys.seedGauge.maxTotalGaugePoints * optimalPercentDepositedBdv * 2) /
-            (totalOptimalDepositedBdvPercent);
-        if (gaugePoints > cap) return cap;
-=======
         uint256 upperCap = (s.sys.seedGauge.maxTotalGaugePoints * optimalPercentDepositedBdv * 2) /
             (totalOptimalDepositedBdvPercent);
         if (gaugePoints > upperCap) {
@@ -457,7 +452,6 @@
         if (gaugePoints < upperCap / 10) {
             return upperCap / 10;
         }
->>>>>>> 718cc26a
         return gaugePoints;
     }
 }