// SPDX-License-Identifier: MIT

pragma solidity ^0.8.20;
import {LibAppStorage, AppStorage} from "./LibAppStorage.sol";

/**
 * @title LibCases handles the cases for beanstalk.
 *
 * @dev Cases are used to determine the change in
 * temperature and Bean to maxLP gaugePoint per BDV ratio.
 *
 *  Data format:
 *
 * mT: 4 Bytes (1% = 1e6)
 * bT: 4 Bytes (1% = 1e6)
 * mL: 10 Bytes (1% = 1e18)
 * bL: 10 Bytes (1% = 1e18)
 * 4 bytes are left for future use.
 *
 * mT: Relative Temperature change.
 * bT: Absolute Temperature change.
 * mL: Relative Grown Stalk to Liquidity change.
 * bL: Absolute Grown Stalk to Liquidity change.
 *
 * Temperature and Bean and maxLP gaugePoint per BDV ratio is updated as such:
 * T_n = mT * T_n-1 + bT
 * L_n = mL * L_n-1 + bL
 *
 * In total, there are 144 cases (4 * 3 * 3 * 4)
 *
 * Temperature is stored in AppStorage with 6 decimal precision (1% = 1e6),
 * which is why bT has 6 decimal precision.
 * The following bytes correspond to the current absolute temperature changes:
 *
 * +0.5%: 0007A120 = 0.5e6
 * +1%:   000F4240 = 1e6
 * +2%:   001E8480 = 2e6
 * +3%:   002DC6C0 = 3e6
 * -0.5%: FFF85EE0 = -0.5e6
 * -1%:   FFF0BDC0 = -1e6
 * -2%:   FFE17B80 = -2e6
 * -3%:   FFD23940 = -3e6
 * 
 * The following bytes correspond to the absolute Bean to maxLP gaugePoint per BDV ratio changes:
 * -50: FFFD4A1C50E94E780000 = -50e18
<<<<<<< HEAD
 * +1:  FFFA9438A1D29CF00000 = 1e18
 * +2:  FFF7DE54F2BBF1680000 = 2e18
=======
 * +1:  00000DE0B6B3A7640000 = 1e18
 * +2:  00001BC16D674EC80000 = 2e18
>>>>>>> 718cc26a
 *
 * The following bytes correspond to the relative Bean to maxLP gaugePoint per BDV ratio changes:
 * 100%: 00056BC75E2D63100000 = 100e18
 * The following bytes correspond to the relative temperature changes:
 * 100%: 05F5E100 = 100e6
 */

library LibCases {
    struct CaseData {
        uint32 mT;
        int32 bT;
        uint80 mL;
        int80 bL;
    }

    // constants are used for reability purposes,
    // given that multiple cases use the same values.
    //
    // Naming Convention:
    // PLUS: increment by X (y_i = y_1 + X)
    // MINUS decrement by X (y_i = y_1 - X)
    // INCR: scale up by X (y_i = y_1 * X)
    // DECR: scale down by X (y_i = y_1 * (1-X))
    // T: Temperature, L: Bean to max LP gauge point per BDV ratio
    // Example: T_PLUS_2_L_MINUS_FIFTY-> Temperature is incremented 2%,
    // BeantoMaxLPGaugePointPerBdvRatio is decrement by 50%.

    //////////////////////////////////////////////////////////     [  mT  ][  bT  ][       mL         ][       BL         ][ null ]
    bytes32 internal constant T_PLUS_2_L_MINUS_FIFTY =   bytes32(0x05F5E100001E848000056BC75E2D63100000FFFD4A1C50E94E78000000000000); // temperature increased by 2%,   Bean2maxLpGpPerBdv decreased by 50.
    bytes32 internal constant T_PLUS_1_L_MINUS_FIFTY =   bytes32(0x05F5E100000F424000056BC75E2D63100000FFFD4A1C50E94E78000000000000); // temperature increased by 1%,   Bean2maxLpGpPerBdv decreased by 50.
    bytes32 internal constant T_PLUS_05_L_MINUS_FIFTY =  bytes32(0x05F5E1000007A12000056BC75E2D63100000FFFD4A1C50E94E78000000000000); // temperature increased by 0.5%, Bean2maxLpGpPerBdv decreased by 50.
    bytes32 internal constant T_PLUS_0_L_MINUS_FIFTY =   bytes32(0x05F5E1000000000000056BC75E2D63100000FFFD4A1C50E94E78000000000000); // temperature increased by 0%,   Bean2maxLpGpPerBdv decreased by 50.
    bytes32 internal constant T_MINUS_05_L_MINUS_FIFTY = bytes32(0x05F5E100FFF85EE000056BC75E2D63100000FFFD4A1C50E94E78000000000000); // temperature decreased by 0.5%, Bean2maxLpGpPerBdv decreased by 50.
    bytes32 internal constant T_MINUS_1_L_MINUS_FIFTY =  bytes32(0x05F5E100FFF0BDC000056BC75E2D63100000FFFD4A1C50E94E78000000000000); // temperature decreased by 1%,   Bean2maxLpGpPerBdv decreased by 50.
    bytes32 internal constant T_MINUS_3_L_MINUS_FIFTY =  bytes32(0x05F5E100FFD2394000056BC75E2D63100000FFFD4A1C50E94E78000000000000); // temperature decreased by 3%,   Bean2maxLpGpPerBdv decreased by 50.
    //////////////////////////////////////////////////////////  [  mT  ][  bT  ][       mL         ][       BL         ][ null ]
    bytes32 internal constant T_PLUS_2_L_PLUS_ONE =   bytes32(0x05F5E100001E848000056BC75E2D6310000000000DE0B6B3A764000000000000); // temperature increased by 2%, Bean2maxLpGpPerBdv increased by 1.
    bytes32 internal constant T_PLUS_1_L_PLUS_ONE =   bytes32(0x05F5E100000F424000056BC75E2D6310000000000DE0B6B3A764000000000000); // temperature increased by 1%, Bean2maxLpGpPerBdv increased by 1.
    bytes32 internal constant T_PLUS_05_L_PLUS_ONE =  bytes32(0x05F5E1000007A12000056BC75E2D6310000000000DE0B6B3A764000000000000); // temperature increased by 0.5%, Bean2maxLpGpPerBdv increased by 1.
    bytes32 internal constant T_PLUS_0_L_PLUS_ONE =   bytes32(0x05F5E1000000000000056BC75E2D6310000000000DE0B6B3A764000000000000); // temperature increased by 0%, Bean2maxLpGpPerBdv increased by 1.
    bytes32 internal constant T_MINUS_05_L_PLUS_ONE = bytes32(0x05F5E100FFF85EE000056BC75E2D6310000000000DE0B6B3A764000000000000); // temperature decreased by 0.5%, Bean2maxLpGpPerBdv increased by 1.
    //////////////////////////////////////////////////////////  [  mT  ][  bT  ][       mL         ][       BL         ][ null ]
    bytes32 internal constant T_PLUS_1_L_PLUS_TWO =   bytes32(0x05F5E100000F424000056BC75E2D6310000000001BC16D674EC8000000000000); // temperature increased by 1%, Bean2maxLpGpPerBdv increased by 2.
    bytes32 internal constant T_PLUS_05_L_PLUS_TWO =  bytes32(0x05F5E1000007A12000056BC75E2D6310000000001BC16D674EC8000000000000); // temperature increased by 0.5%, Bean2maxLpGpPerBdv increased by 2.
    bytes32 internal constant T_MINUS_05_L_PLUS_TWO = bytes32(0x05F5E100FFF85EE000056BC75E2D6310000000001BC16D674EC8000000000000); // temperature decreased by 0.5%, Bean2maxLpGpPerBdv increased by 2.
    //////////////////////////////////////////////////////////  [  mT  ][  bT  ][       mL         ][       BL         ][ null ]
    bytes32 internal constant T_PLUS_0_L_MINUS_ONE =  bytes32(0x05F5E1000000000000056BC75E2D63100000FFFFF21F494C589C000000000000); // temperature increased by 0%, Bean2maxLpGpPerBdv decreased by 1.
    bytes32 internal constant T_MINUS_1_L_MINUS_ONE = bytes32(0x05F5E100FFF0BDC000056BC75E2D63100000FFFFF21F494C589C000000000000); // temperature decreased by 1%, Bean2maxLpGpPerBdv decreased by 1.
    bytes32 internal constant T_MINUS_3_L_MINUS_ONE = bytes32(0x05F5E100FFD2394000056BC75E2D63100000FFFFF21F494C589C000000000000); // temperature decreased by 3%, Bean2maxLpGpPerBdv decreased by 1.
    //////////////////////////////////////////////////////////  [  mT  ][  bT  ][       mL         ][       BL         ][ null ]
    bytes32 internal constant T_PLUS_0_L_MINUS_TWO =  bytes32(0x05F5E1000000000000056BC75E2D63100000FFFFE43E9298B138000000000000); // temperature increased by 0%,   Bean2maxLpGpPerBdv decreased by 2.
    bytes32 internal constant T_MINUS_1_L_MINUS_TWO = bytes32(0x05F5E100FFF0BDC000056BC75E2D63100000FFFFE43E9298B138000000000000); // temperature decreased by 1%,   Bean2maxLpGpPerBdv decreased by 2.
    bytes32 internal constant T_MINUS_3_L_MINUS_TWO = bytes32(0x05F5E100FFD2394000056BC75E2D63100000FFFFE43E9298B138000000000000); // temperature decreased by 3%,   Bean2maxLpGpPerBdv decreased by 2.

    /**
     * @notice given a caseID (0-144), return the caseData.
     *
     * CaseV2 allows developers to change both the absolute
     * and relative change in temperature and bean to maxLP gaugePoint to BDV ratio,
     * with greater precision than CaseV1.
     *
     */
    function getDataFromCase(uint256 caseId) internal view returns (bytes32 caseData) {
        AppStorage storage s = LibAppStorage.diamondStorage();
        return s.sys.casesV2[caseId];
    }


    /**
     * @notice given a caseID (0-144), return the data associated.
     * @dev * Each case outputs 4 variables:
     * mT: Relative Temperature change. (1% = 1e6)
     * bT: Absolute Temperature change. (1% = 1e6)
     * mL: Relative Grown Stalk to Liquidity change. (1% = 1e18)
     * bL: Absolute Grown Stalk to Liquidity change. (1% = 1e18)
     */
    function decodeCaseData(uint256 caseId) internal view returns (CaseData memory cd) {
        bytes32 _caseData = getDataFromCase(caseId);
        // cd.mT = uint32(bytes4(_caseData)); Uncomment if you want to use mT
        cd.bT = int32(uint32(bytes4(_caseData << 32)));
        // cd.mL = uint80(bytes10(_caseData << 64)); Uncomment if you want to use mL
        cd.bL = int80(uint80(bytes10(_caseData << 144)));
    }

    function setCasesV2() internal {
        AppStorage storage s = LibAppStorage.diamondStorage();
        s.sys.casesV2 = [
            //               Dsc soil demand,       Steady soil demand,         Inc soil demand,      Debt level
                    /////////////////////// Extremely Low L2SR ///////////////////////
            bytes32(T_PLUS_2_L_MINUS_FIFTY),    T_PLUS_2_L_MINUS_FIFTY,    T_PLUS_1_L_MINUS_FIFTY, // Exs Low: P < 1
                    T_MINUS_1_L_MINUS_FIFTY,   T_MINUS_3_L_MINUS_FIFTY,   T_MINUS_3_L_MINUS_FIFTY, //          P > 1
                    T_MINUS_1_L_MINUS_FIFTY,   T_MINUS_3_L_MINUS_FIFTY,   T_MINUS_3_L_MINUS_FIFTY, //          P > Q
                     T_PLUS_2_L_MINUS_FIFTY,    T_PLUS_2_L_MINUS_FIFTY,    T_PLUS_0_L_MINUS_FIFTY, // Rea Low: P < 1
                    T_MINUS_1_L_MINUS_FIFTY,   T_MINUS_3_L_MINUS_FIFTY,   T_MINUS_3_L_MINUS_FIFTY, //          P > 1
                    T_MINUS_1_L_MINUS_FIFTY,   T_MINUS_3_L_MINUS_FIFTY,   T_MINUS_3_L_MINUS_FIFTY, //          P > Q
                     T_PLUS_1_L_MINUS_FIFTY,   T_PLUS_05_L_MINUS_FIFTY,  T_MINUS_05_L_MINUS_FIFTY, // Rea Hgh: P < 1
                     T_PLUS_0_L_MINUS_FIFTY,   T_MINUS_1_L_MINUS_FIFTY,   T_MINUS_3_L_MINUS_FIFTY, //          P > 1
                     T_PLUS_0_L_MINUS_FIFTY,   T_MINUS_1_L_MINUS_FIFTY,   T_MINUS_3_L_MINUS_FIFTY, //          P > Q
                     T_PLUS_1_L_MINUS_FIFTY,   T_PLUS_05_L_MINUS_FIFTY,  T_MINUS_05_L_MINUS_FIFTY, // Exs Hgh: P < 1
                     T_PLUS_0_L_MINUS_FIFTY,   T_MINUS_1_L_MINUS_FIFTY,   T_MINUS_3_L_MINUS_FIFTY, //          P > 1
                     T_PLUS_0_L_MINUS_FIFTY,   T_MINUS_1_L_MINUS_FIFTY,   T_MINUS_3_L_MINUS_FIFTY, //          P > Q
                    /////////////////////// Reasonably Low L2SR ///////////////////////
                     T_PLUS_2_L_MINUS_FIFTY,    T_PLUS_2_L_MINUS_FIFTY,    T_PLUS_1_L_MINUS_FIFTY, // Exs Low: P < 1
                    T_MINUS_1_L_MINUS_FIFTY,   T_MINUS_3_L_MINUS_FIFTY,   T_MINUS_3_L_MINUS_FIFTY, //          P > 1
                    T_MINUS_1_L_MINUS_FIFTY,   T_MINUS_3_L_MINUS_FIFTY,   T_MINUS_3_L_MINUS_FIFTY, //          P > Q
                     T_PLUS_2_L_MINUS_FIFTY,    T_PLUS_2_L_MINUS_FIFTY,    T_PLUS_0_L_MINUS_FIFTY, // Rea Low: P < 1
                    T_MINUS_1_L_MINUS_FIFTY,   T_MINUS_3_L_MINUS_FIFTY,   T_MINUS_3_L_MINUS_FIFTY, //          P > 1
                    T_MINUS_1_L_MINUS_FIFTY,   T_MINUS_3_L_MINUS_FIFTY,   T_MINUS_3_L_MINUS_FIFTY, //          P > Q
                        T_PLUS_1_L_PLUS_ONE,      T_PLUS_05_L_PLUS_ONE,     T_MINUS_05_L_PLUS_ONE, // Rea Hgh: P < 1
                       T_PLUS_0_L_MINUS_TWO,     T_MINUS_1_L_MINUS_TWO,     T_MINUS_3_L_MINUS_TWO, //          P > 1
                     T_PLUS_0_L_MINUS_FIFTY,   T_MINUS_1_L_MINUS_FIFTY,   T_MINUS_3_L_MINUS_FIFTY, //          P > Q
                        T_PLUS_1_L_PLUS_ONE,      T_PLUS_05_L_PLUS_ONE,     T_MINUS_05_L_PLUS_ONE, // Exs Hgh: P < 1
                       T_PLUS_0_L_MINUS_TWO,     T_MINUS_1_L_MINUS_TWO,     T_MINUS_3_L_MINUS_TWO, //          P > 1
                     T_PLUS_0_L_MINUS_FIFTY,   T_MINUS_1_L_MINUS_FIFTY,   T_MINUS_3_L_MINUS_FIFTY, //          P > Q
                    /////////////////////// Reasonably High L2SR ///////////////////////
                        T_PLUS_2_L_PLUS_ONE,       T_PLUS_2_L_PLUS_ONE,       T_PLUS_1_L_PLUS_ONE, // Exs Low: P < 1
                      T_MINUS_1_L_MINUS_ONE,     T_MINUS_3_L_MINUS_ONE,     T_MINUS_3_L_MINUS_ONE, //          P > 1
                    T_MINUS_1_L_MINUS_FIFTY,   T_MINUS_3_L_MINUS_FIFTY,   T_MINUS_3_L_MINUS_FIFTY, //          P > Q
                        T_PLUS_2_L_PLUS_ONE,       T_PLUS_2_L_PLUS_ONE,       T_PLUS_0_L_PLUS_ONE, // Rea Low: P < 1
                      T_MINUS_1_L_MINUS_ONE,     T_MINUS_3_L_MINUS_ONE,     T_MINUS_3_L_MINUS_ONE, //          P > 1
                    T_MINUS_1_L_MINUS_FIFTY,   T_MINUS_3_L_MINUS_FIFTY,   T_MINUS_3_L_MINUS_FIFTY, //          P > Q
                        T_PLUS_1_L_PLUS_ONE,      T_PLUS_05_L_PLUS_ONE,     T_MINUS_05_L_PLUS_ONE, // Rea Hgh: P < 1
                       T_PLUS_0_L_MINUS_ONE,     T_MINUS_1_L_MINUS_ONE,     T_MINUS_3_L_MINUS_ONE, //          P > 1
                     T_PLUS_0_L_MINUS_FIFTY,   T_MINUS_1_L_MINUS_FIFTY,   T_MINUS_3_L_MINUS_FIFTY, //          P > Q
                        T_PLUS_1_L_PLUS_ONE,      T_PLUS_05_L_PLUS_ONE,     T_MINUS_05_L_PLUS_ONE, // Exs Hgh: P < 1
                       T_PLUS_0_L_MINUS_ONE,     T_MINUS_1_L_MINUS_ONE,     T_MINUS_3_L_MINUS_ONE, //          P > 1
                     T_PLUS_0_L_MINUS_FIFTY,   T_MINUS_1_L_MINUS_FIFTY,   T_MINUS_3_L_MINUS_FIFTY, //          P > Q
                    /////////////////////// Extremely High L2SR ///////////////////////
                        T_PLUS_2_L_PLUS_ONE,       T_PLUS_2_L_PLUS_ONE,       T_PLUS_1_L_PLUS_ONE, // Exs Low: P < 1
                      T_MINUS_1_L_MINUS_ONE,     T_MINUS_3_L_MINUS_ONE,     T_MINUS_3_L_MINUS_ONE, //          P > 1
                    T_MINUS_1_L_MINUS_FIFTY,   T_MINUS_3_L_MINUS_FIFTY,   T_MINUS_3_L_MINUS_FIFTY, //          P > Q
                        T_PLUS_2_L_PLUS_ONE,       T_PLUS_2_L_PLUS_ONE,       T_PLUS_0_L_PLUS_ONE, // Rea Low: P < 1
                      T_MINUS_1_L_MINUS_ONE,     T_MINUS_3_L_MINUS_ONE,     T_MINUS_3_L_MINUS_ONE, //          P > 1
                    T_MINUS_1_L_MINUS_FIFTY,   T_MINUS_3_L_MINUS_FIFTY,   T_MINUS_3_L_MINUS_FIFTY, //          P > Q
                        T_PLUS_1_L_PLUS_TWO,      T_PLUS_05_L_PLUS_TWO,     T_MINUS_05_L_PLUS_TWO, // Rea Hgh: P < 1
                       T_PLUS_0_L_MINUS_ONE,     T_MINUS_1_L_MINUS_ONE,     T_MINUS_3_L_MINUS_ONE, //          P > 1
                     T_PLUS_0_L_MINUS_FIFTY,   T_MINUS_1_L_MINUS_FIFTY,   T_MINUS_3_L_MINUS_FIFTY, //          P > Q
                        T_PLUS_1_L_PLUS_TWO,      T_PLUS_05_L_PLUS_TWO,     T_MINUS_05_L_PLUS_TWO, // Exs Hgh: P < 1
                       T_PLUS_0_L_MINUS_ONE,     T_MINUS_1_L_MINUS_ONE,     T_MINUS_3_L_MINUS_ONE, //          P > 1
                     T_PLUS_0_L_MINUS_FIFTY,   T_MINUS_1_L_MINUS_FIFTY,   T_MINUS_3_L_MINUS_FIFTY  //          P > Q
        ];
    }
}<|MERGE_RESOLUTION|>--- conflicted
+++ resolved
@@ -43,13 +43,8 @@
  * 
  * The following bytes correspond to the absolute Bean to maxLP gaugePoint per BDV ratio changes:
  * -50: FFFD4A1C50E94E780000 = -50e18
-<<<<<<< HEAD
- * +1:  FFFA9438A1D29CF00000 = 1e18
- * +2:  FFF7DE54F2BBF1680000 = 2e18
-=======
  * +1:  00000DE0B6B3A7640000 = 1e18
  * +2:  00001BC16D674EC80000 = 2e18
->>>>>>> 718cc26a
  *
  * The following bytes correspond to the relative Bean to maxLP gaugePoint per BDV ratio changes:
  * 100%: 00056BC75E2D63100000 = 100e18
