// SPDX-License-Identifier: MIT

pragma solidity ^0.8.20;

import {Math} from "@openzeppelin/contracts/utils/math/Math.sol";
import {SafeCast} from "@openzeppelin/contracts/utils/math/SafeCast.sol";
import {PRBMath} from "@prb/math/contracts/PRBMath.sol";
import {LibPRBMathRoundable} from "contracts/libraries/Math/LibPRBMathRoundable.sol";
import {PRBMathUD60x18} from "@prb/math/contracts/PRBMathUD60x18.sol";
import {LibAppStorage, AppStorage} from "./LibAppStorage.sol";
import {Account, Field} from "contracts/beanstalk/storage/Account.sol";
import {LibRedundantMath128} from "./Math/LibRedundantMath128.sol";
import {LibRedundantMath32} from "./Math/LibRedundantMath32.sol";
import {LibRedundantMath256} from "contracts/libraries/Math/LibRedundantMath256.sol";
import {LibTransfer} from "contracts/libraries/Token/LibTransfer.sol";
import {LibTractor} from "contracts/libraries/LibTractor.sol";
import {IBean} from "contracts/interfaces/IBean.sol";
import {C} from "contracts/C.sol";

/**
 * @title LibDibbler
 * @notice Calculates the amount of Pods received for Sowing under certain conditions.
 * Provides functions to calculate the instantaneous Temperature, which is adjusted by the
 * Morning Auction functionality. Provides additional functionality used by field/market.
 */
library LibDibbler {
    using PRBMath for uint256;
    using LibPRBMathRoundable for uint256;
    using LibRedundantMath256 for uint256;
    using LibRedundantMath32 for uint32;
    using LibRedundantMath128 for uint128;

    /// @dev The precision of s.sys.weather.temp
    uint256 internal constant TEMPERATURE_PRECISION = 1e6;

    /// @dev The divisor of s.sys.weather.temp in the morning auction
    uint256 internal constant TEMPERATURE_DIVISOR = 1e12;

    /// @dev Simplifies conversion of Beans to Pods:
    /// `pods = beans * (1 + temperature)`
    /// `pods = beans * (100% + temperature) / 100%`
    uint256 internal constant ONE_HUNDRED_TEMP = 100 * TEMPERATURE_PRECISION;

<<<<<<< HEAD
    /// @dev If less than `soilSoldOutThreshold` Soil is left, consider
    /// Soil to be "sold out"; affects how Temperature is adjusted. 
    /// This is the maximum amount that `soilSoldOutThreshold` can be set to.
    uint256 internal constant MAX_SOIL_SOLD_OUT_THRESHOLD = 50e6;

    uint256 private constant L1_BLOCK_TIME = 1200;
    uint256 private constant L2_BLOCK_TIME = 200;
=======
    /// @dev If less than `SOLD_OUT_THRESHOLD`% of the initial soil is left, soil is sold out.
    uint256 internal constant SOLD_OUT_THRESHOLD = 1e6;
    uint256 internal constant SOLD_OUT_PRECISION = 100e6;
>>>>>>> 718cc26a

    /**
     * @notice Emitted from {LibDibbler.sow} when an `account` creates a plot.
     * A Plot is a set of Pods created in from a single {sow} or {fund} call.
     * @param account The account that sowed Bean for Pods
     * @param index The place in line of the Plot
     * @param beans The amount of Bean burnt to create the Plot
     * @param pods The amount of Pods associated with the created Plot
     */
    event Sow(address indexed account, uint256 fieldId, uint256 index, uint256 beans, uint256 pods);

    //////////////////// SOW ////////////////////

    function sowWithMin(
        uint256 beans,
        uint256 minTemperature,
        uint256 minSoil,
        LibTransfer.From mode
    ) internal returns (uint256 pods) {
        // `soil` is the remaining Soil
        (uint256 soil, uint256 _morningTemperature, bool abovePeg) = _totalSoilAndTemperature();

        require(soil >= minSoil && beans >= minSoil, "Field: Soil Slippage");
        require(_morningTemperature >= minTemperature, "Field: Temperature Slippage");

        // If beans >= soil, Sow all of the remaining Soil
        if (beans < soil) {
            soil = beans;
        }

        // 1 Bean is Sown in 1 Soil, i.e. soil = beans
        pods = _sow(soil, _morningTemperature, abovePeg, mode);
    }

    /**
     * @dev Burn Beans, Sows at the provided `_morningTemperature`, increments the total
     * number of `beanSown`.
     */
    function _sow(
        uint256 beans,
        uint256 _morningTemperature,
        bool peg,
        LibTransfer.From mode
    ) internal returns (uint256 pods) {
        AppStorage storage s = LibAppStorage.diamondStorage();
        beans = LibTransfer.burnToken(IBean(s.sys.bean), beans, LibTractor._user(), mode);
        pods = sow(beans, _morningTemperature, LibTractor._user(), peg);
        s.sys.beanSown += SafeCast.toUint128(beans);
    }

    /**
     * @param beans The number of Beans to Sow
     * @param _morningTemperature Pre-calculated {morningTemperature()}
     * @param account The account sowing Beans
     * @param abovePeg Whether the TWA deltaB of the previous season was positive (true) or negative (false)
     * @dev
     *
     * ## Above Peg
     *
     * | t   | Max pods  | s.sys.soil            | soil                    | temperature              | maxTemperature |
     * |-----|-----------|-----------------------|-------------------------|--------------------------|----------------|
     * | 0   | 500e6     | ~37e6 500e6/(1+1250%) | ~495e6 500e6/(1+1%))    | 1e6 (1%)                 | 1250 (1250%)   |
     * | 12  | 500e6     | ~37e6                 | ~111e6 500e6/(1+348%))  | 348.75e6 (27.9% * 1250)  | 1250           |
     * | 300 | 500e6     | ~37e6                 |  ~37e6 500e6/(1+1250%)  | 1250e6                   | 1250           |
     *
     * ## Below Peg
     *
     * | t   | Max pods                        | soil  | temperature                   | maxTemperature     |
     * |-----|---------------------------------|-------|-------------------------------|--------------------|
     * | 0   | 505e6 (500e6 * (1+1%))          | 500e6 | 1e6 (1%)                      | 1250 (1250%)       |
     * | 12  | 2243.75e6 (500e6 * (1+348.75%)) | 500e6 | 348.75e6 (27.9% * 1250 * 1e6) | 1250               |
     * | 300 | 6750e6 (500e6 * (1+1250%))      | 500e6 | 1250e6                        | 1250               |
     */
    function sow(
        uint256 beans,
        uint256 _morningTemperature,
        address account,
        bool abovePeg
    ) internal returns (uint256) {
        AppStorage storage s = LibAppStorage.diamondStorage();
        uint256 activeField = s.sys.activeField;

        uint256 pods;
        uint256 soilUsed;
        if (abovePeg) {
            uint256 maxTemperature = uint256(s.sys.weather.temp);
            // amount sown is rounded up, because
            // 1: temperature is rounded down.
            // 2: pods are rounded down.
            soilUsed = scaleSoilDown(beans, _morningTemperature, maxTemperature);
            pods = beansToPods(soilUsed, maxTemperature);
        } else {
            // below peg, beans are used directly.
            soilUsed = beans;
            pods = beansToPods(soilUsed, _morningTemperature);
        }

        require(pods > 0, "Pods must be greater than 0");

        // In the case of an overflow, its equivalent to having no soil left.
        if (s.sys.soil < soilUsed) {
            s.sys.soil = 0;
        } else {
            s.sys.soil = s.sys.soil.sub(uint128(soilUsed));
        }

        uint256 index = s.sys.fields[activeField].pods;

        s.accts[account].fields[activeField].plots[index] = pods;
        s.accts[account].fields[activeField].plotIndexes.push(index);
        s.accts[account].fields[activeField].piIndex[index] =
            s.accts[account].fields[activeField].plotIndexes.length -
            1;
        emit Sow(account, activeField, index, beans, pods);

        s.sys.fields[activeField].pods += pods;
        _saveSowTime();
        return pods;
    }

    /**
     * @dev Stores the time elapsed from the start of the Season to the time
     * at which Soil is "sold out", i.e. the remaining Soil is less than a
<<<<<<< HEAD
     * threshold. 
     *
     * That threshold is calculated based on the soil at the start of the season, set in {setSoil} and is
     * currently set to 50e6 if the initial soil was >100e6, and 50% of the initial soil otherwise.
=======
     * threshold.
     *
     * That threshold is calculated based on the soil at the start of the season, set in {setSoil} and is
     * currently set to 0 if the initial soil was <100e6, and `SOLD_OUT_THRESHOLD`% of the initial soil otherwise.
>>>>>>> 718cc26a
     *
     * RATIONALE: Beanstalk utilizes the time elapsed for Soil to "sell out" to
     * gauge demand for Soil, which affects how the Temperature is adjusted. For
     * example, if all Soil is Sown in 1 second vs. 1 hour, Beanstalk assumes
     * that the former shows more demand than the latter.
     *
     * `thisSowTime` represents the target time of the first Sow for the *next*
     * Season to be considered increasing in demand.
     *
     * `thisSowTime` should only be updated if:
     *  (a) there is less than the threshold Soil available after this Sow, and
     *  (b) it has not yet been updated this Season.
     *
     * Note that:
     *  - `s.soil` was decremented in the upstream {sow} function.
     *  - `s.weather.thisSowTime` is set to `type(uint32).max` during {sunrise}.
     */
    function _saveSowTime() private {
        AppStorage storage s = LibAppStorage.diamondStorage();
        uint256 soilSoldOutThreshold;
        uint256 initialSoil = s.sys.initialSoil;
        if (initialSoil > 100e6) {
            soilSoldOutThreshold = (initialSoil * SOLD_OUT_THRESHOLD) / SOLD_OUT_PRECISION;
        }

        // If the initial Soil was less than 100e6, set the threshold to 50% of the initial Soil.
        // Otherwise the threshold is 50e6.
        uint256 soilSoldOutThreshold = (s.sys.initialSoil < 100e6)
            ? ((s.sys.initialSoil * 50e6) / 100e6)
            : MAX_SOIL_SOLD_OUT_THRESHOLD;

        // s.sys.soil is now the soil remaining after this Sow.
<<<<<<< HEAD
        if (
            s.sys.soil > soilSoldOutThreshold || s.sys.weather.thisSowTime < type(uint32).max
        ) {
=======
        if (s.sys.soil > soilSoldOutThreshold || s.sys.weather.thisSowTime < type(uint32).max) {
>>>>>>> 718cc26a
            // haven't sold enough soil, or already set thisSowTime for this Season.
            return;
        }

        s.sys.weather.thisSowTime = uint32(block.timestamp.sub(s.sys.season.timestamp));
    }

    /**
     * @dev Gets the current `soil`, `_morningTemperature` and `abovePeg`. Provided as a gas
     * optimization to prevent recalculation of {LibDibbler.morningTemperature} for
     * upstream functions.
     * Note: the `soil` return value is symmetric with `totalSoil`.
     */
    function _totalSoilAndTemperature()
        private
        view
        returns (uint256 soil, uint256 _morningTemperature, bool abovePeg)
    {
        AppStorage storage s = LibAppStorage.diamondStorage();
        _morningTemperature = morningTemperature();
        abovePeg = s.sys.season.abovePeg;

        // Below peg: Soil is fixed to the amount set during {calcCaseId}.
        // Morning Temperature is dynamic, starting small and logarithmically
        // increasing to `s.weather.t` across the first 25 blocks of the Season.
        if (!abovePeg) {
            soil = uint256(s.sys.soil);
        } else {
            // Above peg: the maximum amount of Pods that Beanstalk is willing to mint
            // stays fixed; since {morningTemperature} is scaled down when `delta < 25`, we
            // need to scale up the amount of Soil to hold Pods constant.
            soil = scaleSoilUp(
                uint256(s.sys.soil), // max soil offered this Season, reached when `t >= 25`
                uint256(s.sys.weather.temp), // max temperature (1e6 precision)
                _morningTemperature // temperature adjusted by number of blocks since Sunrise
            );
        }
    }

    //////////////////// TEMPERATURE ////////////////////

    /**
<<<<<<< HEAD
     * @dev Returns the temperature `s.sys.weather.temp` scaled down based on the block delta.
=======
     * @notice Returns the temperature `s.sys.weather.temp` scaled down based on the block delta.
>>>>>>> 718cc26a
     * Precision level 1e6, as soil has 1e6 precision (1% = 1e6)
     * the formula `log2(A * CHUNKS_ELAPSED + 1)/log2(A * MAX_CHUNKS + 1)` is applied, where:
     * `A = 0.1`
     * `MAX_CHUNKS = 25`
     * @dev This function implements the log formula in a discrete fashion (in chunks),
     * rather than in an continuous manner. Previously, these chunks were chosen with
     * the Ethereum L1 block time in mind, such that the duration of the morning auction
     * was 5 minutes.
     
     * When deploying a beanstalk on other EVM chains/layers, `L2_BLOCK_TIME` will need
     * to be adjusted such that the duration of the morning auction is constant.
     * An additional divisor is implemented such that the duration can be adjusted independent of the
     * block times.
     */
    function morningTemperature() internal view returns (uint256) {
        AppStorage storage s = LibAppStorage.diamondStorage();
<<<<<<< HEAD
        uint256 delta = block
            .number
            .sub(s.sys.season.sunriseBlock)
            .mul(L2_BLOCK_TIME)
            .div(L1_BLOCK_TIME)
            .div(2); // dividing by 2 increases the morning auction time from 25 to 50 L1 blocks (5 min -> 10 min)

        // check most likely case first
        if (delta > 24) {
            return uint256(s.sys.weather.temp);
        }

        // Binary Search
        if (delta < 13) {
            if (delta < 7) {
                if (delta < 4) {
                    if (delta < 2) {
                        if (delta < 1) {
                            // delta == 0, same block as sunrise
                            return _scaleTemperature(10000000000);
                        } else {
                            // delta == 1
                            return _scaleTemperature(76079978576);
                        }
                    } else {
                        if (delta == 2) {
                            return _scaleTemperature(145535557307);
                        } else {
                            // delta == 3
                            return _scaleTemperature(209428496104);
                        }
                    }
                } else {
                    if (delta < 6) {
                        if (delta == 4) {
                            return _scaleTemperature(268584117732);
                        } else {
                            // delta == 5
                            return _scaleTemperature(323656683909);
                        }
                    } else {
                        // delta == 6
                        return _scaleTemperature(375173629062);
                    }
                }
            } else {
                if (delta < 10) {
                    if (delta < 9) {
                        if (delta == 7) {
                            return _scaleTemperature(423566360442);
                        } else {
                            // delta == 8
                            return _scaleTemperature(469192241217);
                        }
                    } else {
                        // delta == 9
                        return _scaleTemperature(512350622036);
                    }
                } else {
                    if (delta < 12) {
                        if (delta == 10) {
                            return _scaleTemperature(553294755665);
                        } else {
                            // delta == 11
                            return _scaleTemperature(592240801642);
                        }
                    } else {
                        // delta == 12
                        return _scaleTemperature(629374734241);
                    }
                }
            }
        } else {
            if (delta < 19) {
                if (delta < 16) {
                    if (delta < 15) {
                        if (delta == 13) {
                            return _scaleTemperature(664857713614);
                        } else {
                            // delta == 14
                            return _scaleTemperature(698830312972);
                        }
                    } else {
                        // delta == 15
                        return _scaleTemperature(731415882267);
                    }
                } else {
                    if (delta < 18) {
                        if (delta == 16) {
                            return _scaleTemperature(762723251769);
                        } else {
                            // delta == 17
                            return _scaleTemperature(792848925126);
                        }
                    } else {
                        // delta == 18
                        return _scaleTemperature(821878873397);
                    }
                }
            } else {
                if (delta < 22) {
                    if (delta < 21) {
                        if (delta == 19) {
                            return _scaleTemperature(849890014127);
                        } else {
                            // delta == 20
                            return _scaleTemperature(876951439574);
                        }
                    } else {
                        // delta == 21
                        return _scaleTemperature(903125443474);
                    }
                } else {
                    if (delta <= 23) {
                        if (delta == 22) {
                            return _scaleTemperature(928468384727);
                        } else {
                            // delta == 23
                            return _scaleTemperature(953031418151);
                        }
                    } else {
                        // delta == 24
                        return _scaleTemperature(976861116107);
                    }
                }
            }
=======
        uint256 maxTemperature = s.sys.weather.temp;
        uint256 delta = block.timestamp - s.sys.season.timestamp;
        uint256 morningDuration = s.sys.weather.morningDuration;
        if (delta >= morningDuration) {
            return maxTemperature;
        }

        uint256 scaledTemperature = _scaleTemperature(maxTemperature, morningDuration, delta);

        // set a temperature floor of 1% of max temperature
        if (scaledTemperature < maxTemperature / 100) {
            return maxTemperature / 100;
>>>>>>> 718cc26a
        }

        return scaledTemperature;
    }

    /**
<<<<<<< HEAD
     * @param pct The percentage to scale down by, measured to 1e12.
     * @return scaledTemperature The scaled temperature, measured to 1e6 = 1% = 1.
     * @dev Scales down `s.sys.weather.temp` and imposes a minimum of 1e6 (1%) unless
     * `s.sys.weather.temp` is 0%.
=======
     * Formula:
     * T * log2(delta * c + 1) / log2(morningDuration * c + 1)
     * where c <= morningDuration.
>>>>>>> 718cc26a
     */
    function _scaleTemperature(
        uint256 maxTemperature,
        uint256 morningDuration,
        uint256 delta
    ) internal view returns (uint256) {
        AppStorage storage s = LibAppStorage.diamondStorage();
<<<<<<< HEAD

        uint256 maxTemperature = s.sys.weather.temp;
        if (maxTemperature == 0) return 0;

        // To save gas, `pct` is pre-calculated to 12 digits. Here we
        // perform the following transformation:
        // (1e6)    maxTemperature
        // (1e12)    * pct
        // (1e12)    / TEMPERATURE_DIVISOR
        // (1e6)     = scaledYield
        scaledTemperature = maxTemperature.mulDiv(
            pct,
            TEMPERATURE_DIVISOR,
            LibPRBMathRoundable.Rounding.Up
        );
=======
        uint256 c = s.sys.weather.morningControl;
        return
            (maxTemperature *
                PRBMathUD60x18.log2(((delta * C.PRECISION * c) / C.PRECISION) + C.PRECISION)) /
            PRBMathUD60x18.log2(((morningDuration * C.PRECISION * c) / C.PRECISION) + C.PRECISION);
>>>>>>> 718cc26a
    }

    /**
     * @param beans The number of Beans to convert to Pods.
     * @param _morningTemperature The current Temperature, measured to 1e8.
     * @dev Converts Beans to Pods based on `_morningTemperature`.
     *
     * `pods = beans * (100e6 + _morningTemperature) / 100e6`
     * `pods = beans * (1 + _morningTemperature / 100e6)`
     *
     * Beans and Pods are measured to 6 decimals.
     *
     * 1e8 = 100e6 = 100% = 1.
     */
    function beansToPods(
        uint256 beans,
        uint256 _morningTemperature
    ) internal pure returns (uint256 pods) {
        pods = beans.mulDiv(_morningTemperature.add(ONE_HUNDRED_TEMP), ONE_HUNDRED_TEMP);
    }

    /**
     * @dev Scales Soil up when Beanstalk is above peg.
     * `(1 + maxTemperature) / (1 + morningTemperature)`
     */
    function scaleSoilUp(
        uint256 soil,
        uint256 maxTemperature,
        uint256 _morningTemperature
    ) internal pure returns (uint256) {
        return
            soil.mulDiv(
                maxTemperature.add(ONE_HUNDRED_TEMP),
                _morningTemperature.add(ONE_HUNDRED_TEMP)
            );
    }

    /**
     * @dev Scales Soil down when Beanstalk is above peg.
     *
     * When Beanstalk is above peg, the Soil issued changes. Example:
     *
     * If 500 Soil is issued when `s.weather.temp = 100e6 = 100%`
     * At delta = 0:
     *  morningTemperature() = 1%
     *  Soil = `500*(100 + 100%)/(100 + 1%)` = 990.09901 soil
     *
     * If someone sow'd ~495 soil, it's equivalent to sowing 250 soil at t > 25.
     * Thus when someone sows during this time, the amount subtracted from s.sys.soil
     * should be scaled down.
     *
     * Note: param ordering matches the mulDiv operation
     */
    function scaleSoilDown(
        uint256 soil,
        uint256 _morningTemperature,
        uint256 maxTemperature
    ) internal pure returns (uint256) {
        return
            soil.mulDiv(
                _morningTemperature.add(ONE_HUNDRED_TEMP),
                maxTemperature.add(ONE_HUNDRED_TEMP),
                LibPRBMathRoundable.Rounding.Up
            );
    }

    /**
     * @notice Returns the remaining Pods that could be issued this Season.
     */
    function remainingPods() internal view returns (uint256) {
        AppStorage storage s = LibAppStorage.diamondStorage();

        // Above peg: number of Pods is fixed, Soil adjusts
        if (s.sys.season.abovePeg) {
            return
                beansToPods(
                    s.sys.soil, // 1 bean = 1 soil
                    uint256(s.sys.weather.temp)
                );
        } else {
            // Below peg: amount of Soil is fixed, temperature adjusts
            return
                beansToPods(
                    s.sys.soil, // 1 bean = 1 soil
                    morningTemperature()
                );
        }
    }

    /**
     * @notice removes a plot index from an accounts plotIndex list.
     */
    function removePlotIndexFromAccount(
        address account,
        uint256 fieldId,
        uint256 plotIndex
    ) internal {
        AppStorage storage s = LibAppStorage.diamondStorage();
        uint256 i = findPlotIndexForAccount(account, fieldId, plotIndex);
        Field storage field = s.accts[account].fields[fieldId];
        field.plotIndexes[i] = field.plotIndexes[field.plotIndexes.length - 1];
        field.piIndex[field.plotIndexes[i]] = i;
        field.piIndex[plotIndex] = type(uint256).max;
        field.plotIndexes.pop();
    }

    /**
     * @notice finds the index of a plot in an accounts plotIndex list.
     */
    function findPlotIndexForAccount(
        address account,
        uint256 fieldId,
        uint256 plotIndex
    ) internal view returns (uint256 i) {
        AppStorage storage s = LibAppStorage.diamondStorage();
        return s.accts[account].fields[fieldId].piIndex[plotIndex];
    }
}<|MERGE_RESOLUTION|>--- conflicted
+++ resolved
@@ -41,19 +41,9 @@
     /// `pods = beans * (100% + temperature) / 100%`
     uint256 internal constant ONE_HUNDRED_TEMP = 100 * TEMPERATURE_PRECISION;
 
-<<<<<<< HEAD
-    /// @dev If less than `soilSoldOutThreshold` Soil is left, consider
-    /// Soil to be "sold out"; affects how Temperature is adjusted. 
-    /// This is the maximum amount that `soilSoldOutThreshold` can be set to.
-    uint256 internal constant MAX_SOIL_SOLD_OUT_THRESHOLD = 50e6;
-
-    uint256 private constant L1_BLOCK_TIME = 1200;
-    uint256 private constant L2_BLOCK_TIME = 200;
-=======
     /// @dev If less than `SOLD_OUT_THRESHOLD`% of the initial soil is left, soil is sold out.
     uint256 internal constant SOLD_OUT_THRESHOLD = 1e6;
     uint256 internal constant SOLD_OUT_PRECISION = 100e6;
->>>>>>> 718cc26a
 
     /**
      * @notice Emitted from {LibDibbler.sow} when an `account` creates a plot.
@@ -177,17 +167,10 @@
     /**
      * @dev Stores the time elapsed from the start of the Season to the time
      * at which Soil is "sold out", i.e. the remaining Soil is less than a
-<<<<<<< HEAD
-     * threshold. 
-     *
-     * That threshold is calculated based on the soil at the start of the season, set in {setSoil} and is
-     * currently set to 50e6 if the initial soil was >100e6, and 50% of the initial soil otherwise.
-=======
      * threshold.
      *
      * That threshold is calculated based on the soil at the start of the season, set in {setSoil} and is
      * currently set to 0 if the initial soil was <100e6, and `SOLD_OUT_THRESHOLD`% of the initial soil otherwise.
->>>>>>> 718cc26a
      *
      * RATIONALE: Beanstalk utilizes the time elapsed for Soil to "sell out" to
      * gauge demand for Soil, which affects how the Temperature is adjusted. For
@@ -220,13 +203,7 @@
             : MAX_SOIL_SOLD_OUT_THRESHOLD;
 
         // s.sys.soil is now the soil remaining after this Sow.
-<<<<<<< HEAD
-        if (
-            s.sys.soil > soilSoldOutThreshold || s.sys.weather.thisSowTime < type(uint32).max
-        ) {
-=======
         if (s.sys.soil > soilSoldOutThreshold || s.sys.weather.thisSowTime < type(uint32).max) {
->>>>>>> 718cc26a
             // haven't sold enough soil, or already set thisSowTime for this Season.
             return;
         }
@@ -269,11 +246,7 @@
     //////////////////// TEMPERATURE ////////////////////
 
     /**
-<<<<<<< HEAD
-     * @dev Returns the temperature `s.sys.weather.temp` scaled down based on the block delta.
-=======
      * @notice Returns the temperature `s.sys.weather.temp` scaled down based on the block delta.
->>>>>>> 718cc26a
      * Precision level 1e6, as soil has 1e6 precision (1% = 1e6)
      * the formula `log2(A * CHUNKS_ELAPSED + 1)/log2(A * MAX_CHUNKS + 1)` is applied, where:
      * `A = 0.1`
@@ -290,134 +263,6 @@
      */
     function morningTemperature() internal view returns (uint256) {
         AppStorage storage s = LibAppStorage.diamondStorage();
-<<<<<<< HEAD
-        uint256 delta = block
-            .number
-            .sub(s.sys.season.sunriseBlock)
-            .mul(L2_BLOCK_TIME)
-            .div(L1_BLOCK_TIME)
-            .div(2); // dividing by 2 increases the morning auction time from 25 to 50 L1 blocks (5 min -> 10 min)
-
-        // check most likely case first
-        if (delta > 24) {
-            return uint256(s.sys.weather.temp);
-        }
-
-        // Binary Search
-        if (delta < 13) {
-            if (delta < 7) {
-                if (delta < 4) {
-                    if (delta < 2) {
-                        if (delta < 1) {
-                            // delta == 0, same block as sunrise
-                            return _scaleTemperature(10000000000);
-                        } else {
-                            // delta == 1
-                            return _scaleTemperature(76079978576);
-                        }
-                    } else {
-                        if (delta == 2) {
-                            return _scaleTemperature(145535557307);
-                        } else {
-                            // delta == 3
-                            return _scaleTemperature(209428496104);
-                        }
-                    }
-                } else {
-                    if (delta < 6) {
-                        if (delta == 4) {
-                            return _scaleTemperature(268584117732);
-                        } else {
-                            // delta == 5
-                            return _scaleTemperature(323656683909);
-                        }
-                    } else {
-                        // delta == 6
-                        return _scaleTemperature(375173629062);
-                    }
-                }
-            } else {
-                if (delta < 10) {
-                    if (delta < 9) {
-                        if (delta == 7) {
-                            return _scaleTemperature(423566360442);
-                        } else {
-                            // delta == 8
-                            return _scaleTemperature(469192241217);
-                        }
-                    } else {
-                        // delta == 9
-                        return _scaleTemperature(512350622036);
-                    }
-                } else {
-                    if (delta < 12) {
-                        if (delta == 10) {
-                            return _scaleTemperature(553294755665);
-                        } else {
-                            // delta == 11
-                            return _scaleTemperature(592240801642);
-                        }
-                    } else {
-                        // delta == 12
-                        return _scaleTemperature(629374734241);
-                    }
-                }
-            }
-        } else {
-            if (delta < 19) {
-                if (delta < 16) {
-                    if (delta < 15) {
-                        if (delta == 13) {
-                            return _scaleTemperature(664857713614);
-                        } else {
-                            // delta == 14
-                            return _scaleTemperature(698830312972);
-                        }
-                    } else {
-                        // delta == 15
-                        return _scaleTemperature(731415882267);
-                    }
-                } else {
-                    if (delta < 18) {
-                        if (delta == 16) {
-                            return _scaleTemperature(762723251769);
-                        } else {
-                            // delta == 17
-                            return _scaleTemperature(792848925126);
-                        }
-                    } else {
-                        // delta == 18
-                        return _scaleTemperature(821878873397);
-                    }
-                }
-            } else {
-                if (delta < 22) {
-                    if (delta < 21) {
-                        if (delta == 19) {
-                            return _scaleTemperature(849890014127);
-                        } else {
-                            // delta == 20
-                            return _scaleTemperature(876951439574);
-                        }
-                    } else {
-                        // delta == 21
-                        return _scaleTemperature(903125443474);
-                    }
-                } else {
-                    if (delta <= 23) {
-                        if (delta == 22) {
-                            return _scaleTemperature(928468384727);
-                        } else {
-                            // delta == 23
-                            return _scaleTemperature(953031418151);
-                        }
-                    } else {
-                        // delta == 24
-                        return _scaleTemperature(976861116107);
-                    }
-                }
-            }
-=======
         uint256 maxTemperature = s.sys.weather.temp;
         uint256 delta = block.timestamp - s.sys.season.timestamp;
         uint256 morningDuration = s.sys.weather.morningDuration;
@@ -430,23 +275,15 @@
         // set a temperature floor of 1% of max temperature
         if (scaledTemperature < maxTemperature / 100) {
             return maxTemperature / 100;
->>>>>>> 718cc26a
         }
 
         return scaledTemperature;
     }
 
     /**
-<<<<<<< HEAD
-     * @param pct The percentage to scale down by, measured to 1e12.
-     * @return scaledTemperature The scaled temperature, measured to 1e6 = 1% = 1.
-     * @dev Scales down `s.sys.weather.temp` and imposes a minimum of 1e6 (1%) unless
-     * `s.sys.weather.temp` is 0%.
-=======
      * Formula:
      * T * log2(delta * c + 1) / log2(morningDuration * c + 1)
      * where c <= morningDuration.
->>>>>>> 718cc26a
      */
     function _scaleTemperature(
         uint256 maxTemperature,
@@ -454,29 +291,11 @@
         uint256 delta
     ) internal view returns (uint256) {
         AppStorage storage s = LibAppStorage.diamondStorage();
-<<<<<<< HEAD
-
-        uint256 maxTemperature = s.sys.weather.temp;
-        if (maxTemperature == 0) return 0;
-
-        // To save gas, `pct` is pre-calculated to 12 digits. Here we
-        // perform the following transformation:
-        // (1e6)    maxTemperature
-        // (1e12)    * pct
-        // (1e12)    / TEMPERATURE_DIVISOR
-        // (1e6)     = scaledYield
-        scaledTemperature = maxTemperature.mulDiv(
-            pct,
-            TEMPERATURE_DIVISOR,
-            LibPRBMathRoundable.Rounding.Up
-        );
-=======
         uint256 c = s.sys.weather.morningControl;
         return
             (maxTemperature *
                 PRBMathUD60x18.log2(((delta * C.PRECISION * c) / C.PRECISION) + C.PRECISION)) /
             PRBMathUD60x18.log2(((morningDuration * C.PRECISION * c) / C.PRECISION) + C.PRECISION);
->>>>>>> 718cc26a
     }
 
     /**
