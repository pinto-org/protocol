// SPDX-License-Identifier: MIT

pragma solidity ^0.8.20;

import "@openzeppelin/contracts/token/ERC20/IERC20.sol";

/**
 * @title System
 * @notice Stores system-level Beanstalk state.
 * @param paused True if Beanstalk is Paused.
 * @param pausedAt The timestamp at which Beanstalk was last paused.
 * @param reentrantStatus An intra-transaction state variable to protect against reentrance.
 * @param farmingStatus Stores whether the function call originated in a Farm-like transaction - Farm, Tractor, PipelineConvert, etc.
 * @param ownerCandidate Stores a candidate address to transfer ownership to. The owner must claim the ownership transfer.
 * @param plenty The amount of plenty token held by the contract.
 * @param soil The number of Soil currently available. Adjusted during {Sun.stepSun}.
 * @param beanSown The number of Bean sown within the current Season. Reset during {Weather.calcCaseId}.
 * @param activeField ID of the active Field.
 * @param fieldCount Number of Fields that have ever been initialized.
 * @param orderLockedBeans The number of Beans locked in Pod Orders.
 * @param initialSoil The amount of Soil at the start of the season.
 * @param _buffer_0 Reserved storage for future additions.
 * @param podListings A mapping from fieldId to index to hash of Listing.
 * @param podOrders A mapping from the hash of a Pod Order to the amount of Pods that the Pod Order is still willing to buy.
 * @param internalTokenBalanceTotal Sum of all users internalTokenBalance.
 * @param wellOracleSnapshots A mapping from Well Oracle address to the Well Oracle Snapshot.
 * @param twaReserves A mapping from well to its twaReserves. Stores twaReserves during the sunrise function. Returns 1 otherwise for each asset. Currently supports 2 token wells.
 * @param usdTokenPrice A mapping from token address to usd price.
 * @param sops A mapping from Season to Plenty Per Root (PPR) in that Season. Plenty Per Root is 0 if a Season of Plenty did not occur.
 * @param fields mapping of Field ID to Storage.Field.
 * @param convertCapacity A mapping from block number to the amount of Beans that can be converted towards peg in this block before stalk penalty becomes applied.
 * @param oracleImplementation A mapping from token to its oracle implementation.
 * @param shipmentRoutes Define the distribution of newly minted Beans.
 * @param belowPegCrossStems A mapping from token to the stemTip at the time of the last below peg cross.
 * @param _buffer_1 Reserved storage for future additions.
 * @param casesV2 Stores the 144 Weather and seedGauge cases.
 * @param silo See {Silo}.
 * @param season See {Season}.
 * @param weather See {Weather}.
 * @param seedGauge Stores the seedGauge.
 * @param rain See {Rain}.
 * @param evaluationParameters See {EvaluationParameters}.
 * @param sop See {SeasonOfPlenty}.
 * @param gauges See {Gauge}.
 */
struct System {
    address bean;
    bool paused;
    uint128 pausedAt;
    uint256 reentrantStatus;
    uint256 farmingStatus;
    address ownerCandidate;
    uint128 soil;
    uint128 beanSown;
    uint256 activeField;
    uint256 fieldCount;
    uint256 orderLockedBeans;
<<<<<<< HEAD
    uint256 initialSoil;
=======
    uint128 initialSoil;
>>>>>>> d17f7faa
    bytes32[15] _buffer_0;
    mapping(uint256 => mapping(uint256 => bytes32)) podListings;
    mapping(bytes32 => uint256) podOrders;
    mapping(IERC20 => uint256) internalTokenBalanceTotal;
    mapping(address => bytes) wellOracleSnapshots;
    mapping(address => TwaReserves) twaReserves;
    mapping(address => uint256) usdTokenPrice;
    mapping(uint256 => Field) fields;
    mapping(uint256 => ConvertCapacity) convertCapacity;
    mapping(address => Implementation) oracleImplementation;
    ShipmentRoute[] shipmentRoutes;
    mapping(address => int96) belowPegCrossStems;
    bytes32[15] _buffer_1;
    bytes32[144] casesV2;
    Silo silo;
    Season season;
    Weather weather;
    SeedGauge seedGauge;
    Rain rain;
    EvaluationParameters evaluationParameters;
    SeasonOfPlenty sop;
    ExtEvaluationParameters extEvaluationParameters;
    GaugeData gaugeData;
    // A buffer is not included here, bc current layout of AppStorage makes it unnecessary.
}

/**
 * @notice System-level Silo state variables.
 * @param stalk The total amount of active Stalk (including Earned Stalk, excluding unmown Grown Stalk).
 * @param roots The total amount of Roots.
 * @param earnedBeans The number of Beans distributed to the Silo that have not yet been Deposited as a result of the Earn function being called.
 * @param balances A mapping from Token address to Silo Balance storage (amount deposited and withdrawn).
 * @param assetSettings A mapping from Token address to Silo Settings for each Whitelisted Token. If a non-zero storage exists, a Token is whitelisted.
 * @param whitelistStatuses Stores a list of Whitelist Statues for all tokens that have been Whitelisted and have not had their Whitelist Status manually removed.
 * @param germinating Mapping from odd/even to token to germinating deposits data.
 * @param unclaimedGerminating A mapping from season to object containing the stalk and roots that are germinating.
 * @param _buffer Reserved storage for future expansion.
 */
struct Silo {
    uint256 stalk;
    uint256 roots;
    uint256 earnedBeans;
    mapping(address => AssetSilo) balances;
    mapping(address => AssetSettings) assetSettings;
    WhitelistStatus[] whitelistStatuses;
    mapping(GerminationSide => mapping(address => Deposited)) germinating;
    mapping(uint32 => GerminatingSilo) unclaimedGerminating;
    bytes32[8] _buffer;
}

/**
 * @notice System-level Field state variables.
 * @param pods The pod index; the total number of Pods ever minted.
 * @param harvested The harvested index; the total number of Pods that have ever been Harvested.
 * @param harvestable The harvestable index; the total number of Pods that have ever been Harvestable. Included previously Harvested Beans.
 * @param _buffer Reserved storage for future expansion.
 */
struct Field {
    uint256 pods;
    uint256 harvested;
    uint256 harvestable;
    bytes32[8] _buffer;
}

/**
 * @notice System-level Season state variables.
 * @param current The current Season in Beanstalk.
 * @param lastSop The Season in which the most recent consecutive series of Seasons of Plenty started.
 * @param lastSopSeason The Season in which the most recent consecutive series of Seasons of Plenty ended.
 * @param rainStart Stores the most recent Season in which Rain started.
 * @param raining True if it is Raining (P > 1, Pod Rate Excessively Low).
 * @param sunriseBlock The block of the start of the current Season.
 * @param abovePeg Boolean indicating whether the previous Season was above or below peg.
 * @param pegCrossSeason The last season in which the target was crossed.
 * @param start The timestamp of the Beanstalk deployment rounded down to the nearest hour.
 * @param period The length of each season in Beanstalk in seconds.
 * @param timestamp The timestamp of the start of the current Season.
 * @param standardMintedBeans The number of Beans minted this season, excluding flood.
 * @param _buffer Reserved storage for future expansion.
 */
struct Season {
    uint32 current;
    uint32 lastSop;
    uint32 lastSopSeason;
    uint32 rainStart;
    bool raining;
    uint64 sunriseBlock;
    bool abovePeg;
    uint32 pegCrossSeason;
    uint256 start;
    uint256 period;
    uint256 timestamp;
    uint256 standardMintedBeans;
    bytes32[8] _buffer;
}

/**
 * @notice System-level Weather state variables.
 * @param lastDeltaSoil Delta Soil; the number of Soil purchased last Season.
 * @param lastSowTime The number of seconds it took for Soil to sell out last Season.
 * @param thisSowTime The number of seconds it took for Soil to sell out this Season.
 * @param temp Temperature is max interest rate in current Season for sowing Beans in Soil. Adjusted each Season.
 * @param morningDuration the duration of the morning auction, expressed in seconds (1 = 1 second).
 * @param morningControl the control variable that determines the morning auction temperature curve. See {LibDibbler._scaleTemperature} 18 decimal precision. (1 = 1e18)
 * @param _buffer Reserved storage for future expansion.
 */
struct Weather {
    uint128 lastDeltaSoil; // ───┐ 16 (16)
    uint32 lastSowTime; //       │ 4  (20)
    uint32 thisSowTime; //       │ 4  (24)
    uint32 temp; //              │ 4  (28)
    uint16 morningDuration; // ──┘ 2  (30/32)
    uint256 morningControl;
    bytes32[3] _buffer;
}

/**
 * @notice System level variables used in the seed Gauge
 * @param averageGrownStalkPerBdvPerSeason The average Grown Stalk Per BDV
 * that beanstalk issues each season.
 * @param beanToMaxLpGpPerBdvRatio a scalar of the gauge points(GP) per bdv
 * issued to the largest LP share and Bean. 6 decimal precision.
 * @param avgGsPerBdvFlag update the average grown stalk per bdv per season, if true.
 * @param maxTotalGaugePoints the total gaugePoints that the LP tokens can have.
 * @param _buffer Reserved storage for future expansion.
 * @dev a beanToMaxLpGpPerBdvRatio of 0 means LP should be incentivized the most,
 * and that beans will have the minimum seeds ratio. see {LibGauge.getBeanToMaxLpGpPerBdvRatioScaled}
 */
struct SeedGauge {
    uint128 averageGrownStalkPerBdvPerSeason;
    uint128 beanToMaxLpGpPerBdvRatio;
    bool avgGsPerBdvFlag;
    uint128 maxTotalGaugePoints;
    // 15 bytes are left here.
    bytes32[4] _buffer;
}

/**
 * @notice System-level Rain balances. Rain occurs when P > 1 and the Pod Rate Excessively Low.
 * @param pods The number of Pods when it last started Raining.
 * @param roots The number of Roots when it last started Raining.
 * @param _buffer Reserved storage for future expansion.
 */
struct Rain {
    uint256 pods;
    uint256 roots;
    uint128 floodHarvestablePods;
    bytes32[3] _buffer;
}

/**
 * @notice System-level Silo state; contains deposit and withdrawal data for a particular whitelisted Token.
 * @param deposited The total amount of this Token currently Deposited in the Silo.
 * @param depositedBdv The total bdv of this Token currently Deposited in the Silo.
 * @dev {State} contains a mapping from Token address => AssetSilo.
 * Currently, the bdv of deposits are asynchronous, and require an on-chain transaction to update.
 * Thus, the total bdv of deposits cannot be calculated, and must be stored and updated upon a bdv change.
 */
struct AssetSilo {
    uint128 deposited;
    uint128 depositedBdv;
}

/**
 * @notice Whitelist Status a token that has been Whitelisted before.
 * @param token the address of the token.
 * @param isWhitelisted whether the address is whitelisted.
 * @param isWhitelistedLp whether the address is a whitelisted LP token.
 * @param isWhitelistedWell whether the address is a whitelisted Well token.
 */

struct WhitelistStatus {
    address token;
    bool isWhitelisted;
    bool isWhitelistedLp;
    bool isWhitelistedWell;
    bool isSoppable;
}

/**
 * @notice Describes the settings for each Token that is Whitelisted in the Silo.
 * @param selector The encoded BDV function selector for the token that pertains to
 * an external view Beanstalk function with the following signature:
 * ```
 * function tokenToBdv(uint256 amount) external view returns (uint256);
 * ```
 * It is called by `LibTokenSilo` through the use of `delegatecall`
 * to calculate a token's BDV at the time of Deposit.
 * @param stalkEarnedPerSeason represents how much Stalk one BDV of the underlying deposited token
 * grows each season. In the past, this was represented by seeds. 6 decimal precision.
 * @param stalkIssuedPerBdv The Stalk Per BDV that the Silo grants in exchange for Depositing this Token.
 * previously called stalk.
 * @param milestoneSeason The last season in which the stalkEarnedPerSeason for this token was updated.
 * @param milestoneStem The cumulative amount of grown stalk per BDV for this token at the last stalkEarnedPerSeason update.
 * @param encodeType determine the encoding type of the selector.
 * a encodeType of 0x00 means the selector takes an input amount.
 * 0x01 means the selector takes an input amount and a token.
 * @param gpSelector The encoded gaugePoint function selector for the token that pertains to
 * an external view Beanstalk function with the following signature:
 * ```
 * function gaugePoints(
 *  uint256 currentGaugePoints,
 *  uint256 optimalPercentDepositedBdv,
 *  uint256 percentOfDepositedBdv
 *  bytes data
 *  ) external view returns (uint256);
 * ```
 * @param lwSelector The encoded liquidityWeight function selector for the token that pertains to
 * an external view Beanstalk function with the following signature `function liquidityWeight(bytes)`
 * @param gaugePoints the amount of Gauge points this LP token has in the LP Gauge. Only used for LP whitelisted assets.
 * GaugePoints has 18 decimal point precision (1 Gauge point = 1e18).
 * @param optimalPercentDepositedBdv The target percentage of the total LP deposited BDV for this token. 6 decimal precision.
 * @param gaugePointImplementation The implementation for the gauge points. Supports encodeType 0 and 1.
 * @param liquidityWeightImplementation The implementation for the liquidity weight.
 * @dev A Token is considered Whitelisted if there exists a non-zero {AssetSettings} selector.
 */
struct AssetSettings {
    bytes4 selector; // ────────────────────┐ 4
    uint40 stalkEarnedPerSeason; //         │ 5  (9)
    uint48 stalkIssuedPerBdv; //            │ 6  (15)
    uint32 milestoneSeason; //              │ 4  (19)
    int96 milestoneStem; //                 │ 12 (31)
    bytes1 encodeType; //                 ──┘ 1  (32)
    int40 deltaStalkEarnedPerSeason; // ────┐ 5
    uint128 gaugePoints; //                 │ 16 (21)
    uint64 optimalPercentDepositedBdv; //   │ 8  (29)
    // 3 bytes are left here.             ──┘ 3  (32)
    Implementation gaugePointImplementation;
    Implementation liquidityWeightImplementation;
}

/**
 * @notice Stores the twaReserves for each well during the sunrise function.
 */
struct TwaReserves {
    uint128 reserve0;
    uint128 reserve1;
}

/**
 * @notice Stores the total germination amounts for each whitelisted token.
 */
struct Deposited {
    uint128 amount;
    uint128 bdv;
}

/**
 * @notice Stores convert capacity data for a given block.
 * @param overallConvertCapacityUsed The amount of overall deltaB that can be converted towards peg within a block.
 * @param wellConvertCapacityUsed A mapping from well to the amount of deltaB
 * that can be converted in the given block.
 */
struct ConvertCapacity {
    uint256 overallConvertCapacityUsed;
    mapping(address => uint256) wellConvertCapacityUsed;
}

/**
 * @notice Stores the system level germination Silo data.
 */
struct GerminatingSilo {
    uint256 stalk;
    uint256 roots;
}

/**
 * @param planContract The address of the contract containing the plan getter view function.
 * @param planSelector The selector of the plan getter view function.
 * @param recipient The recipient enum of the shipment.
 * @param data The data to be passed to both the plan getter function and the receive function.
 */
struct ShipmentRoute {
    address planContract;
    bytes4 planSelector;
    ShipmentRecipient recipient;
    bytes data;
}

/**
 * @notice contains data in order for beanstalk to call a function with a specific selector.
 * @param target The address of the implementation.
 * @param selector The function selector that is used to call on the implementation.
 * @param encodeType The encode type that should be used to encode the function call.
 * The encodeType value depends on the context of each implementation.
 * @param data Any additional data, for example timeout
 * @dev assumes all future implementations will use the same parameters as the beanstalk
 * gaugePoint and liquidityWeight implementations.
 */
struct Implementation {
    address target; // 20 bytes
    bytes4 selector;
    bytes1 encodeType;
    bytes data;
}

struct GaugeData {
    GaugeId[] gaugeIds;
    mapping(GaugeId => Gauge) gauges;
    bytes32[16] _buffer;
}

/**
 * @notice Gauge is a generic struct that contains the logic for a "gauge".
 * A "gauge" updates a `value` based on some data and its implementation.
 * Any parameter that changes as a function of other parameters can be implemented as a gauge.
 * @param value value(s) being controlled by the gauge. Can be multiple values.
 * @param target The address in which `selector` is called at.
 * @param selector The logic that changes the gauge value.
 * @param data Additional data that the gauge may utilize.
 */
struct Gauge {
    bytes value;
    address target;
    bytes4 selector;
    bytes data;
}

/**
 * @notice Evaluation parameters used to determine the state of Beanstalk.
 * Used as hyperparameters in many aspects of the protocol, incluing the SeedGauge.
 * --------------------------------------------------------------
 * @param maxBeanMaxLpGpPerBdvRatio The maximum allowed ratio of the Seeds per BDV reward between
 * Deposited Bean and the Deposited LP token with the most Seeds.
 * --------------------------------------------------------------
 * @param minBeanMaxLpGpPerBdvRatio The minimum allowed ratio of the Seeds per BDV reward between
 * Deposited Bean and the Deposited LP token with the most Seeds.
 * --------------------------------------------------------------
 * @param targetSeasonsToCatchUp Determines the target number of Seasons for a new Deposit with
 * an average number of Seeds to catch up to the average Grown Stalk per BDV of existing Deposits
 * at the time of Deposit.
 * --------------------------------------------------------------
 * @dev podRate = The protocol debt level (Pod supply) relative to the Pinto supply.
 * L2SR = the protocol liquidity level relative to the bean supply.
 * Both metrics are used as a proxy of the protocol's health.
 * The protocol differentiates between the following 5 states of podRate and L2SR for various evaluations:
 * - Excessively low podRate/L2SR.
 * - Reasonably low podRate/L2SR.
 * - Optimal podRate/L2SR.
 * - Reasonably high podRate/L2SR.
 * - Excessively high podRate/L2SR.
 * The parameters below are used to mark the boundaries between these states.
 * --------------------------------------------------------------
 * @param podRateLowerBound The lower bound of the pod rate.
 * @param podRateOptimal The optimal pod rate.
 * @param podRateUpperBound The upper bound of the pod rate.
 * --------------------------------------------------------------
 * @dev Contrary to podRate and L2SR, there is no delta pod demand that is considered optimal.
 * @param deltaPodDemandLowerBound The lower bound of the delta pod demand.
 * @param deltaPodDemandUpperBound The upper bound of the delta pod demand.
 * --------------------------------------------------------------
 * @param lpToSupplyRatioUpperBound The upper bound of the LP to supply ratio.
 * @param lpToSupplyRatioOptimal The optimal LP to supply ratio.
 * @param lpToSupplyRatioLowerBound The lower bound of the LP to supply ratio.
 * ----------------------------------------------------------------
 * @param excessivePriceThreshold The threshold after which the price of bean is considered excessive.
 * Referenced as Q in the Beanstalk whitepaper. Used to make adjustments in protocol cases.
 * See {LibEvaluate.evaluateBeanstalk}, {LibCases.setCasesV2}.
 * --------------------------------------------------------------
 * @param soilCoefficientHigh The coefficient to scale soil by when
 * podRate > upperBound and beanstalk is above peg.
 * @param soilCoefficientLow The coefficient to scale soil by when
 * podRate < lowerBound and beanstalk is above peg.
 * --------------------------------------------------------------
 * @param baseReward The base reward for calling the sunrise function.
 * Used to calculate the sunrise incentive that increases as the season is delayed.
 * @param minAvgGsPerBdv The minimum average grown stalk per BDV.
 * Determines the floor for seeds of a whitelisted token.
 * @param rainingMinBeanMaxLpGpPerBdvRatio The minimum Bean Max LP GP per BDV ratio when
 * podRate is excessively low and P > 1.
 */
struct EvaluationParameters {
    uint256 maxBeanMaxLpGpPerBdvRatio;
    uint256 minBeanMaxLpGpPerBdvRatio;
    uint256 targetSeasonsToCatchUp;
    uint256 podRateLowerBound;
    uint256 podRateOptimal;
    uint256 podRateUpperBound;
    uint256 deltaPodDemandLowerBound;
    uint256 deltaPodDemandUpperBound;
    uint256 lpToSupplyRatioUpperBound;
    uint256 lpToSupplyRatioOptimal;
    uint256 lpToSupplyRatioLowerBound;
    uint256 excessivePriceThreshold;
    uint256 soilCoefficientHigh;
    uint256 soilCoefficientLow;
    uint256 baseReward;
    uint128 minAvgGsPerBdv;
    uint128 rainingMinBeanMaxLpGpPerBdvRatio;
}

/**
 * @notice Extended evaluation parameters.
 * @param belowPegSoilL2SRScalar The amount to scale L2SR by when adjusting soil below peg.
 * @param soilCoefficientRelativelyHigh The coefficient to scale soil by when
 * optimal <= podRate < upperBound and beanstalk is above peg.
 * @param soilCoefficientRelativelyLow The coefficient to scale soil by when
 * lowerBound <= podRate < optimal and beanstalk is above peg.
 * @param abovePegDeltaBSoilScalar The scalar for the time weighted average deltaB when
 * twaDeltaB is negative but beanstalk ended the season above peg.
 * @param soilDistributionPeriod The target period (in seconds) over which to distribute soil (e.g., 24*60*60 for 24 hours).
 * @param minSoilIssuance The minimum amount of soil that can be issued in a season.
 * @param supplyPodDemandScalar The scalar to scale the bean supply by when evaluating the delta pod demand.
 * @param initialSoilPodDemandScalar The scalar to scale the initial soil issuance by when evaluating the delta pod demand.
 * @param buffer The buffer for future evaluation parameters.
 */
struct ExtEvaluationParameters {
    uint256 belowPegSoilL2SRScalar;
    uint256 soilCoefficientRelativelyHigh;
    uint256 soilCoefficientRelativelyLow;
    uint256 abovePegDeltaBSoilScalar;
    uint256 soilDistributionPeriod;
    uint256 minSoilIssuance;
    uint256 supplyPodDemandScalar;
    uint256 initialSoilPodDemandScalar;
    bytes32[59] buffer;
}

/**
 * @param perWellPlenty A mapping from well amount of plenty (flooded tokens) per well
 * @param sops mapping of season to a mapping of wells to plentyPerRoot
 */
struct SeasonOfPlenty {
    mapping(address => uint256) plentyPerSopToken;
    mapping(uint32 => mapping(address => uint256)) sops;
}

/**
 * @notice Germinate determines what germination struct to use.
 * @dev "odd" and "even" refers to the value of the season counter.
 * "Odd" germinations are used when the season is odd, and vice versa.
 */
enum GerminationSide {
    ODD,
    EVEN,
    NOT_GERMINATING
}

/**
 * @notice Details which Beanstalk component receives the shipment.
 */
enum ShipmentRecipient {
    NULL,
    SILO,
    FIELD,
    INTERNAL_BALANCE,
    EXTERNAL_BALANCE
}

/**
 * @notice The id of the gauge. new gauges should be appended to the end of the enum.
 */
enum GaugeId {
    CULTIVATION_FACTOR,
    CONVERT_DOWN_PENALTY,
    CONVERT_UP_BONUS
}<|MERGE_RESOLUTION|>--- conflicted
+++ resolved
@@ -55,11 +55,7 @@
     uint256 activeField;
     uint256 fieldCount;
     uint256 orderLockedBeans;
-<<<<<<< HEAD
-    uint256 initialSoil;
-=======
     uint128 initialSoil;
->>>>>>> d17f7faa
     bytes32[15] _buffer_0;
     mapping(uint256 => mapping(uint256 => bytes32)) podListings;
     mapping(bytes32 => uint256) podOrders;
