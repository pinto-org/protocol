--- conflicted
+++ resolved
@@ -37,9 +37,7 @@
         address fromToken,
         address toToken,
         uint256 fromAmount,
-        uint256 toAmount,
-        uint256 fromBdv,
-        uint256 toBdv
+        uint256 toAmount
     );
 
     struct pipelineReturnParams {
@@ -180,11 +178,6 @@
                 grownStalk,
                 advancedPipeCalls
             );
-<<<<<<< HEAD
-=======
-            emit LibConvert.ConvertDownPenalty(LibTractor._user(), grownStalkLost, grownStalk);
-        }
->>>>>>> 0f258b7d
 
         // create convert params.
         LibConvert.ConvertParams memory cp = LibConvert.ConvertParams({
