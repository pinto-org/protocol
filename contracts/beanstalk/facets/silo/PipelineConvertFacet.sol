--- conflicted
+++ resolved
@@ -107,9 +107,7 @@
             advancedPipeCalls
         );
 
-<<<<<<< HEAD
-        grownStalk += LibPipelineConvert.stalkBonus(inputToken, outputToken, fromBdv);
-=======
+        // if the convert is BEAN -> WELL, check for a stalk penalty
         if (outputToken != s.sys.bean && inputToken == s.sys.bean) {
             uint256 grownStalkLost;
             (grownStalk, grownStalkLost) = LibConvert.downPenalizedGrownStalk(
@@ -119,7 +117,11 @@
             );
             emit LibConvert.ConvertDownPenalty(grownStalkLost);
         }
->>>>>>> bb375c8e
+    
+        // if the convert is WELL -> BEAN, check for a stalk bonus
+        if (outputToken == s.sys.bean && inputToken != s.sys.bean) {
+            grownStalk += LibPipelineConvert.stalkBonus(inputToken, outputToken, fromBdv);
+        }
 
         toStem = LibConvert._depositTokensForConvert(
             outputToken,
