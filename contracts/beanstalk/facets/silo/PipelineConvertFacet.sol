--- conflicted
+++ resolved
@@ -170,49 +170,6 @@
             LibTractor._user()
         );
         uint256 grownStalk = initialGrownStalk;
-<<<<<<< HEAD
-
-        (returnParams.toAmount, grownStalk, returnParams.toBdv) = LibPipelineConvert
-            .executePipelineConvert(
-                inputToken,
-                outputToken,
-                returnParams.fromAmount,
-                returnParams.fromBdv,
-                grownStalk,
-                advancedPipeCalls
-            );
-
-        // apply convert penalty/bonus on grown stalk
-        grownStalk = LibConvert.applyStalkModifiers(
-            inputToken,
-            outputToken,
-            LibTractor._user(),
-            returnParams.toBdv,
-            grownStalk
-        );
-
-        // check for stalk slippage
-        LibConvert.checkGrownStalkSlippage(grownStalk, initialGrownStalk, grownStalkSlippage);
-
-        returnParams.toStem = LibConvert._depositTokensForConvert(
-            outputToken,
-            returnParams.toAmount,
-            returnParams.toBdv,
-            grownStalk,
-            deltaRainRoots,
-            LibTractor._user()
-        );
-
-        emit Convert(
-            LibTractor._user(),
-            inputToken,
-            outputToken,
-            returnParams.fromAmount,
-            returnParams.toAmount,
-            returnParams.fromBdv,
-            returnParams.toBdv
-        );
-=======
 
         (returnParams.toAmount, grownStalk, returnParams.toBdv) = LibPipelineConvert
             .executePipelineConvert(
@@ -253,6 +210,5 @@
             returnParams.fromBdv,
             returnParams.toBdv
         );
->>>>>>> 718cc26a
     }
 }