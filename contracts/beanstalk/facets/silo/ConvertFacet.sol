--- conflicted
+++ resolved
@@ -34,9 +34,7 @@
         address fromToken,
         address toToken,
         uint256 fromAmount,
-        uint256 toAmount,
-        uint256 fromBdv,
-        uint256 toBdv
+        uint256 toAmount
     );
 
     /**
@@ -165,24 +163,8 @@
             );
         }
 
-<<<<<<< HEAD
         (pipeData.grownStalk, toStem) = LibConvert.applyStalkModifiersAndDeposit(
             cp,
-=======
-        if (cp.toToken != s.sys.bean && cp.fromToken == s.sys.bean) {
-            uint256 grownStalkLost;
-            (pipeData.grownStalk, grownStalkLost) = LibConvert.downPenalizedGrownStalk(
-                cp.toToken,
-                toBdv,
-                pipeData.grownStalk
-            );
-            emit LibConvert.ConvertDownPenalty(cp.account, grownStalkLost, pipeData.grownStalk);
-        }
-
-        toStem = LibConvert._depositTokensForConvert(
-            cp.toToken,
-            cp.toAmount,
->>>>>>> 0f258b7d
             toBdv,
             pipeData.initialGrownStalk,
             pipeData.grownStalk,
@@ -193,14 +175,6 @@
         fromAmount = cp.fromAmount;
         toAmount = cp.toAmount;
 
-        emit Convert(
-            cp.account,
-            cp.fromToken,
-            cp.toToken,
-            cp.fromAmount,
-            cp.toAmount,
-            fromBdv,
-            toBdv
-        );
+        emit Convert(cp.account, cp.fromToken, cp.toToken, cp.fromAmount, cp.toAmount);
     }
 }