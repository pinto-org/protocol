/**
 * SPDX-License-Identifier: MIT
 **/

pragma solidity ^0.8.20;

import {SafeCast} from "@openzeppelin/contracts/utils/math/SafeCast.sol";
import {C} from "contracts/C.sol";
import {Invariable} from "contracts/beanstalk/Invariable.sol";
import {ReentrancyGuard} from "contracts/beanstalk/ReentrancyGuard.sol";
import {LibTractor} from "contracts/libraries/LibTractor.sol";
import {LibSilo} from "contracts/libraries/Silo/LibSilo.sol";
import {LibTokenSilo} from "contracts/libraries/Silo/LibTokenSilo.sol";
import {LibRedundantMath32} from "contracts/libraries/Math/LibRedundantMath32.sol";
import {LibRedundantMath256} from "contracts/libraries/Math/LibRedundantMath256.sol";
import {LibConvert} from "contracts/libraries/Convert/LibConvert.sol";
import {LibConvertData} from "contracts/libraries/Convert/LibConvertData.sol";
import {LibRedundantMathSigned256} from "contracts/libraries/Math/LibRedundantMathSigned256.sol";
import {LibPipelineConvert} from "contracts/libraries/Convert/LibPipelineConvert.sol";

/**
 * @title ConvertFacet handles converting Deposited assets within the Silo.
 **/
contract ConvertFacet is Invariable, ReentrancyGuard {
    using LibRedundantMathSigned256 for int256;
    using SafeCast for uint256;
    using LibConvertData for bytes;
    using LibRedundantMath256 for uint256;
    using SafeCast for uint256;
    using LibRedundantMath32 for uint32;

    event Convert(
        address indexed account,
        address fromToken,
        address toToken,
        uint256 fromAmount,
        uint256 toAmount,
        uint256 fromBdv,
        uint256 toBdv
    );

    /**
     * @notice convert allows a user to convert a deposit to another deposit,
     * given that the conversion is supported by the ConvertFacet.
     * For example, a user can convert LP into Bean, only when beanstalk is below peg,
     * or convert beans into LP, only when beanstalk is above peg.
     * @param convertData  input parameters to determine the conversion type.
     * @param stems the stems of the deposits to convert
     * @param amounts the amounts within each deposit to convert
     * @return toStem the new stems of the converted deposit
     * @return fromAmount the amount of tokens converted from
     * @return toAmount the amount of tokens converted to
     * @return fromBdv the bdv of the deposits converted from
     * @return toBdv the bdv of the deposit converted to
     */
    function convert(
        bytes calldata convertData,
        int96[] memory stems,
        uint256[] memory amounts
    )
        external
        payable
        fundsSafu
        noSupplyChange
        nonReentrant
        returns (int96 toStem, uint256 fromAmount, uint256 toAmount, uint256 fromBdv, uint256 toBdv)
    {
        return _convert(convertData, stems, amounts, int256(LibConvert.ZERO_STALK_SLIPPAGE));
    }

    /**
     * @notice convertWithStalkSlippage is a variant of the convert
<<<<<<< HEAD
     * function that allows a userto specify a grown stalk slippage tolerance.
=======
     * function that allows a user to specify a grown stalk slippage tolerance.
>>>>>>> 718cc26a
     */
    function convertWithStalkSlippage(
        bytes calldata convertData,
        int96[] memory stems,
        uint256[] memory amounts,
        int256 grownStalkSlippage
    )
        external
        payable
        fundsSafu
        noSupplyChange
        nonReentrant
        returns (int96 toStem, uint256 fromAmount, uint256 toAmount, uint256 fromBdv, uint256 toBdv)
    {
        return _convert(convertData, stems, amounts, grownStalkSlippage);
    }

    /**
     * @notice  Internal Convert functionality.
     * 18 decimal precision for stalk slippage. 100% = 1e18.
     */
    function _convert(
        bytes calldata convertData,
        int96[] memory stems,
        uint256[] memory amounts,
        int256 grownStalkSlippage
    )
        internal
        returns (int96 toStem, uint256 fromAmount, uint256 toAmount, uint256 fromBdv, uint256 toBdv)
    {
        // if the convert is a well <> bean convert, cache the state to validate convert.
        LibPipelineConvert.PipelineConvertData memory pipeData = LibPipelineConvert.getConvertState(
            convertData
        );

        LibConvert.ConvertParams memory cp = LibConvert.convert(convertData);

        // if the account is 0, set it to `LibTractor._user()`
        // cp.account is only set upon a anti-lambda-lambda convert.
        if (cp.account == address(0)) {
            cp.account = LibTractor._user();
        }

        if (cp.decreaseBDV) {
            require(
                stems.length == 1 && amounts.length == 1,
                "Convert: DecreaseBDV only supports updating one deposit."
            );
        }

        require(cp.fromAmount > 0, "Convert: From amount is 0.");

        LibSilo._mow(cp.account, cp.fromToken);

        // If the fromToken and toToken are different, mow the toToken as well.
        if (cp.fromToken != cp.toToken) LibSilo._mow(cp.account, cp.toToken);

        // Withdraw the tokens from the deposit.
        uint256 deltaRainRoots;
        (pipeData.initialGrownStalk, fromBdv, deltaRainRoots) = LibConvert._withdrawTokens(
            cp.fromToken,
            stems,
            amounts,
            cp.fromAmount,
            cp.account
        );
        pipeData.grownStalk = pipeData.initialGrownStalk;

        // Calculate the bdv of the new deposit.
        toBdv = LibTokenSilo.beanDenominatedValue(cp.toToken, cp.toAmount);

        // If `decreaseBDV` flag is not enabled, set toBDV to the max of the two bdvs.
        toBdv = (toBdv > fromBdv || cp.decreaseBDV) ? toBdv : fromBdv;

        // check for potential penalty
        pipeData.grownStalk = LibPipelineConvert.checkForValidConvertAndUpdateConvertCapacity(
            pipeData,
            convertData,
            cp.fromToken,
            cp.toToken,
            toBdv
        );

        // if the Farmer is converting between beans and well LP, check for
        // potential germination. if the deposit is germinating, issue additional
        // grown stalk such that the deposit is no longer germinating.
        if (cp.shouldNotGerminate == true) {
            pipeData.grownStalk = LibConvert.calculateGrownStalkWithNonGerminatingMin(
                cp.toToken,
                pipeData.grownStalk,
                toBdv
            );
        }
<<<<<<< HEAD

        // apply convert penalty/bonus on grown stalk
        pipeData.grownStalk = LibConvert.applyStalkModifiers(
            cp.fromToken,
            cp.toToken,
            cp.account,
            toBdv,
            pipeData.grownStalk
        );

        // check for stalk slippage
        LibConvert.checkGrownStalkSlippage(
            pipeData.grownStalk,
            pipeData.initialGrownStalk,
            grownStalkSlippage
        );
=======
>>>>>>> 718cc26a

        (pipeData.grownStalk, toStem) = LibConvert.applyStalkModifiersAndDeposit(
            cp,
            toBdv,
            pipeData.initialGrownStalk,
            pipeData.grownStalk,
<<<<<<< HEAD
            deltaRainRoots,
            cp.account
=======
            grownStalkSlippage,
            deltaRainRoots
>>>>>>> 718cc26a
        );

        fromAmount = cp.fromAmount;
        toAmount = cp.toAmount;

        emit Convert(
            cp.account,
            cp.fromToken,
            cp.toToken,
            cp.fromAmount,
            cp.toAmount,
            fromBdv,
            toBdv
        );
    }
}<|MERGE_RESOLUTION|>--- conflicted
+++ resolved
@@ -70,11 +70,7 @@
 
     /**
      * @notice convertWithStalkSlippage is a variant of the convert
-<<<<<<< HEAD
-     * function that allows a userto specify a grown stalk slippage tolerance.
-=======
      * function that allows a user to specify a grown stalk slippage tolerance.
->>>>>>> 718cc26a
      */
     function convertWithStalkSlippage(
         bytes calldata convertData,
@@ -168,38 +164,14 @@
                 toBdv
             );
         }
-<<<<<<< HEAD
-
-        // apply convert penalty/bonus on grown stalk
-        pipeData.grownStalk = LibConvert.applyStalkModifiers(
-            cp.fromToken,
-            cp.toToken,
-            cp.account,
-            toBdv,
-            pipeData.grownStalk
-        );
-
-        // check for stalk slippage
-        LibConvert.checkGrownStalkSlippage(
-            pipeData.grownStalk,
-            pipeData.initialGrownStalk,
-            grownStalkSlippage
-        );
-=======
->>>>>>> 718cc26a
 
         (pipeData.grownStalk, toStem) = LibConvert.applyStalkModifiersAndDeposit(
             cp,
             toBdv,
             pipeData.initialGrownStalk,
             pipeData.grownStalk,
-<<<<<<< HEAD
-            deltaRainRoots,
-            cp.account
-=======
             grownStalkSlippage,
             deltaRainRoots
->>>>>>> 718cc26a
         );
 
         fromAmount = cp.fromAmount;
