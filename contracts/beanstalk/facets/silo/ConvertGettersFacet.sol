--- conflicted
+++ resolved
@@ -9,16 +9,10 @@
 import {LibConvert} from "contracts/libraries/Convert/LibConvert.sol";
 import {LibWellMinting} from "contracts/libraries/Minting/LibWellMinting.sol";
 import {LibDeltaB} from "contracts/libraries/Oracle/LibDeltaB.sol";
-<<<<<<< HEAD
-import {GaugeId} from "contracts/beanstalk/storage/System.sol";
-import {LibGaugeHelpers} from "contracts/libraries/LibGaugeHelpers.sol";
-import {C} from "contracts/C.sol";
-=======
 import {LibGaugeHelpers} from "contracts/libraries/LibGaugeHelpers.sol";
 import {GaugeId} from "contracts/beanstalk/storage/System.sol";
 import {C} from "contracts/C.sol";
 
->>>>>>> 718cc26a
 /**
  * @title ConvertGettersFacet contains view functions related to converting Deposited assets.
  **/
@@ -182,12 +176,7 @@
             (LibGaugeHelpers.ConvertBonusGaugeValue)
         );
 
-<<<<<<< HEAD
-        uint256 bonusStalkPerBdv = (gv.baseBonusStalkPerBdv * gv.convertCapacityFactor) /
-            C.PRECISION;
-=======
         uint256 bonusStalkPerBdv = (gv.bonusStalkPerBdv * gv.convertCapacityFactor) / C.PRECISION;
->>>>>>> 718cc26a
         return (bonusStalkPerBdv, gv.maxConvertCapacity);
     }
 
@@ -211,25 +200,6 @@
             (LibGaugeHelpers.ConvertBonusGaugeData)
         );
 
-<<<<<<< HEAD
-        uint256 bonusStalkPerBdv = (gv.baseBonusStalkPerBdv * gv.convertCapacityFactor) /
-            C.PRECISION;
-
-        if (gd.thisSeasonBdvConverted >= gv.maxConvertCapacity) {
-            return (bonusStalkPerBdv, 0);
-        }
-
-        return (bonusStalkPerBdv, gv.maxConvertCapacity - gd.thisSeasonBdvConverted);
-    }
-
-    /**
-     * @notice Returns the peg cross stem for a given token.
-     * @dev The peg cross stem is the stem of a token when bean crossed below peg.
-     */
-    function getPegCrossStem(address token) external view returns (int96) {
-        AppStorage storage s = LibAppStorage.diamondStorage();
-        return s.sys.belowPegCrossStems[token];
-=======
         uint256 bonusStalkPerBdv = (gv.bonusStalkPerBdv * gv.convertCapacityFactor) / C.PRECISION;
 
         uint256 convertCapacity = LibConvert.getConvertCapacity(gv.maxConvertCapacity);
@@ -239,16 +209,11 @@
         }
 
         return (bonusStalkPerBdv, convertCapacity - gd.totalBdvConvertedBonus);
->>>>>>> 718cc26a
     }
 
     /**
      * @notice Returns the base bonus stalk per bdv for the current season.
      */
-<<<<<<< HEAD
-    function getCalculatedBaseBonusStalkPerBdv() external view returns (uint256) {
-        return LibConvert.getCurrentBaseBonusStalkPerBdv();
-=======
     function getCalculatedBonusStalkPerBdv() external view returns (uint256) {
         AppStorage storage s = LibAppStorage.diamondStorage();
         LibGaugeHelpers.ConvertBonusGaugeValue memory gv = abi.decode(
@@ -256,30 +221,20 @@
             (LibGaugeHelpers.ConvertBonusGaugeValue)
         );
         return gv.bonusStalkPerBdv;
->>>>>>> 718cc26a
     }
 
     /**
      * @notice Returns the amount of grown stalk gained from the convert up bonus.
      * @dev Users start receiving a bonus for converting up when bean is below peg for at least 12 seasons.
      * @param bdvToConvert The resulting bdv of the convert.
-<<<<<<< HEAD
-=======
      * @param grownStalk The initial grown stalk of the deposit.
->>>>>>> 718cc26a
      * @return bdvCapacityUsed The amount of bdv that got the bonus.
      * @return grownStalkGained The amount of grown stalk gained from the bonus.
      */
     function stalkBonus(
-<<<<<<< HEAD
-        uint256 bdvToConvert
-    ) external view returns (uint256 bdvCapacityUsed, uint256 grownStalkGained) {
-        return LibConvert.stalkBonus(bdvToConvert);
-=======
         uint256 bdvToConvert,
         uint256 grownStalk
     ) external view returns (uint256 bdvCapacityUsed, uint256 grownStalkGained) {
         return LibConvert.stalkBonus(bdvToConvert, grownStalk);
->>>>>>> 718cc26a
     }
 }