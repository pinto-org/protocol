/*
 * SPDX-License-Identifier: MIT
 */

pragma solidity ^0.8.20;

import {GaugeDefault} from "./abstract/GaugeDefault.sol";
import {Decimal} from "contracts/libraries/Decimal.sol";
import {LibEvaluate} from "contracts/libraries/LibEvaluate.sol";
import {ReentrancyGuard} from "contracts/beanstalk/ReentrancyGuard.sol";
import {C} from "contracts/C.sol";
import {LibDiamond} from "contracts/libraries/LibDiamond.sol";
import {LibGaugeHelpers} from "contracts/libraries/LibGaugeHelpers.sol";
import {Gauge, GaugeId} from "contracts/beanstalk/storage/System.sol";
import {PRBMathUD60x18} from "@prb/math/contracts/PRBMathUD60x18.sol";
import {Math} from "@openzeppelin/contracts/utils/math/Math.sol";
<<<<<<< HEAD
import {LibWhitelistedTokens} from "contracts/libraries/Silo/LibWhitelistedTokens.sol";
import {LibTokenSilo} from "contracts/libraries/Silo/LibTokenSilo.sol";
import {LibConvert} from "contracts/libraries/Convert/LibConvert.sol";
=======
import {LibConvert} from "contracts/libraries/Convert/LibConvert.sol";
import {LibWhitelistedTokens} from "contracts/libraries/Silo/LibWhitelistedTokens.sol";
import {LibWellMinting} from "contracts/libraries/Minting/LibWellMinting.sol";
import {LibMinting} from "contracts/libraries/Minting/LibMinting.sol";
import {BeanstalkERC20} from "contracts/tokens/ERC20/BeanstalkERC20.sol";
>>>>>>> 718cc26a

/**
 * @title GaugeFacet
 * @notice Calculates the gaugePoints for whitelisted Silo LP tokens.
 */
interface IGaugeFacet {
    function defaultGaugePoints(
        uint256 currentGaugePoints,
        uint256 optimalPercentDepositedBdv,
        uint256 percentOfDepositedBdv,
        bytes memory
    ) external pure returns (uint256 newGaugePoints);

    function cultivationFactor(
        bytes memory value,
        bytes memory systemData,
        bytes memory gaugeData
    ) external view returns (bytes memory result);

    function convertDownPenaltyGauge(
        bytes memory value,
        bytes memory,
        bytes memory gaugeData
    ) external view returns (bytes memory, bytes memory);

    function convertUpBonusGauge(
        bytes memory value,
        bytes memory systemData,
        bytes memory gaugeData
    ) external view returns (bytes memory, bytes memory);
}

/**
 * @notice GaugeFacet is a facet that contains the logic for all gauges in Beanstalk.
 * as well as adding, replacing, and removing Gauges.
 */
contract GaugeFacet is GaugeDefault, ReentrancyGuard {
    uint256 internal constant PRICE_PRECISION = 1e6;
<<<<<<< HEAD
    uint256 internal constant INCREASING_CONVERT_DEMAND = 1e36;
    uint256 internal constant MIN_BDV_CONVERTED = 50e6;
=======
    // the threshold at which the convert capacity is considered reached.
    uint256 internal constant CONVERT_CAPACITY_THRESHOLD = 0.95e6;
    uint256 internal constant PRECISION_6 = 1e6;
>>>>>>> 718cc26a

    /**
     * @notice cultivationFactor is a gauge implementation that is used when issuing soil below peg.
     * The value increases as soil is sold out (and vice versa), with the amount being a function of
     * podRate and price. It ranges between 1% to 100% and uses 6 decimal precision.
     */
    function cultivationFactor(
        bytes memory value,
        bytes memory systemData,
        bytes memory gaugeData
    ) external view returns (bytes memory, bytes memory) {
        uint256 currentValue = abi.decode(value, (uint256));
        LibEvaluate.BeanstalkState memory bs = abi.decode(systemData, (LibEvaluate.BeanstalkState));

        // if the price is 0, return the current value.
        if (bs.largestLiquidWellTwapBeanPrice == 0) {
            return (value, gaugeData);
        }

        // clamp the price to 1e6, to prevent overflows.
        if (bs.largestLiquidWellTwapBeanPrice > PRICE_PRECISION) {
            bs.largestLiquidWellTwapBeanPrice = PRICE_PRECISION;
        }

        (
            uint256 minDeltaCultivationFactor,
            uint256 maxDeltaCultivationFactor,
            uint256 minCultivationFactor,
            uint256 maxCultivationFactor
        ) = abi.decode(gaugeData, (uint256, uint256, uint256, uint256));

        // determine increase or decrease based on demand for soil.
        bool soilSoldOut = s.sys.weather.lastSowTime < type(uint32).max;
        // determine amount change as a function of podRate.
        uint256 amountChange = LibGaugeHelpers.linearInterpolation(
            bs.podRate.value,
            false,
            s.sys.evaluationParameters.podRateLowerBound,
            s.sys.evaluationParameters.podRateUpperBound,
            minDeltaCultivationFactor,
            maxDeltaCultivationFactor
        );
        // update the change based on price.
        amountChange = (amountChange * bs.largestLiquidWellTwapBeanPrice) / PRICE_PRECISION;

        // if soil did not sell out, inverse the amountChange.
        if (!soilSoldOut) {
            amountChange = 1e12 / amountChange;
        }

        // return the new cultivationFactor.
        // return unchanged gaugeData.
        return (
            abi.encode(
                LibGaugeHelpers.linear(
                    int256(currentValue),
                    soilSoldOut,
                    amountChange,
                    int256(minCultivationFactor),
                    int256(maxCultivationFactor)
                )
            ),
            gaugeData
        );
    }

    /**
<<<<<<< HEAD
     * @notice Tracks the down convert penalty ratio and the rolling count of seasons above peg.
=======
     * @notice tracks the down convert penalty ratio and the rolling count of seasons above peg.
>>>>>>> 718cc26a
     * Penalty ratio is the % of grown stalk lost on a down convert (1e18 = 100% penalty).
     * value is encoded as (uint256, uint256):
     *     penaltyRatio - the penalty ratio.
     *     rollingSeasonsAbovePeg - the rolling count of seasons above peg.
     * gaugeData encoded as (uint256, uint256):
     *     rollingSeasonsAbovePegRate - amount to change the the rolling count by each season.
     *     rollingSeasonsAbovePegCap - upper limit of rolling count.
     * @dev returned penalty ratio has 18 decimal precision.
     */
    function convertDownPenaltyGauge(
        bytes memory value,
        bytes memory systemData,
        bytes memory gaugeData
    ) external view returns (bytes memory, bytes memory) {
        LibEvaluate.BeanstalkState memory bs = abi.decode(systemData, (LibEvaluate.BeanstalkState));
        (uint256 rollingSeasonsAbovePegRate, uint256 rollingSeasonsAbovePegCap) = abi.decode(
            gaugeData,
            (uint256, uint256)
        );

        (uint256 penaltyRatio, uint256 rollingSeasonsAbovePeg) = abi.decode(
            value,
            (uint256, uint256)
        );
        rollingSeasonsAbovePeg = uint256(
            LibGaugeHelpers.linear(
                int256(rollingSeasonsAbovePeg),
                bs.twaDeltaB > 0 ? true : false,
                rollingSeasonsAbovePegRate,
                0,
                int256(rollingSeasonsAbovePegCap)
            )
        );

        // Do not update penalty ratio if l2sr failed to compute.
        if (bs.lpToSupplyRatio.value == 0) {
            return (abi.encode(penaltyRatio, rollingSeasonsAbovePeg), gaugeData);
        }

<<<<<<< HEAD
        // Scale L2SR by the optimal L2SR.
        uint256 l2srRatio = (1e18 * bs.lpToSupplyRatio.value) /
=======
        // Scale L2SR by the optimal L2SR. Cap the current L2SR at the optimal L2SR.
        uint256 l2srRatio = (1e18 *
            Math.min(bs.lpToSupplyRatio.value, s.sys.evaluationParameters.lpToSupplyRatioOptimal)) /
>>>>>>> 718cc26a
            s.sys.evaluationParameters.lpToSupplyRatioOptimal;

        uint256 timeRatio = (1e18 * PRBMathUD60x18.log2(rollingSeasonsAbovePeg * 1e18 + 1e18)) /
            PRBMathUD60x18.log2(rollingSeasonsAbovePegCap * 1e18 + 1e18);

        penaltyRatio = Math.min(1e18, (l2srRatio * (1e18 - timeRatio)) / 1e18);
        return (abi.encode(penaltyRatio, rollingSeasonsAbovePeg), gaugeData);
    }

    /**
<<<<<<< HEAD
     * @notice Calculates the stalk per pdv the protocol is willing to issue along with the
     * correspoinding pdv capacity.
     * ----------------------------------------------------------------
     * @return value
     *  The gauge value is encoded as (uint256, uint256, uint256, uint256):
     *     - seasonsBelowPeg - the rolling count of seasons below peg.
     *     - convertBonusFactor - the convert bonus ratio.
     *     - convertCapacityFactor - the convert bonus bdv capacity factor.
     *     - baseBonusStalkPerBdv - the bonus stalk per bdv to issue for converts.
     * @return gaugeData
     *  The gaugeData are encoded as a struct of type LibGaugeHelpers.ConvertBonusGaugeData:
     *     - deltaC - the delta used in adjusting convertBonusFactor.
     *     - deltaT - the delta used in adjusting the convert bonus bdv capacity factor.
     *     - minConvertBonusFactor - the minimum value of the conversion factor (0).
     *     - maxConvertBonusFactor - the maximum value of the conversion factor (1e18).
     *     - minCapacityFactor - the minimum value of the convert bonus bdv capacity factor.
     *     - maxCapacityFactor - the maximum value of the convert bonus bdv capacity factor.
     *     - lastSeasonBdvConverted - amount of bdv converted last season.
     *     - thisSeasonBdvConverted - amount of bdv converted this season.
=======
     * @notice Calculates the stalk per bdv the protocol is willing to issue along with the
     * corresponding bdv capacity.
     * ----------------------------------------------------------------
     * @return value
     *  The gauge value is encoded as LibGaugeHelpers.ConvertBonusGaugeValue.
     * @return gaugeData
     *  The gaugeData are encoded as a struct of type LibGaugeHelpers.ConvertBonusGaugeData.
>>>>>>> 718cc26a
     */
    function convertUpBonusGauge(
        bytes memory value,
        bytes memory systemData,
        bytes memory gaugeData
    ) external view returns (bytes memory, bytes memory) {
        LibEvaluate.BeanstalkState memory bs = abi.decode(systemData, (LibEvaluate.BeanstalkState));

<<<<<<< HEAD
        // Decode current convert bonus ratio value and rolling count of seasons below peg
=======
        // Decode Gauge Value and Data.
>>>>>>> 718cc26a
        LibGaugeHelpers.ConvertBonusGaugeValue memory gv = abi.decode(
            value,
            (LibGaugeHelpers.ConvertBonusGaugeValue)
        );
<<<<<<< HEAD

        // Decode gauge data using the struct
=======
>>>>>>> 718cc26a
        LibGaugeHelpers.ConvertBonusGaugeData memory gd = abi.decode(
            gaugeData,
            (LibGaugeHelpers.ConvertBonusGaugeData)
        );

<<<<<<< HEAD
        // cache amounts converted last season and this season
        uint256 lastSeasonBdvConverted = gd.lastSeasonBdvConverted;
        uint256 thisSeasonBdvConverted = gd.thisSeasonBdvConverted;

        // set the amount converted last season to the amount converted this season and set the amount converted this season to 0
        // (i.e. set the amount converted last season to the amount converted this
        // season and set the amount converted this season to 0)
        gd.lastSeasonBdvConverted = thisSeasonBdvConverted;
        gd.thisSeasonBdvConverted = 0;

        // If twaDeltaB > 0 (above peg)
        if (bs.twaDeltaB > 0) {
            // if the peg was crossed, set values to 0 to signal that the bonus is not active.
            if (s.sys.season.pegCrossSeason == s.sys.season.current) {
                gv.convertBonusFactor = 0;
                gv.convertCapacityFactor = 0;
                gv.baseBonusStalkPerBdv = 0;
=======
        // cache the totalBdvConvertedBonus, reset the totalBdvConvertedBonus to 0.
        uint256 totalBdvConvertedBonus = gd.totalBdvConvertedBonus;
        gd.totalBdvConvertedBonus = 0;

        // twaDeltaB >= 0 (above value target)
        if (bs.twaDeltaB >= 0) {
            // if the peg was crossed, set factors to min/max, and bonus/capacity to 0 to signal that the bonus is not active.
            if (s.sys.season.pegCrossSeason == s.sys.season.current) {
                gv.convertBonusFactor = gd.maxConvertBonusFactor;
                gv.convertCapacityFactor = gd.minCapacityFactor;
                gv.bonusStalkPerBdv = 0;
>>>>>>> 718cc26a
                gv.maxConvertCapacity = 0;
            }

            // return the gauge values.
            return (abi.encode(gv), abi.encode(gd));
<<<<<<< HEAD
        } else {
            // If twaDeltaB < 0 (below peg)

            // if less than 12 seasons have elapsed since the last peg cross, do not modify the gauge values.
            if (s.sys.season.current - s.sys.season.pegCrossSeason < 12) {
                return (abi.encode(gv), abi.encode(gd));
            } else if (s.sys.season.current - s.sys.season.pegCrossSeason == 12) {
                // if 12 seasons have elapsed since the last peg cross, set the bonus to the minimum and the capacity to the maximum.
                gv.convertBonusFactor = gd.minConvertBonusFactor;
                gv.convertCapacityFactor = gd.maxCapacityFactor;
                gv.baseBonusStalkPerBdv = LibConvert.getCurrentBaseBonusStalkPerBdv();
                gv.maxConvertCapacity = ((uint256(-bs.twaDeltaB) * gd.maxCapacityFactor) /
                    C.PRECISION);
                // return the gauge values.
                return (abi.encode(gv), abi.encode(gd));
            }
        }

        // determine whether demand for converting is increasing or decreasing.
        // if demand is increasing (or vice versa),
        //   - the bonus should decrease (increasing the incentive to convert)
        //   - the capacity should increase (decreasing the scarcity of the bonus).
        uint256 convertDemand;

        // evaluate the demand for converting based on the amount converted this season and last season.
        // if the bdv converted this season is less than MIN_BDV_CONVERTED, it is as if no bdv was converted this season.
        if (thisSeasonBdvConverted < MIN_BDV_CONVERTED) {
            // if no bdv converted this season, demand for converting is always decreasing.
            // regardless of the amount converted last season.
            convertDemand = 0;
        } else if (lastSeasonBdvConverted == 0) {
            // if no bdv was converted in the previous season but a non-zero amount was converted this season,
            // demand for converting is always increasing.
            convertDemand = INCREASING_CONVERT_DEMAND;
        } else {
            // else, calculate the demand for converting as the ratio of bdv converted this season to bdv converted last season.
            convertDemand = (thisSeasonBdvConverted * C.PRECISION) / lastSeasonBdvConverted;
        }

        // if the convertDemand is increasing or decreasing, update the convertBonusFactor and convertCapacityFactor.
        if (
            convertDemand <= gd.deltaBdvConvertedDemandLowerBound ||
            convertDemand >= gd.deltaBdvConvertedDemandUpperBound
        ) {
            bool increasingDemand = convertDemand < gd.deltaBdvConvertedDemandLowerBound;

            // increase/decrease convertBonusFactor and convertCapacityFactor linearly.
            // the convert bonus and convert capacity are inversely related.
            gv.convertBonusFactor = LibGaugeHelpers.linear256(
                gv.convertBonusFactor,
                increasingDemand,
=======
        }

        // twaDeltaB < 0 (below value target)

        // update the bonus stalk per bdv.
        gv.bonusStalkPerBdv = LibConvert.updateBonusStalkPerBdv(
            gv.bonusStalkPerBdv,
            gv.convertBonusFactor
        );

        // if the peg was crossed, initialize the bonus and capacity.
        if (s.sys.season.pegCrossSeason == s.sys.season.current) {
            gv.convertBonusFactor = gd.maxConvertBonusFactor;
            gv.convertCapacityFactor = gd.minCapacityFactor;
        } else if (gv.bonusStalkPerBdv > 0) {
            // if the bonus is greater than 0, check if the capacity has been reached and update the bonus and capacity.
            // bonus increases if capacity is not reached (and vice versa).
            // capacity decreases if capacity is reached (and vice versa).
            bool capacityReached = totalBdvConvertedBonus >=
                (gv.maxConvertCapacity * CONVERT_CAPACITY_THRESHOLD) / PRECISION_6;

            gv.convertBonusFactor = LibGaugeHelpers.linear256(
                gv.convertBonusFactor,
                !capacityReached,
>>>>>>> 718cc26a
                gd.deltaC,
                gd.minConvertBonusFactor,
                gd.maxConvertBonusFactor
            );

            gv.convertCapacityFactor = LibGaugeHelpers.linear256(
                gv.convertCapacityFactor,
<<<<<<< HEAD
                !increasingDemand,
                gd.deltaT,
=======
                capacityReached,
                gd.deltaD,
>>>>>>> 718cc26a
                gd.minCapacityFactor,
                gd.maxCapacityFactor
            );
        }
<<<<<<< HEAD

        // update the baseBonusStalkPerBdv and convertCapacity.
        gv.baseBonusStalkPerBdv = LibConvert.getCurrentBaseBonusStalkPerBdv();
=======
        // update the convert capacity.
>>>>>>> 718cc26a
        gv.maxConvertCapacity = ((uint256(-bs.twaDeltaB) * gv.convertCapacityFactor) / C.PRECISION);

        return (abi.encode(gv), abi.encode(gd));
    }

    /// GAUGE ADD/REMOVE/UPDATE ///

<<<<<<< HEAD
    function addGauge(GaugeId gaugeId, Gauge memory gauge) external {
        LibDiamond.enforceIsContractOwner();
        LibGaugeHelpers.addGauge(gaugeId, gauge);
    }

    function removeGauge(GaugeId gaugeId) external {
        LibDiamond.enforceIsContractOwner();
        LibGaugeHelpers.removeGauge(gaugeId);
    }

    function updateGauge(GaugeId gaugeId, Gauge memory gauge) external {
        LibDiamond.enforceIsContractOwner();
        LibGaugeHelpers.updateGauge(gaugeId, gauge);
    }
=======
    // function addGauge(GaugeId gaugeId, Gauge memory gauge) external {
    //     LibDiamond.enforceIsContractOwner();
    //     LibGaugeHelpers.addGauge(gaugeId, gauge);
    // }

    // function removeGauge(GaugeId gaugeId) external {
    //     LibDiamond.enforceIsContractOwner();
    //     LibGaugeHelpers.removeGauge(gaugeId);
    // }

    // function updateGauge(GaugeId gaugeId, Gauge memory gauge) external {
    //     LibDiamond.enforceIsContractOwner();
    //     LibGaugeHelpers.updateGauge(gaugeId, gauge);
    // }
>>>>>>> 718cc26a

    function getGauge(GaugeId gaugeId) external view returns (Gauge memory) {
        return s.sys.gaugeData.gauges[gaugeId];
    }

    function getGaugeValue(GaugeId gaugeId) external view returns (bytes memory) {
        return s.sys.gaugeData.gauges[gaugeId].value;
    }

    function getGaugeData(GaugeId gaugeId) external view returns (bytes memory) {
        return s.sys.gaugeData.gauges[gaugeId].data;
    }

    /**
     * @notice returns the result of calling a gauge.
     */
    function getGaugeResult(
        Gauge memory gauge,
        bytes memory systemData
<<<<<<< HEAD
    ) external returns (bytes memory, bytes memory) {
=======
    ) external view returns (bytes memory, bytes memory) {
>>>>>>> 718cc26a
        return LibGaugeHelpers.getGaugeResult(gauge, systemData);
    }

    /**
     * @notice returns the result of calling a gauge by its id.
     */
    function getGaugeIdResult(
        GaugeId gaugeId,
        bytes memory systemData
<<<<<<< HEAD
    ) external returns (bytes memory, bytes memory) {
=======
    ) external view returns (bytes memory, bytes memory) {
>>>>>>> 718cc26a
        Gauge memory g = s.sys.gaugeData.gauges[gaugeId];
        return LibGaugeHelpers.getGaugeResult(g, systemData);
    }
}<|MERGE_RESOLUTION|>--- conflicted
+++ resolved
@@ -14,17 +14,11 @@
 import {Gauge, GaugeId} from "contracts/beanstalk/storage/System.sol";
 import {PRBMathUD60x18} from "@prb/math/contracts/PRBMathUD60x18.sol";
 import {Math} from "@openzeppelin/contracts/utils/math/Math.sol";
-<<<<<<< HEAD
-import {LibWhitelistedTokens} from "contracts/libraries/Silo/LibWhitelistedTokens.sol";
-import {LibTokenSilo} from "contracts/libraries/Silo/LibTokenSilo.sol";
-import {LibConvert} from "contracts/libraries/Convert/LibConvert.sol";
-=======
 import {LibConvert} from "contracts/libraries/Convert/LibConvert.sol";
 import {LibWhitelistedTokens} from "contracts/libraries/Silo/LibWhitelistedTokens.sol";
 import {LibWellMinting} from "contracts/libraries/Minting/LibWellMinting.sol";
 import {LibMinting} from "contracts/libraries/Minting/LibMinting.sol";
 import {BeanstalkERC20} from "contracts/tokens/ERC20/BeanstalkERC20.sol";
->>>>>>> 718cc26a
 
 /**
  * @title GaugeFacet
@@ -63,14 +57,9 @@
  */
 contract GaugeFacet is GaugeDefault, ReentrancyGuard {
     uint256 internal constant PRICE_PRECISION = 1e6;
-<<<<<<< HEAD
-    uint256 internal constant INCREASING_CONVERT_DEMAND = 1e36;
-    uint256 internal constant MIN_BDV_CONVERTED = 50e6;
-=======
     // the threshold at which the convert capacity is considered reached.
     uint256 internal constant CONVERT_CAPACITY_THRESHOLD = 0.95e6;
     uint256 internal constant PRECISION_6 = 1e6;
->>>>>>> 718cc26a
 
     /**
      * @notice cultivationFactor is a gauge implementation that is used when issuing soil below peg.
@@ -138,11 +127,7 @@
     }
 
     /**
-<<<<<<< HEAD
-     * @notice Tracks the down convert penalty ratio and the rolling count of seasons above peg.
-=======
      * @notice tracks the down convert penalty ratio and the rolling count of seasons above peg.
->>>>>>> 718cc26a
      * Penalty ratio is the % of grown stalk lost on a down convert (1e18 = 100% penalty).
      * value is encoded as (uint256, uint256):
      *     penaltyRatio - the penalty ratio.
@@ -182,14 +167,9 @@
             return (abi.encode(penaltyRatio, rollingSeasonsAbovePeg), gaugeData);
         }
 
-<<<<<<< HEAD
-        // Scale L2SR by the optimal L2SR.
-        uint256 l2srRatio = (1e18 * bs.lpToSupplyRatio.value) /
-=======
         // Scale L2SR by the optimal L2SR. Cap the current L2SR at the optimal L2SR.
         uint256 l2srRatio = (1e18 *
             Math.min(bs.lpToSupplyRatio.value, s.sys.evaluationParameters.lpToSupplyRatioOptimal)) /
->>>>>>> 718cc26a
             s.sys.evaluationParameters.lpToSupplyRatioOptimal;
 
         uint256 timeRatio = (1e18 * PRBMathUD60x18.log2(rollingSeasonsAbovePeg * 1e18 + 1e18)) /
@@ -200,27 +180,6 @@
     }
 
     /**
-<<<<<<< HEAD
-     * @notice Calculates the stalk per pdv the protocol is willing to issue along with the
-     * correspoinding pdv capacity.
-     * ----------------------------------------------------------------
-     * @return value
-     *  The gauge value is encoded as (uint256, uint256, uint256, uint256):
-     *     - seasonsBelowPeg - the rolling count of seasons below peg.
-     *     - convertBonusFactor - the convert bonus ratio.
-     *     - convertCapacityFactor - the convert bonus bdv capacity factor.
-     *     - baseBonusStalkPerBdv - the bonus stalk per bdv to issue for converts.
-     * @return gaugeData
-     *  The gaugeData are encoded as a struct of type LibGaugeHelpers.ConvertBonusGaugeData:
-     *     - deltaC - the delta used in adjusting convertBonusFactor.
-     *     - deltaT - the delta used in adjusting the convert bonus bdv capacity factor.
-     *     - minConvertBonusFactor - the minimum value of the conversion factor (0).
-     *     - maxConvertBonusFactor - the maximum value of the conversion factor (1e18).
-     *     - minCapacityFactor - the minimum value of the convert bonus bdv capacity factor.
-     *     - maxCapacityFactor - the maximum value of the convert bonus bdv capacity factor.
-     *     - lastSeasonBdvConverted - amount of bdv converted last season.
-     *     - thisSeasonBdvConverted - amount of bdv converted this season.
-=======
      * @notice Calculates the stalk per bdv the protocol is willing to issue along with the
      * corresponding bdv capacity.
      * ----------------------------------------------------------------
@@ -228,7 +187,6 @@
      *  The gauge value is encoded as LibGaugeHelpers.ConvertBonusGaugeValue.
      * @return gaugeData
      *  The gaugeData are encoded as a struct of type LibGaugeHelpers.ConvertBonusGaugeData.
->>>>>>> 718cc26a
      */
     function convertUpBonusGauge(
         bytes memory value,
@@ -237,44 +195,16 @@
     ) external view returns (bytes memory, bytes memory) {
         LibEvaluate.BeanstalkState memory bs = abi.decode(systemData, (LibEvaluate.BeanstalkState));
 
-<<<<<<< HEAD
-        // Decode current convert bonus ratio value and rolling count of seasons below peg
-=======
         // Decode Gauge Value and Data.
->>>>>>> 718cc26a
         LibGaugeHelpers.ConvertBonusGaugeValue memory gv = abi.decode(
             value,
             (LibGaugeHelpers.ConvertBonusGaugeValue)
         );
-<<<<<<< HEAD
-
-        // Decode gauge data using the struct
-=======
->>>>>>> 718cc26a
         LibGaugeHelpers.ConvertBonusGaugeData memory gd = abi.decode(
             gaugeData,
             (LibGaugeHelpers.ConvertBonusGaugeData)
         );
 
-<<<<<<< HEAD
-        // cache amounts converted last season and this season
-        uint256 lastSeasonBdvConverted = gd.lastSeasonBdvConverted;
-        uint256 thisSeasonBdvConverted = gd.thisSeasonBdvConverted;
-
-        // set the amount converted last season to the amount converted this season and set the amount converted this season to 0
-        // (i.e. set the amount converted last season to the amount converted this
-        // season and set the amount converted this season to 0)
-        gd.lastSeasonBdvConverted = thisSeasonBdvConverted;
-        gd.thisSeasonBdvConverted = 0;
-
-        // If twaDeltaB > 0 (above peg)
-        if (bs.twaDeltaB > 0) {
-            // if the peg was crossed, set values to 0 to signal that the bonus is not active.
-            if (s.sys.season.pegCrossSeason == s.sys.season.current) {
-                gv.convertBonusFactor = 0;
-                gv.convertCapacityFactor = 0;
-                gv.baseBonusStalkPerBdv = 0;
-=======
         // cache the totalBdvConvertedBonus, reset the totalBdvConvertedBonus to 0.
         uint256 totalBdvConvertedBonus = gd.totalBdvConvertedBonus;
         gd.totalBdvConvertedBonus = 0;
@@ -286,65 +216,11 @@
                 gv.convertBonusFactor = gd.maxConvertBonusFactor;
                 gv.convertCapacityFactor = gd.minCapacityFactor;
                 gv.bonusStalkPerBdv = 0;
->>>>>>> 718cc26a
                 gv.maxConvertCapacity = 0;
             }
 
             // return the gauge values.
             return (abi.encode(gv), abi.encode(gd));
-<<<<<<< HEAD
-        } else {
-            // If twaDeltaB < 0 (below peg)
-
-            // if less than 12 seasons have elapsed since the last peg cross, do not modify the gauge values.
-            if (s.sys.season.current - s.sys.season.pegCrossSeason < 12) {
-                return (abi.encode(gv), abi.encode(gd));
-            } else if (s.sys.season.current - s.sys.season.pegCrossSeason == 12) {
-                // if 12 seasons have elapsed since the last peg cross, set the bonus to the minimum and the capacity to the maximum.
-                gv.convertBonusFactor = gd.minConvertBonusFactor;
-                gv.convertCapacityFactor = gd.maxCapacityFactor;
-                gv.baseBonusStalkPerBdv = LibConvert.getCurrentBaseBonusStalkPerBdv();
-                gv.maxConvertCapacity = ((uint256(-bs.twaDeltaB) * gd.maxCapacityFactor) /
-                    C.PRECISION);
-                // return the gauge values.
-                return (abi.encode(gv), abi.encode(gd));
-            }
-        }
-
-        // determine whether demand for converting is increasing or decreasing.
-        // if demand is increasing (or vice versa),
-        //   - the bonus should decrease (increasing the incentive to convert)
-        //   - the capacity should increase (decreasing the scarcity of the bonus).
-        uint256 convertDemand;
-
-        // evaluate the demand for converting based on the amount converted this season and last season.
-        // if the bdv converted this season is less than MIN_BDV_CONVERTED, it is as if no bdv was converted this season.
-        if (thisSeasonBdvConverted < MIN_BDV_CONVERTED) {
-            // if no bdv converted this season, demand for converting is always decreasing.
-            // regardless of the amount converted last season.
-            convertDemand = 0;
-        } else if (lastSeasonBdvConverted == 0) {
-            // if no bdv was converted in the previous season but a non-zero amount was converted this season,
-            // demand for converting is always increasing.
-            convertDemand = INCREASING_CONVERT_DEMAND;
-        } else {
-            // else, calculate the demand for converting as the ratio of bdv converted this season to bdv converted last season.
-            convertDemand = (thisSeasonBdvConverted * C.PRECISION) / lastSeasonBdvConverted;
-        }
-
-        // if the convertDemand is increasing or decreasing, update the convertBonusFactor and convertCapacityFactor.
-        if (
-            convertDemand <= gd.deltaBdvConvertedDemandLowerBound ||
-            convertDemand >= gd.deltaBdvConvertedDemandUpperBound
-        ) {
-            bool increasingDemand = convertDemand < gd.deltaBdvConvertedDemandLowerBound;
-
-            // increase/decrease convertBonusFactor and convertCapacityFactor linearly.
-            // the convert bonus and convert capacity are inversely related.
-            gv.convertBonusFactor = LibGaugeHelpers.linear256(
-                gv.convertBonusFactor,
-                increasingDemand,
-=======
         }
 
         // twaDeltaB < 0 (below value target)
@@ -369,7 +245,6 @@
             gv.convertBonusFactor = LibGaugeHelpers.linear256(
                 gv.convertBonusFactor,
                 !capacityReached,
->>>>>>> 718cc26a
                 gd.deltaC,
                 gd.minConvertBonusFactor,
                 gd.maxConvertBonusFactor
@@ -377,24 +252,13 @@
 
             gv.convertCapacityFactor = LibGaugeHelpers.linear256(
                 gv.convertCapacityFactor,
-<<<<<<< HEAD
-                !increasingDemand,
-                gd.deltaT,
-=======
                 capacityReached,
                 gd.deltaD,
->>>>>>> 718cc26a
                 gd.minCapacityFactor,
                 gd.maxCapacityFactor
             );
         }
-<<<<<<< HEAD
-
-        // update the baseBonusStalkPerBdv and convertCapacity.
-        gv.baseBonusStalkPerBdv = LibConvert.getCurrentBaseBonusStalkPerBdv();
-=======
         // update the convert capacity.
->>>>>>> 718cc26a
         gv.maxConvertCapacity = ((uint256(-bs.twaDeltaB) * gv.convertCapacityFactor) / C.PRECISION);
 
         return (abi.encode(gv), abi.encode(gd));
@@ -402,22 +266,6 @@
 
     /// GAUGE ADD/REMOVE/UPDATE ///
 
-<<<<<<< HEAD
-    function addGauge(GaugeId gaugeId, Gauge memory gauge) external {
-        LibDiamond.enforceIsContractOwner();
-        LibGaugeHelpers.addGauge(gaugeId, gauge);
-    }
-
-    function removeGauge(GaugeId gaugeId) external {
-        LibDiamond.enforceIsContractOwner();
-        LibGaugeHelpers.removeGauge(gaugeId);
-    }
-
-    function updateGauge(GaugeId gaugeId, Gauge memory gauge) external {
-        LibDiamond.enforceIsContractOwner();
-        LibGaugeHelpers.updateGauge(gaugeId, gauge);
-    }
-=======
     // function addGauge(GaugeId gaugeId, Gauge memory gauge) external {
     //     LibDiamond.enforceIsContractOwner();
     //     LibGaugeHelpers.addGauge(gaugeId, gauge);
@@ -432,7 +280,6 @@
     //     LibDiamond.enforceIsContractOwner();
     //     LibGaugeHelpers.updateGauge(gaugeId, gauge);
     // }
->>>>>>> 718cc26a
 
     function getGauge(GaugeId gaugeId) external view returns (Gauge memory) {
         return s.sys.gaugeData.gauges[gaugeId];
@@ -452,11 +299,7 @@
     function getGaugeResult(
         Gauge memory gauge,
         bytes memory systemData
-<<<<<<< HEAD
-    ) external returns (bytes memory, bytes memory) {
-=======
-    ) external view returns (bytes memory, bytes memory) {
->>>>>>> 718cc26a
+    ) external view returns (bytes memory, bytes memory) {
         return LibGaugeHelpers.getGaugeResult(gauge, systemData);
     }
 
@@ -466,11 +309,7 @@
     function getGaugeIdResult(
         GaugeId gaugeId,
         bytes memory systemData
-<<<<<<< HEAD
-    ) external returns (bytes memory, bytes memory) {
-=======
-    ) external view returns (bytes memory, bytes memory) {
->>>>>>> 718cc26a
+    ) external view returns (bytes memory, bytes memory) {
         Gauge memory g = s.sys.gaugeData.gauges[gaugeId];
         return LibGaugeHelpers.getGaugeResult(g, systemData);
     }
