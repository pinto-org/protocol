// SPDX-License-Identifier: MIT

pragma solidity ^0.8.20;

import {SafeCast} from "@openzeppelin/contracts/utils/math/SafeCast.sol";
import {Sun, C} from "./Sun.sol";
import {LibEvaluate} from "contracts/libraries/LibEvaluate.sol";
import {LibRedundantMath128} from "contracts/libraries/Math/LibRedundantMath128.sol";
import {LibCases} from "contracts/libraries/LibCases.sol";
import {LibRedundantMath256} from "contracts/libraries/Math/LibRedundantMath256.sol";
import {LibRedundantMathSigned256} from "contracts/libraries/Math/LibRedundantMathSigned256.sol";
import {AppStorage, LibAppStorage} from "contracts/libraries/LibAppStorage.sol";
import {LibFlood} from "contracts/libraries/Silo/LibFlood.sol";
import {BeanstalkERC20} from "contracts/tokens/ERC20/BeanstalkERC20.sol";
import {LibWhitelistedTokens} from "contracts/libraries/Silo/LibWhitelistedTokens.sol";
import {LibTokenSilo} from "contracts/libraries/Silo/LibTokenSilo.sol";

/**
 * @title Weather
 * @notice Weather controls the Temperature and Grown Stalk to LP on the Farm.
 */
abstract contract Weather is Sun {
    using LibRedundantMath256 for uint256;
    using LibRedundantMathSigned256 for int256;
    using LibRedundantMath128 for uint128;

    uint128 internal constant MAX_BEAN_LP_GP_PER_BDV_RATIO = 100e18;

    // @notice This controls the percentage of Bean supply that is flooded to the field.
    // 1000 represents 1/1000, or 0.1% of total Bean supply.
    uint256 internal constant FLOOD_PODLINE_PERCENT_DENOMINATOR = 1000;

    // @dev In-memory struct used to store current deltaB, and then reduction amount per-well.
    struct WellDeltaB {
        address well;
        int256 deltaB;
    }

    /**
     * @notice Emitted when the Temperature (fka "Weather") changes.
     * @param season The current Season
     * @param caseId The Weather case, which determines how much the Temperature is adjusted.
     * @param absChange The absolute change in Temperature.
     * @dev formula: T_n = T_n-1 +/- bT
     */
    event TemperatureChange(
        uint256 indexed season,
        uint256 caseId,
        int32 absChange,
        uint256 fieldId
    );

    /**
     * @notice Emitted when the grownStalkToLP changes.
     * @param season The current Season
     * @param caseId The Weather case, which determines how the BeanToMaxLPGpPerBDVRatio is adjusted.
     * @param absChange The absolute change in the BeanToMaxLPGpPerBDVRatio.
     * @dev formula: L_n = L_n-1 +/- bL
     */
    event BeanToMaxLpGpPerBdvRatioChange(uint256 indexed season, uint256 caseId, int80 absChange);

    /**
     * @notice Emitted when Beans are minted to the Field during the Season of Plenty.
     * @param toField The amount of Beans which were distributed to remaining Pods in the Field.
     */
    event SeasonOfPlentyField(uint256 toField);

    /**
     * @notice Emitted when bean crosses below its value target.
     * @param season The season in which the bean crossed below its value target.
     * @param tokens The tokens that were updated.
     * @param stems The new stemTips stored at the peg cross.
     */
    event UpdatedBelowPegCrossStems(uint256 indexed season, address[] tokens, int96[] stems);

    /**
     * @notice Emitted when the peg state is updated.
     * @param season The season in which the peg state was updated.
     * @param abovePeg Whether the peg is above or below.
     */
    event PegStateUpdated(uint32 season, bool abovePeg);

    //////////////////// WEATHER INTERNAL ////////////////////

    /**
     * @notice from deltaB, podRate, change in soil demand, and liquidity to supply ratio,
     * calculate the caseId, and update the temperature and grownStalkPerBdvToLp.
     * @param deltaB Pre-calculated deltaB from {Oracle.stepOracle}.
     * @dev A detailed explanation of the temperature and grownStalkPerBdvToLp
     * mechanism can be found in the Beanstalk whitepaper.
     * An explanation of state variables can be found in {AppStorage}.
     */
    function calcCaseIdAndHandleRain(
        int256 deltaB
    ) internal returns (uint256 caseId, LibEvaluate.BeanstalkState memory bs) {
        uint256 beanSupply = BeanstalkERC20(s.sys.bean).totalSupply();
        // prevents infinite L2SR and podrate
        if (beanSupply == 0) {
            s.sys.weather.temp = 1e6;
            // Returns an uninitialized Beanstalk State.
            return (9, bs); // Reasonably low
        }

        // Calculate Case Id
        (caseId, bs) = LibEvaluate.evaluateBeanstalk(deltaB, beanSupply);
<<<<<<< HEAD
        updatePegState(bs.twaDeltaB);
        updateTemperatureAndBeanToMaxLpGpPerBdvRatio(caseId, bs.oracleFailure);
=======
        updateTemperatureAndBeanToMaxLpGpPerBdvRatio(caseId, bs, bs.oracleFailure);
>>>>>>> 640d4ec3
        LibFlood.handleRain(caseId);
    }

    /**
     * @notice Updates the peg state based on the twaDeltaB and whether the peg was crossed.
     * @param twaDeltaB The twaDeltaB from the Oracle.
     */
    function updatePegState(int256 twaDeltaB) internal {
        bool lastSeasonPeg = s.sys.season.abovePeg;
        s.sys.season.abovePeg = twaDeltaB > 0;

        // if the last season peg state is not the same as the current peg state,
        // the system has crossed peg.
        if (lastSeasonPeg != s.sys.season.abovePeg) {
            s.sys.season.pegCrossSeason = s.sys.season.current;
            if (twaDeltaB < 0) {
                // if the peg was crossed below, cache the stems for each whitelisted token.
                address[] memory lpTokens = LibWhitelistedTokens.getWhitelistedLpTokens();
                int96[] memory stems = new int96[](lpTokens.length);
                for (uint256 i = 0; i < lpTokens.length; i++) {
                    stems[i] = LibTokenSilo.stemTipForToken(lpTokens[i]);
                    s.sys.belowPegCrossStems[lpTokens[i]] = stems[i];
                }
                emit UpdatedBelowPegCrossStems(s.sys.season.pegCrossSeason, lpTokens, stems);
            }
            emit PegStateUpdated(s.sys.season.current, s.sys.season.abovePeg);
        }
    }

    /**
     * @notice updates the temperature and BeanToMaxLpGpPerBdvRatio, based on the caseId.
     * @param caseId the state beanstalk is in, based on the current season.
     * @dev currently, an oracle failure does not affect the temperature, as
     * the temperature is not affected by liquidity levels. The function will
     * need to be updated if the temperature is affected by liquidity levels.
     * This is implemented such that liveliness in change in temperature is retained.
     */
    function updateTemperatureAndBeanToMaxLpGpPerBdvRatio(
        uint256 caseId,
        LibEvaluate.BeanstalkState memory bs,
        bool oracleFailure
    ) internal {
        LibCases.CaseData memory cd = LibCases.decodeCaseData(caseId);

        // if the podrate is > 100% and deltaB is negative, set bt based on soil demand:
        if (bs.podRate.value > 1e18) {
            if (bs.twaDeltaB < 0) {
                if (caseId % 3 == 0) {
                    // decreasing
                    cd.bT = 0.5e6;
                } else if (caseId % 3 == 1) {
                    // steady
                    cd.bT = 0;
                } else if (caseId % 3 == 2) {
                    // increasing
                    cd.bT = -1e6;
                }
            }
            // append 1000 to the caseId to indicate that the podrate is > 100%
            caseId = caseId + 1000;
        }

        updateTemperature(cd.bT, caseId);

        // if one of the oracles needed to calculate usd liquidity fails,
        // the beanToMaxLpGpPerBdvRatio should not be updated.
        if (oracleFailure) return;
        updateBeanToMaxLPRatio(cd.bL, caseId);
    }

    /**
     * @notice Changes the current Temperature `s.weather.t` based on the Case Id.
     * @dev bT are set during edge cases such that the event emitted is valid.
     */
    function updateTemperature(int32 bT, uint256 caseId) private {
        uint256 t = s.sys.weather.temp;
        if (bT < 0) {
            if (t <= uint256(int256(-bT))) {
                // if temp is to be decreased and the change is greater than the current temp,
                // - then the new temp will be 1e6.
                // - and the change in temp bT will be the difference between the new temp and the old temp.
                // if (change < 0 && t <= uint32(-change)),
                // then 0 <= t <= type(int32).max because change is an int32.
                bT = 1e6 - int32(int256(t));
                s.sys.weather.temp = 1e6;
            } else {
                s.sys.weather.temp = uint32(t - uint256(int256(-bT)));
            }
        } else {
            s.sys.weather.temp = uint32(t + uint256(int256(bT)));
        }

        emit TemperatureChange(s.sys.season.current, caseId, bT, s.sys.activeField);
    }

    /**
     * @notice Changes the grownStalkPerBDVPerSeason based on the CaseId.
     * @dev bL are set during edge cases such that the event emitted is valid.
     */
    function updateBeanToMaxLPRatio(int80 bL, uint256 caseId) private {
        uint128 beanToMaxLpGpPerBdvRatio = s.sys.seedGauge.beanToMaxLpGpPerBdvRatio;
        if (bL < 0) {
            if (beanToMaxLpGpPerBdvRatio <= uint128(int128(-bL))) {
                bL = -SafeCast.toInt80(int256(uint256(beanToMaxLpGpPerBdvRatio)));
                s.sys.seedGauge.beanToMaxLpGpPerBdvRatio = 0;
            } else {
                s.sys.seedGauge.beanToMaxLpGpPerBdvRatio = beanToMaxLpGpPerBdvRatio.sub(
                    uint128(int128(-bL))
                );
            }
        } else {
            if (beanToMaxLpGpPerBdvRatio.add(uint128(int128(bL))) >= MAX_BEAN_LP_GP_PER_BDV_RATIO) {
                // if (change > 0 && 100e18 - beanToMaxLpGpPerBdvRatio <= bL),
                // then bL cannot overflow.
                bL = int80(
                    SafeCast.toInt80(
                        int256(uint256(MAX_BEAN_LP_GP_PER_BDV_RATIO.sub(beanToMaxLpGpPerBdvRatio)))
                    )
                );
                s.sys.seedGauge.beanToMaxLpGpPerBdvRatio = MAX_BEAN_LP_GP_PER_BDV_RATIO;
            } else {
                s.sys.seedGauge.beanToMaxLpGpPerBdvRatio = beanToMaxLpGpPerBdvRatio.add(
                    uint128(int128(bL))
                );
            }
        }

        emit BeanToMaxLpGpPerBdvRatioChange(s.sys.season.current, caseId, bL);
    }
}<|MERGE_RESOLUTION|>--- conflicted
+++ resolved
@@ -103,12 +103,8 @@
 
         // Calculate Case Id
         (caseId, bs) = LibEvaluate.evaluateBeanstalk(deltaB, beanSupply);
-<<<<<<< HEAD
         updatePegState(bs.twaDeltaB);
-        updateTemperatureAndBeanToMaxLpGpPerBdvRatio(caseId, bs.oracleFailure);
-=======
         updateTemperatureAndBeanToMaxLpGpPerBdvRatio(caseId, bs, bs.oracleFailure);
->>>>>>> 640d4ec3
         LibFlood.handleRain(caseId);
     }
 
