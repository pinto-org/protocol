/*
 SPDX-License-Identifier: MIT
*/

pragma solidity ^0.8.20;
import "../../libraries/LibAppStorage.sol";
import {LibUpdate} from "../../libraries/LibUpdate.sol";
import {Weather} from "../facets/sun/abstract/Weather.sol";
import {LibGauge} from "../../libraries/LibGauge.sol";
/**
 * @title InitPI8
 * @dev Updates parameters for pinto improvement 8.
 **/
contract InitPI8 {
<<<<<<< HEAD
    event BeanToMaxLpGpPerBdvRatioChange(uint256 indexed season, uint256 caseId, int80 absChange);
    uint256 internal constant MIN_SOIL_SOWN_DEMAND = 5e6; // 5
=======
    uint256 internal constant MIN_SOIL_SOWN_DEMAND = 25e6; // 25
>>>>>>> 5754ab70

    function init() external {
        AppStorage storage s = LibAppStorage.diamondStorage();

        // Update min soil sown demand.
        s.sys.extEvaluationParameters.minSoilSownDemand = MIN_SOIL_SOWN_DEMAND;
        emit LibUpdate.UpdatedExtEvaluationParameters(
            s.sys.season.current,
            s.sys.extEvaluationParameters
        );

        uint256 oldMaxBeanMaxLpGpPerBdvRatio = s.sys.seedGauge.beanToMaxLpGpPerBdvRatio;
        // get current crop ratio
        uint256 oldMaxBeanMaxLpGpPerBdvScaled = LibGauge.getBeanToMaxLpGpPerBdvRatioScaled(
            s.sys.seedGauge.beanToMaxLpGpPerBdvRatio
        );

        // increase max crop ratio to 200%
        s.sys.evaluationParameters.maxBeanMaxLpGpPerBdvRatio = 200e18;
        emit LibUpdate.UpdatedEvaluationParameters(
            s.sys.season.current,
            s.sys.evaluationParameters
        );

        // get new range
        uint256 beanMaxLpGpRatioRange = s.sys.evaluationParameters.maxBeanMaxLpGpPerBdvRatio -
            s.sys.evaluationParameters.minBeanMaxLpGpPerBdvRatio;

        // calculate the scalar such that the crop ratio is the same,
        uint256 newMaxBeanMaxLpGpPerBdvRatio = ((oldMaxBeanMaxLpGpPerBdvScaled -
            s.sys.evaluationParameters.minBeanMaxLpGpPerBdvRatio) * 100e18) / beanMaxLpGpRatioRange;

        // truncate to 18 decimals.
        newMaxBeanMaxLpGpPerBdvRatio = (newMaxBeanMaxLpGpPerBdvRatio / 1e18) * 1e18;

        // set new crop scalar.
        uint256 delta = oldMaxBeanMaxLpGpPerBdvRatio - newMaxBeanMaxLpGpPerBdvRatio;
        s.sys.seedGauge.beanToMaxLpGpPerBdvRatio = uint128(newMaxBeanMaxLpGpPerBdvRatio);
        emit BeanToMaxLpGpPerBdvRatioChange(
            s.sys.season.current,
            type(uint256).max,
            -int80(int256(delta))
        );
    }
}<|MERGE_RESOLUTION|>--- conflicted
+++ resolved
@@ -12,12 +12,8 @@
  * @dev Updates parameters for pinto improvement 8.
  **/
 contract InitPI8 {
-<<<<<<< HEAD
     event BeanToMaxLpGpPerBdvRatioChange(uint256 indexed season, uint256 caseId, int80 absChange);
-    uint256 internal constant MIN_SOIL_SOWN_DEMAND = 5e6; // 5
-=======
     uint256 internal constant MIN_SOIL_SOWN_DEMAND = 25e6; // 25
->>>>>>> 5754ab70
 
     function init() external {
         AppStorage storage s = LibAppStorage.diamondStorage();
