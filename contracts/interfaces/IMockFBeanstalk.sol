/**
 * SPDX-License-Identifier: MIT
 *
 */
pragma solidity ^0.8.4;

import {IERC20} from "@openzeppelin/contracts/token/ERC20/IERC20.sol";
import {Decimal} from "contracts/libraries/Decimal.sol";
import {GaugeId, Gauge} from "contracts/beanstalk/storage/System.sol";
interface IMockFBeanstalk {
    enum CounterUpdateType {
        INCREASE,
        DECREASE
    }

    enum FacetCutAction {
        Add,
        Replace,
        Remove
    }

    enum GerminationSide {
        ODD,
        EVEN,
        NOT_GERMINATING
    }

    enum ShipmentRecipient {
        NULL,
        SILO,
        FIELD,
        INTERNAL_BALANCE,
        EXTERNAL_BALANCE
    }

    struct AccountSeasonOfPlenty {
        uint32 lastRain;
        uint32 lastSop;
        uint256 roots;
        FarmerSops[] farmerSops;
    }

    struct AdvancedFarmCall {
        bytes callData;
        bytes clipboard;
    }

    struct AdvancedPipeCall {
        address target;
        bytes callData;
        bytes clipboard;
    }

    struct AssetSettings {
        bytes4 selector;
        uint40 stalkEarnedPerSeason;
        uint48 stalkIssuedPerBdv;
        uint32 milestoneSeason;
        int96 milestoneStem;
        bytes1 encodeType;
        int40 deltaStalkEarnedPerSeason;
        uint128 gaugePoints;
        uint64 optimalPercentDepositedBdv;
        Implementation gaugePointImplementation;
        Implementation liquidityWeightImplementation;
    }

    struct Balance {
        uint128 amount;
        uint128 lastBpf;
    }

    struct Blueprint {
        address publisher;
        bytes data;
        bytes32[] operatorPasteInstrs;
        uint256 maxNonce;
        uint256 startTime;
        uint256 endTime;
    }

    struct ClaimPlentyData {
        address token;
        uint256 plenty;
    }

    struct DeltaBStorage {
        int256 beforeInputTokenDeltaB;
        int256 afterInputTokenDeltaB;
        int256 beforeOutputTokenDeltaB;
        int256 afterOutputTokenDeltaB;
        int256 beforeOverallDeltaB;
        int256 afterOverallDeltaB;
    }

    struct Deposit {
        uint128 amount;
        uint128 bdv;
    }

    struct EvaluationParameters {
        uint256 maxBeanMaxLpGpPerBdvRatio;
        uint256 minBeanMaxLpGpPerBdvRatio;
        uint256 targetSeasonsToCatchUp;
        uint256 podRateLowerBound;
        uint256 podRateOptimal;
        uint256 podRateUpperBound;
        uint256 deltaPodDemandLowerBound;
        uint256 deltaPodDemandUpperBound;
        uint256 lpToSupplyRatioUpperBound;
        uint256 lpToSupplyRatioOptimal;
        uint256 lpToSupplyRatioLowerBound;
        uint256 excessivePriceThreshold;
        uint256 soilCoefficientHigh;
        uint256 soilCoefficientLow;
        uint256 baseReward;
        uint128 minAvgGsPerBdv;
        uint128 rainingMinBeanMaxLpGpPerBdvRatio;
    }

    struct ExtEvaluationParameters {
        uint256 belowPegSoilL2SRScalar;
        uint256 soilCoefficientRelativelyHigh;
        uint256 soilCoefficientRelativelyLow;
        uint256 abovePegDeltaBSoilScalar;
        uint256 soilDistributionPeriod;
        uint256 minSoilIssuance;
        uint256 supplyPodDemandScalar;
        uint256 initialSoilPodDemandScalar;
        bytes32[59] buffer;
    }

    struct Facet {
        address facetAddress;
        bytes4[] functionSelectors;
    }

    struct FacetCut {
        address facetAddress;
        FacetCutAction action;
        bytes4[] functionSelectors;
    }

    struct FarmerSops {
        address well;
        PerWellPlenty wellsPlenty;
    }

    struct Implementation {
        address target;
        bytes4 selector;
        bytes1 encodeType;
        bytes data;
    }

    struct MowStatus {
        int96 lastStem;
        uint128 bdv;
    }

    struct PenaltyData {
        uint256 inputToken;
        uint256 outputToken;
        uint256 overall;
    }

    struct PerWellPlenty {
        uint256 plentyPerRoot;
        uint256 plenty;
        bytes32[4] _buffer;
    }

    struct PipeCall {
        address target;
        bytes data;
    }

    struct Plot {
        uint256 index;
        uint256 pods;
    }

    struct PodListing {
        address lister;
        uint256 fieldId;
        uint256 index;
        uint256 start;
        uint256 podAmount;
        uint24 pricePerPod;
        uint256 maxHarvestableIndex;
        uint256 minFillAmount;
        uint8 mode;
    }

    struct PodOrder {
        address orderer;
        uint256 fieldId;
        uint24 pricePerPod;
        uint256 maxPlaceInLine;
        uint256 minFillAmount;
    }

    struct Rain {
        uint256 pods;
        uint256 roots;
        bytes32[4] _buffer;
    }

    struct Requisition {
        Blueprint blueprint;
        bytes32 blueprintHash;
        bytes signature;
    }

    struct Season {
        uint32 current;
        uint32 lastSop;
        uint32 lastSopSeason;
        uint32 rainStart;
        bool raining;
        uint64 sunriseBlock;
        bool abovePeg;
        uint32 pegCrossSeason;
        uint256 start;
        uint256 period;
        uint256 timestamp;
        uint256 standardMintedBeans;
        bytes32[8] _buffer;
    }

    struct SeedGauge {
        uint128 averageGrownStalkPerBdvPerSeason;
        uint128 beanToMaxLpGpPerBdvRatio;
        bytes32[4] _buffer;
    }

    struct ShipmentRoute {
        address planContract;
        bytes4 planSelector;
        ShipmentRecipient recipient;
        bytes data;
    }

    struct Supply {
        uint128 endBpf;
        uint256 supply;
    }

    struct TokenDepositId {
        address token;
        uint256[] depositIds;
        Deposit[] tokenDeposits;
    }

    struct Weather {
        uint128 lastDeltaSoil;
        uint32 lastSowTime;
        uint32 thisSowTime;
        uint32 temp;
        bytes32[4] _buffer;
    }

    struct WellDeltaB {
        address well;
        int256 deltaB;
    }

    struct WhitelistStatus {
        address token;
        bool isWhitelisted;
        bool isWhitelistedLp;
        bool isWhitelistedWell;
        bool isSoppable;
    }

    struct D256 {
        uint256 value;
    }

    struct BeanstalkState {
        D256 deltaPodDemand;
        D256 lpToSupplyRatio;
        D256 podRate;
        address largestLiqWell;
        bool oracleFailure;
    }

    error AddressEmptyCode(address target);
    error AddressInsufficientBalance(address account);
    error ECDSAInvalidSignature();
    error ECDSAInvalidSignatureLength(uint256 length);
    error ECDSAInvalidSignatureS(bytes32 s);
    error FailedInnerCall();
    error PRBMath__MulDivOverflow(uint256 prod1, uint256 denominator);
    error SafeCastOverflowedIntDowncast(uint8 bits, int256 value);
    error SafeCastOverflowedUintDowncast(uint8 bits, uint256 value);
    error SafeCastOverflowedUintToInt(uint256 value);
    error SafeERC20FailedOperation(address token);
    error StringsInsufficientHexLength(uint256 value, uint256 length);
    error T();

    event ActiveFieldSet(uint256 fieldId);
    event AddDeposit(
        address indexed account,
        address indexed token,
        int96 stem,
        uint256 amount,
        uint256 bdv
    );
    event AddWhitelistStatus(
        address token,
        uint256 index,
        bool isWhitelisted,
        bool isWhitelistedLp,
        bool isWhitelistedWell,
        bool isSoppable
    );
    event ApprovalForAll(address indexed account, address indexed operator, bool approved);
    event BeanToMaxLpGpPerBdvRatioChange(uint256 indexed season, uint256 caseId, int80 absChange);
    event CancelBlueprint(bytes32 blueprintHash);
    event ClaimPlenty(address indexed account, address token, uint256 plenty);
    event Convert(
        address indexed account,
        address fromToken,
        address toToken,
        uint256 fromAmount,
        uint256 toAmount,
        uint256 fromBdv,
        uint256 toBdv
    );
    event DeltaB(int256 deltaB);
    event DepositApproval(
        address indexed owner,
        address indexed spender,
        address token,
        uint256 amount
    );
    event DewhitelistToken(address indexed token);
    event DiamondCut(FacetCut[] _diamondCut, address _init, bytes _calldata);
    event FarmerGerminatingStalkBalanceChanged(
        address indexed account,
        int256 delta,
        GerminationSide germ
    );
    event FieldAdded(uint256 fieldId);
    event GaugePointChange(uint256 indexed season, address indexed token, uint256 gaugePoints);
    event Harvest(address indexed account, uint256 fieldId, uint256[] plots, uint256 beans);
    event Incentivization(address indexed account, uint256 beans);
    event InternalBalanceChanged(address indexed account, address indexed token, int256 delta);
    event MockConvert(uint256 stalkRemoved, uint256 bdvRemoved);
    event OwnershipTransferred(address indexed previousOwner, address indexed newOwner);
    event Pause(uint256 timestamp);
    event Pick(address indexed account, address indexed token, uint256 amount);
    event Plant(address indexed account, uint256 beans);
    event PlotTransfer(
        address indexed from,
        address indexed to,
        uint256 fieldId,
        uint256 indexed index,
        uint256 amount
    );
    event PodApproval(
        address indexed owner,
        address indexed spender,
        uint256 fieldId,
        uint256 amount
    );
    event PodListingCancelled(address indexed lister, uint256 fieldId, uint256 index);
    event PodListingCreated(
        address indexed lister,
        uint256 fieldId,
        uint256 index,
        uint256 start,
        uint256 podAmount,
        uint24 pricePerPod,
        uint256 maxHarvestableIndex,
        uint256 minFillAmount,
        uint8 mode
    );
    event PodListingFilled(
        address indexed filler,
        address indexed lister,
        uint256 fieldId,
        uint256 index,
        uint256 start,
        uint256 podAmount,
        uint256 costInBeans
    );
    event PodOrderCancelled(address indexed orderer, bytes32 id);
    event PodOrderCreated(
        address indexed orderer,
        bytes32 id,
        uint256 beanAmount,
        uint256 fieldId,
        uint24 pricePerPod,
        uint256 maxPlaceInLine,
        uint256 minFillAmount
    );
    event PodOrderFilled(
        address indexed filler,
        address indexed orderer,
        bytes32 id,
        uint256 fieldId,
        uint256 index,
        uint256 start,
        uint256 podAmount,
        uint256 costInBeans
    );
    event PublishRequisition(Requisition requisition);
    event Receipt(ShipmentRecipient indexed recipient, uint256 receivedAmount, bytes data);
    event ReceiverApproved(address indexed owner, address receiver);
    event RemoveDeposit(
        address indexed account,
        address indexed token,
        int96 stem,
        uint256 amount,
        uint256 bdv
    );
    event RemoveDeposits(
        address indexed account,
        address indexed token,
        int96[] stems,
        uint256[] amounts,
        uint256 amount,
        uint256[] bdvs
    );
    event RetryableTicketCreated(uint256 indexed ticketId);
    event SeasonOfPlentyField(uint256 toField);
    event SeasonOfPlentyWell(
        uint256 indexed season,
        address well,
        address token,
        uint256 amount,
        uint256 beans
    );
    event ShipmentRoutesSet(ShipmentRoute[] newShipmentRoutes);
    event Soil(uint32 indexed season, uint256 soil);
    event Sow(address indexed account, uint256 fieldId, uint256 index, uint256 beans, uint256 pods);
    event StalkBalanceChanged(address indexed account, int256 delta, int256 deltaRoots);
    event Sunrise(uint256 indexed season);
    event TemperatureChange(
        uint256 indexed season,
        uint256 caseId,
        int32 absChange,
        uint256 fieldId
    );
    event TokenApproval(
        address indexed owner,
        address indexed spender,
        address token,
        uint256 amount
    );
    event TokenTransferred(
        address indexed token,
        address indexed sender,
        address indexed recipient,
        uint256 amount,
        uint8 fromMode,
        uint8 toMode
    );
    event TotalGerminatingBalanceChanged(
        uint256 germinationSeason,
        address indexed token,
        int256 deltaAmount,
        int256 deltaBdv
    );
    event TotalGerminatingStalkChanged(uint256 germinationSeason, int256 deltaGerminatingStalk);
    event TotalStalkChangedFromGermination(int256 deltaStalk, int256 deltaRoots);
    event Tractor(
        address indexed operator,
        address indexed publisher,
        bytes32 indexed blueprintHash,
        uint256 nonce,
        uint256 gasleft
    );
    event TractorExecutionBegan(
        address indexed operator,
        address indexed publisher,
        bytes32 indexed blueprintHash,
        uint256 nonce,
        uint256 gasleft
    );
    event TractorVersionSet(string version);
    event TransferBatch(
        address indexed operator,
        address indexed from,
        address indexed to,
        uint256[] ids,
        uint256[] values
    );
    event TransferSingle(
        address indexed operator,
        address indexed sender,
        address indexed recipient,
        uint256 depositId,
        uint256 amount
    );
    event URI(string _uri, uint256 indexed _id);
    event Unpause(uint256 timestamp, uint256 timePassed);
    event UpdateAverageStalkPerBdvPerSeason(uint256 newStalkPerBdvPerSeason);
    event UpdateMaxTotalGaugePoints(uint256 newMaxTotalGaugePoints);
    event UpdateGaugeSettings(
        address indexed token,
        bytes4 gpSelector,
        bytes4 lwSelector,
        uint64 optimalPercentDepositedBdv
    );
    event UpdateTWAPs(uint256[2] balances);
    event UpdateWhitelistStatus(
        address token,
        uint256 index,
        bool isWhitelisted,
        bool isWhitelistedLp,
        bool isWhitelistedWell,
        bool isSoppable
    );
    event UpdatedEvaluationParameters(EvaluationParameters);
    event UpdatedGaugePointImplementationForToken(
        address indexed token,
        Implementation gaugePointImplementation
    );
    event UpdatedLiquidityWeightImplementationForToken(
        address indexed token,
        Implementation liquidityWeightImplementation
    );
    event UpdatedOptimalPercentDepositedBdvForToken(
        address indexed token,
        uint64 optimalPercentDepositedBdv
    );
    event UpdatedOracleImplementationForToken(
        address indexed token,
        Implementation oracleImplementation
    );
    event UpdatedStalkPerBdvPerSeason(
        address indexed token,
        uint40 stalkEarnedPerSeason,
        uint32 season
    );
    event WellOracle(uint32 indexed season, address well, int256 deltaB, bytes cumulativeReserves);
    event WhitelistToken(
        address indexed token,
        bytes4 selector,
        uint40 stalkEarnedPerSeason,
        uint256 stalkIssuedPerBdv,
        uint128 gaugePoints,
        uint64 optimalPercentDepositedBdv
    );
    event WhitelistTokenImplementations(
        address indexed token,
        Implementation gpImplementation,
        Implementation lwImplementation
    );

    function abovePeg() external view returns (bool);

    function activeField() external view returns (uint256);

    function addField() external;

    function addWhitelistSelector(address token, bytes4 selector) external;

    function addWhitelistStatus(
        address token,
        bool isWhitelisted,
        bool isWhitelistedLp,
        bool isWhitelistedWell,
        bool isSoppable
    ) external;

    function advancedFarm(
        AdvancedFarmCall[] memory data
    ) external payable returns (bytes[] memory results);

    function advancedPipe(
        AdvancedPipeCall[] memory pipes,
        uint256 value
    ) external payable returns (bytes[] memory results);

    function allowancePods(
        address owner,
        address spender,
        uint256 fieldId
    ) external view returns (uint256);

    function approveDeposit(address spender, address token, uint256 amount) external payable;

    function approvePods(address spender, uint256 fieldId, uint256 amount) external payable;

    function approveReceiver(address owner, address receiver) external;

    function approveToken(address spender, address token, uint256 amount) external payable;

    function balanceOf(address account, uint256 depositId) external view returns (uint256 amount);

    function balanceOfBatch(
        address[] memory accounts,
        uint256[] memory depositIds
    ) external view returns (uint256[] memory);

    function balanceOfDepositedBdv(
        address account,
        address token
    ) external view returns (uint256 depositedBdv);

    function balanceOfEarnedBeans(address account) external view returns (uint256 beans);

    function balanceOfEarnedStalk(address account) external view returns (uint256);

    function balanceOfFinishedGerminatingStalkAndRoots(
        address account
    ) external view returns (uint256 gStalk, uint256 gRoots);

    function balanceOfGerminatingStalk(address account) external view returns (uint256);

    function balanceOfGrownStalk(address account, address token) external view returns (uint256);

    function balanceOfGrownStalkMultiple(
        address account,
        address[] memory tokens
    ) external view returns (uint256[] memory grownStalks);

    function balanceOfPlantableSeeds(address account) external view returns (uint256);

    function balanceOfPlenty(address account, address well) external view returns (uint256 plenty);

    function balanceOfPods(address account, uint256 fieldId) external view returns (uint256 pods);

    function balanceOfRainRoots(address account) external view returns (uint256);

    function balanceOfRevitalizedStalk(
        address account,
        address[] memory tokens,
        int96[] memory stems,
        uint256[] memory amounts
    ) external view returns (uint256 stalk);

    function balanceOfRoots(address account) external view returns (uint256);

    function balanceOfSop(address account) external view returns (AccountSeasonOfPlenty memory sop);

    function balanceOfStalk(address account) external view returns (uint256);

    function balanceOfYoungAndMatureGerminatingStalk(
        address account
    ) external view returns (uint256 matureGerminatingStalk, uint256 youngGerminatingStalk);

    function batchTransferERC1155(
        address token,
        address to,
        uint256[] memory ids,
        uint256[] memory values
    ) external payable;

    function bdv(address token, uint256 amount) external view returns (uint256 _bdv);

    function bdvs(
        address[] memory tokens,
        uint256[] memory amounts
    ) external view returns (uint256 _bdv);

    function beanSown() external view returns (uint256);

    function beanToBDV(uint256 amount) external pure returns (uint256);

    function calcCaseIdE(int256 deltaB, uint128 endSoil) external;

    function calcCaseIdWithParams(
        uint256 pods,
        uint256 _lastDeltaSoil,
        uint128 beanSown,
        uint128 endSoil,
        int256 deltaB,
        bool raining,
        bool rainRoots,
        bool aboveQ,
        uint256 L2SRState
    ) external;

    function calcGaugePointsWithParams(
        address token,
        uint256 percentOfDepositedBdv
    ) external view returns (uint256);

    function calculateConvertCapacityPenaltyE(
        uint256 overallCappedDeltaB,
        uint256 overallAmountInDirectionOfPeg,
        address inputToken,
        uint256 inputTokenAmountInDirectionOfPeg,
        address outputToken,
        uint256 outputTokenAmountInDirectionOfPeg
    ) external view returns (uint256 cumulativePenalty, PenaltyData memory pdCapacity);

    function calculateDeltaBFromReserves(
        address well,
        uint256[] memory reserves,
        uint256 lookback
    ) external view returns (int256);

    function calculateStalkPenalty(
        DeltaBStorage memory dbs,
        uint256 bdvConverted,
        uint256 overallConvertCapacity,
        address inputToken,
        address outputToken
    )
        external
        view
        returns (
            uint256 stalkPenaltyBdv,
            uint256 overallConvertCapacityUsed,
            uint256 inputTokenAmountUsed,
            uint256 outputTokenAmountUsed
        );

    function calculateStemForTokenFromGrownStalk(
        address token,
        uint256 grownStalk,
        uint256 bdvOfDeposit
    ) external view returns (int96 stem, GerminationSide germ);

    function calculateCultivationFactorDeltaE(
        BeanstalkState memory bs
    ) external view returns (uint256);

    function getGauge(GaugeId gaugeId) external view returns (Gauge memory);

    function getGaugeValue(GaugeId gaugeId) external view returns (bytes memory);

    function getGaugeData(GaugeId gaugeId) external view returns (bytes memory);

    function cancelBlueprint(Requisition memory requisition) external;

    function cancelPodListing(uint256 fieldId, uint256 index) external payable;

    function cancelPodOrder(PodOrder memory podOrder, uint8 mode) external payable;

    function cappedReservesDeltaB(address well) external view returns (int256 deltaB);

    function captureE() external returns (int256 deltaB);

    function captureWellE(address well) external returns (int256 deltaB);

    function captureWellEInstantaneous(address well) external returns (int256 instDeltaB);

    function claimAllPlenty(
        uint8 toMode
    ) external payable returns (ClaimPlentyData[] memory allPlenty);

    function claimOwnership() external;

    function claimPlenty(address well, uint8 toMode) external payable;

    function convert(
        bytes memory convertData,
        int96[] memory stems,
        uint256[] memory amounts
    )
        external
        payable
        returns (
            int96 toStem,
            uint256 fromAmount,
            uint256 toAmount,
            uint256 fromBdv,
            uint256 toBdv
        );

    function convertInternalE(
        address tokenIn,
        uint256 amountIn,
        bytes memory convertData
    )
        external
        returns (
            address toToken,
            address fromToken,
            uint256 toAmount,
            uint256 fromAmount,
            address account,
            bool decreaseBDV
        );

    function createPodListing(PodListing memory podListing) external payable;

    function createPodOrder(
        PodOrder memory podOrder,
        uint256 beanAmount,
        uint8 mode
    ) external payable returns (bytes32 id);

    function cumulativeCurrentDeltaB(address[] memory pools) external view returns (int256 deltaB);

    function decreaseDepositAllowance(
        address spender,
        address token,
        uint256 subtractedValue
    ) external returns (bool);

    function decreaseTokenAllowance(
        address spender,
        address token,
        uint256 subtractedValue
    ) external returns (bool);

    function defaultGaugePoints(
        uint256 currentGaugePoints,
        uint256 optimalPercentDepositedBdv,
        uint256 percentOfDepositedBdv,
        bytes memory
    ) external pure returns (uint256 newGaugePoints);

    function deposit(
        address token,
        uint256 _amount,
        uint8 mode
    ) external payable returns (uint256 amount, uint256 _bdv, int96 stem);

    function depositAllowance(
        address owner,
        address spender,
        address token
    ) external view returns (uint256);

    function depositForConvertE(
        address token,
        uint256 amount,
        uint256 bdv,
        uint256 grownStalk,
        uint256 deltaRainRoots
    ) external;

    function determineReward(uint256 secondsLate) external view returns (uint256);

    function dewhitelistToken(address token) external payable;

    function diamondCut(
        FacetCut[] memory _diamondCut,
        address _init,
        bytes memory _calldata
    ) external;

    function droughtSiloSunrise(uint256 amount) external;

    function droughtSunrise() external;

    function etherPipe(
        PipeCall memory p,
        uint256 value
    ) external payable returns (bytes memory result);

    function exploitPodOrderBeans() external;

    function exploitSop() external;

    function exploitUserInternalTokenBalance() external;

    function exploitUserSendTokenInternal() external;

    function facetAddress(bytes4 _functionSelector) external view returns (address facetAddress_);

    function facetAddresses() external view returns (address[] memory facetAddresses_);

    function facetFunctionSelectors(
        address _facet
    ) external view returns (bytes4[] memory facetFunctionSelectors_);

    function facets() external view returns (Facet[] memory facets_);

    function farm(bytes[] memory data) external payable returns (bytes[] memory results);

    function farmSunrise() external;

    function farmSunrises(uint256 number) external;

    function fastForward(uint32 _s) external;

    function fieldCount() external view returns (uint256);

    function fillPodListing(
        PodListing memory podListing,
        uint256 beanAmount,
        uint8 mode
    ) external payable;

    function fillPodOrder(
        PodOrder memory podOrder,
        uint256 index,
        uint256 start,
        uint256 amount,
        uint8 mode
    ) external payable;

    function floodHarvestablePods() external view returns (uint256);

    function forceSunrise() external;

    function gaugePointsNoChange(
        uint256 currentGaugePoints,
        uint256,
        uint256
    ) external pure returns (uint256);

    function getAbsBeanToMaxLpRatioChangeFromCaseId(
        uint256 caseId
    ) external view returns (uint80 ml);

    function getAbsTemperatureChangeFromCaseId(uint256 caseId) external view returns (int32 t);

    function getAddressAndStem(uint256 depositId) external pure returns (address token, int96 stem);

    function getAllBalance(address account, address token) external view returns (Balance memory b);

    function getAllBalances(
        address account,
        address[] memory tokens
    ) external view returns (Balance[] memory balances);

    function getAmountOut(
        address tokenIn,
        address tokenOut,
        uint256 amountIn
    ) external view returns (uint256 amountOut);

    function getAverageGrownStalkPerBdv() external view returns (uint256);

    function getAverageGrownStalkPerBdvPerSeason() external view returns (uint128);

    function getBalance(address account, address token) external view returns (uint256 balance);

    function getBalances(
        address account,
        address[] memory tokens
    ) external view returns (uint256[] memory balances);

    function getBeanGaugePointsPerBdv() external view returns (uint256);

    function getBeanToken() external view returns (address);

    function getBeanIndex(IERC20[] memory tokens) external view returns (uint256);

    function getBeanToMaxLpGpPerBdvRatio() external view returns (uint256);

    function getBeanToMaxLpGpPerBdvRatioScaled() external view returns (uint256);

    function getBlueprintHash(Blueprint memory blueprint) external view returns (bytes32);

    function getBlueprintNonce(bytes32 blueprintHash) external view returns (uint256);

    function getCaseData(uint256 caseId) external view returns (bytes32 casesData);

    function getCases() external view returns (bytes32[144] memory cases);

    function getChangeFromCaseId(
        uint256 caseId
    ) external view returns (uint32, int32, uint80, int80);

    function getCounter(address account, bytes32 counterId) external view returns (uint256 count);

    function getCurrentBlueprintHash() external view returns (bytes32);

    function getCurrentHumidity() external view returns (uint128 humidity);

    function getDeltaPodDemand() external view returns (uint256);

    function getDeltaPodDemandLowerBound() external view returns (uint256);

    function getDeltaPodDemandUpperBound() external view returns (uint256);

    function getDeposit(
        address account,
        address token,
        int96 stem
    ) external view returns (uint256, uint256);

    function getDepositId(address token, int96 stem) external pure returns (uint256);

    function getDepositMerkleRoot() external pure returns (bytes32);

    function getDepositsForAccount(
        address account
    ) external view returns (TokenDepositId[] memory deposits);

    function getEndBpf() external view returns (uint128 endBpf);

    function getEvenGerminating(address token) external view returns (uint256, uint256);

    function getExcessivePriceThreshold() external view returns (uint256);

    function getExternalBalance(
        address account,
        address token
    ) external view returns (uint256 balance);

    function getExternalBalances(
        address account,
        address[] memory tokens
    ) external view returns (uint256[] memory balances);

    function getExtremelyFarAbove(uint256 optimalPercentBdv) external pure returns (uint256);

    function getExtremelyFarBelow(uint256 optimalPercentBdv) external pure returns (uint256);

    function getFirst() external view returns (uint128);

    function getGaugePointImplementationForToken(
        address token
    ) external view returns (Implementation memory);

    function getGaugePoints(address token) external view returns (uint256);

    function getGaugePointsPerBdvForToken(address token) external view returns (uint256);

    function getGaugePointsPerBdvForWell(address well) external view returns (uint256);

    function getGaugePointsWithParams(address token) external view returns (uint256);

    function getGerminatingRootsForSeason(uint32 season) external view returns (uint256);

    function getGerminatingStalkAndRootsForSeason(
        uint32 season
    ) external view returns (uint256, uint256);

    function getGerminatingStalkForSeason(uint32 season) external view returns (uint256);

    function getGerminatingStem(address token) external view returns (int96 germinatingStem);

    function getHighestNonGerminatingStem(address token) external view returns (int96 stem);

    function getGerminatingStems(
        address[] memory tokens
    ) external view returns (int96[] memory germinatingStems);

    function getHighestNonGerminatingStems(
        address[] memory tokens
    ) external view returns (int96[] memory highestNonGerminatingStems);

    function getGerminatingTotalDeposited(address token) external view returns (uint256 amount);

    function getGerminatingTotalDepositedBdv(address token) external view returns (uint256 _bdv);

    function getGrownStalkIssuedPerGp() external view returns (uint256);

    function getGrownStalkIssuedPerSeason() external view returns (uint256);

    function getHumidity(uint128 _s) external pure returns (uint128 humidity);

    function getIndexForDepositId(
        address account,
        address token,
        uint256 depositId
    ) external view returns (uint256);

    function getInternalBalance(
        address account,
        address token
    ) external view returns (uint256 balance);

    function getInternalBalanceMerkleRoot() external pure returns (bytes32);

    function getInternalBalances(
        address account,
        address[] memory tokens
    ) external view returns (uint256[] memory balances);

    function getLargestGpPerBdv() external view returns (uint256);

    function getLargestLiqWell() external view returns (address);

    function getLast() external view returns (uint128);

    function getLastMowedStem(
        address account,
        address token
    ) external view returns (int96 lastStem);

    function getLiquidityToSupplyRatio() external view returns (uint256);

    function getLiquidityWeightImplementationForToken(
        address token
    ) external view returns (Implementation memory);

    function getLpToSupplyRatioLowerBound() external view returns (uint256);

    function getLpToSupplyRatioOptimal() external view returns (uint256);

    function getLpToSupplyRatioUpperBound() external view returns (uint256);

    function getMaxAmountIn(
        address tokenIn,
        address tokenOut
    ) external view returns (uint256 amountIn);

    function getMaxBeanMaxLpGpPerBdvRatio() external view returns (uint256);

    function getMinBeanMaxLpGpPerBdvRatio() external view returns (uint256);

    function getMowStatus(
        address account,
        address[] memory tokens
    ) external view returns (MowStatus[] memory mowStatuses);

    function getNext(uint128 id) external view returns (uint128);

    function getNextSeasonStart() external view returns (uint256);

    function getNonBeanTokenAndIndexFromWell(address well) external view returns (address, uint256);

    function getOddGerminating(address token) external view returns (uint256, uint256);

    function getOracleImplementationForToken(
        address token
    ) external view returns (Implementation memory);

    function getOrderId(PodOrder memory podOrder) external pure returns (bytes32 id);

    function getOverallConvertCapacity() external view returns (uint256);

    function getPlotIndexesFromAccount(
        address account,
        uint256 fieldId
    ) external view returns (uint256[] memory plotIndexes);

    function getPlotMerkleRoot() external pure returns (bytes32);

    function getPlotsFromAccount(
        address account,
        uint256 fieldId
    ) external view returns (Plot[] memory plots);

    function getPodListing(uint256 fieldId, uint256 index) external view returns (bytes32 id);

    function getPodOrder(bytes32 id) external view returns (uint256);

    function getPodRate(uint256 fieldId) external view returns (uint256);

    function getPodRateLowerBound() external view returns (uint256);

    function getPodRateOptimal() external view returns (uint256);

    function getPodRateUpperBound() external view returns (uint256);

    function getPoolDeltaBWithoutCap(address well) external view returns (int256 deltaB);

    function getPublisherCounter(bytes32 counterId) external view returns (uint256 count);

    function getReceiver(address owner) external view returns (address);

    function getRelBeanToMaxLpRatioChangeFromCaseId(uint256 caseId) external view returns (int80 l);

    function getRelTemperatureChangeFromCaseId(uint256 caseId) external view returns (uint32 mt);

    function getRelativelyFarAbove(uint256 optimalPercentBdv) external pure returns (uint256);

    function getRelativelyFarBelow(uint256 optimalPercentBdv) external pure returns (uint256);

    function getSeasonStart() external view returns (uint256);

    function getSeasonStruct() external view returns (Season memory);

    function getSeasonTimestamp() external view returns (uint256);

    function getSeedGauge() external view returns (SeedGauge memory);

    function getSeedGaugeSetting() external view returns (EvaluationParameters memory);

    function getEvaluationParameters() external view returns (EvaluationParameters memory);

    function getExtEvaluationParameters() external view returns (ExtEvaluationParameters memory);

    function getShipmentRoutes() external view returns (ShipmentRoute[] memory);

    function getSiloTokens() external view returns (address[] memory tokens);

    function getStemTips() external view returns (int96[] memory _stemTips);

    function getT() external view returns (uint256);

    function getTargetSeasonsToCatchUp() external view returns (uint256);

    function getTokenDepositIdsForAccount(
        address account,
        address token
    ) external view returns (uint256[] memory depositIds);

    function getTokenDepositsForAccount(
        address account,
        address token
    ) external view returns (TokenDepositId memory deposits);

    function getTokenUsdPrice(address token) external view returns (uint256);

    function getTokenUsdPriceFromExternal(
        address token,
        uint256 lookback
    ) external view returns (uint256 tokenUsd);

    function getTokenUsdTwap(address token, uint256 lookback) external view returns (uint256);

    function getTotalBdv() external view returns (uint256 totalBdv);

    function getTotalDeposited(address token) external view returns (uint256);

    function getTotalDepositedBdv(address token) external view returns (uint256);

    function getTotalGerminatingAmount(address token) external view returns (uint256);

    function getTotalGerminatingBdv(address token) external view returns (uint256);

    function getTotalGerminatingStalk() external view returns (uint256);

    function getTotalRecapDollarsNeeded() external view returns (uint256);

    function getTotalSiloDeposited() external view returns (uint256[] memory depositedAmounts);

    function getTotalSiloDepositedBdv() external view returns (uint256[] memory depositedBdvs);

    function getTotalUsdLiquidity() external view returns (uint256 totalLiquidity);

    function getTotalWeightedUsdLiquidity() external view returns (uint256 totalWeightedLiquidity);

    function getTractorVersion() external view returns (string memory);

    function getTwaLiquidityForWell(address well) external view returns (uint256);

    function getUsdTokenPrice(address token) external view returns (uint256);

    function getUsdTokenPriceFromExternal(
        address token,
        uint256 lookback
    ) external view returns (uint256 usdToken);

    function getUsdTokenTwap(address token, uint256 lookback) external view returns (uint256);

    function getWeightedTwaLiquidityForWell(address well) external view returns (uint256);

    function getWellConvertCapacity(address well) external view returns (uint256);

    function getWellsByDeltaB()
        external
        view
        returns (
            WellDeltaB[] memory wellDeltaBs,
            uint256 totalPositiveDeltaB,
            uint256 totalNegativeDeltaB,
            uint256 positiveDeltaBCount
        );

    function getWhitelistStatus(
        address token
    ) external view returns (WhitelistStatus memory _whitelistStatuses);

    function getWhitelistStatuses()
        external
        view
        returns (WhitelistStatus[] memory _whitelistStatuses);

    function getWhitelistedLpTokens() external view returns (address[] memory tokens);

    function getWhitelistedTokens() external view returns (address[] memory tokens);

    function getWhitelistedWellLpTokens() external view returns (address[] memory tokens);

    function getYoungAndMatureGerminatingTotalStalk()
        external
        view
        returns (uint256 matureGerminatingStalk, uint256 youngGerminatingStalk);

    function getCultivationFactor(uint256 fieldId) external view returns (uint256);

    function getCultivationFactorForActiveField() external view returns (uint256);

    function gm(address account, uint8 mode) external payable returns (uint256);

    function grownStalkForDeposit(
        address account,
        address token,
        int96 stem
    ) external view returns (uint256 grownStalk);

    function harvest(uint256 fieldId, uint256[] memory plots, uint8 mode) external payable;

    function harvestableIndex(uint256 fieldId) external view returns (uint256);

    function imageURI(
        address token,
        int96 stem,
        int96 stemTip
    ) external view returns (string memory);

    function increaseDepositAllowance(
        address spender,
        address token,
        uint256 addedValue
    ) external returns (bool);

    function increaseTokenAllowance(
        address spender,
        address token,
        uint256 addedValue
    ) external returns (bool);

    function incrementTotalHarvestableE(uint256 fieldId, uint256 amount) external;

    function incrementTotalPodsE(uint256 fieldId, uint256 amount) external;

    function incrementTotalSoilE(uint128 amount) external;

    function initialSoil() external view returns (uint256);

    function initOracleForAllWhitelistedWells() external;

    function isApprovedForAll(address _owner, address _operator) external view returns (bool);

    function isHarvesting(uint256 fieldId) external view returns (bool);

    function lastDeltaSoil() external view returns (uint256);

    function lastSeasonOfPlenty() external view returns (uint32);

    function lastSowTime() external view returns (uint256);

    function lastUpdate(address account) external view returns (uint32);

    function lightSunrise() external;

    function maxTemperature() external view returns (uint256);

    function maxWeight(bytes memory) external pure returns (uint256);

    function mintBeans(address to, uint256 amount) external;

    function mockBDV(uint256 amount) external pure returns (uint256);

    function mockBDVDecrease(uint256 amount) external pure returns (uint256);

    function mockBDVIncrease(uint256 amount) external pure returns (uint256);

    function mockcalcCaseIdAndHandleRain(
        int256 deltaB
    ) external returns (uint256 caseId, BeanstalkState memory bs);

    function mockChangeBDVSelector(address token, bytes4 selector) external;

    function mockEndTotalGerminationForToken(address token) external;

    function mockGetMorningTemp(
        uint256 initalTemp,
        uint256 delta
    ) external pure returns (uint256 scaledTemperature);

    function mockIncrementGermination(
        address account,
        address token,
        uint128 amount,
        uint128 bdv,
        GerminationSide side
    ) external;

    function mockInitState() external;

    function mockLiquidityWeight() external pure returns (uint256);

    function mockSetMilestoneStem(address token, int96 stem) external;

    function mockSetMilestoneSeason(address token, uint32 season) external;

    function mockSetAverageGrownStalkPerBdvPerSeason(
        uint128 _averageGrownStalkPerBdvPerSeason
    ) external;

    function mockSow(
        uint256 bean,
        uint256 _morningTemperature,
        uint32 maxTemperature,
        bool abovePeg
    ) external returns (uint256 pods);

    function mockStepGauge() external;

    function mockStepSeason() external returns (uint32 season);

    function mockStepSilo(uint256 amount) external;

    function mockUpdateAverageGrownStalkPerBdvPerSeason() external;

    function mockUpdateAverageStalkPerBdvPerSeason() external;

    function mockUpdateLiquidityWeight(
        address token,
        address newLiquidityWeightImplementation,
        bytes1 encodeType,
        bytes4 selector,
        bytes memory data
    ) external;

    function mockWhitelistToken(
        address token,
        bytes4 selector,
        uint48 stalkIssuedPerBdv,
        uint40 stalkEarnedPerSeason
    ) external;

    function mockWhitelistTokenWithGauge(
        address token,
        bytes4 selector,
        uint16 stalkIssuedPerBdv,
        uint40 stalkEarnedPerSeason,
        bytes1 encodeType,
        bytes4 gaugePointSelector,
        bytes4 liquidityWeightSelector,
        uint128 gaugePoints,
        uint64 optimalPercentDepositedBdv
    ) external;

    function mockinitializeGaugeForToken(
        address token,
        bytes4 gaugePointSelector,
        bytes4 liquidityWeightSelector,
        uint96 gaugePoints,
        uint64 optimalPercentDepositedBdv
    ) external;

    function mow(address account, address token) external payable;

    function mowMultiple(address account, address[] memory tokens) external payable;

    function multiPipe(PipeCall[] memory pipes) external payable returns (bytes[] memory results);

    function name() external pure returns (string memory);

    function newMockBDV() external pure returns (uint256);

    function newMockBDVDecrease() external pure returns (uint256);

    function newMockBDVIncrease() external pure returns (uint256);

    function noWeight(bytes memory) external pure returns (uint256);

    function onERC1155BatchReceived(
        address,
        address,
        uint256[] memory,
        uint256[] memory,
        bytes memory
    ) external pure returns (bytes4);

    function onERC1155Received(
        address,
        address,
        uint256,
        uint256,
        bytes memory
    ) external pure returns (bytes4);

    function overallCappedDeltaB() external view returns (int256 deltaB);

    function overallCurrentDeltaB() external view returns (int256 deltaB);

    function owner() external view returns (address owner_);

    function ownerCandidate() external view returns (address ownerCandidate_);

    function pause() external payable;

    function paused() external view returns (bool);

    function pipe(PipeCall memory p) external payable returns (bytes memory result);

    function pipelineConvert(
        address inputToken,
        int96[] calldata stems,
        uint256[] calldata amounts,
        address outputToken,
        AdvancedPipeCall[] memory advancedPipeCalls
    )
        external
        payable
        returns (
            int96 toStem,
            uint256 fromAmount,
            uint256 toAmount,
            uint256 fromBdv,
            uint256 toBdv
        );

    function plant() external payable returns (uint256 beans, int96 stem);

    function plentyPerRoot(uint32 _season, address well) external view returns (uint256);

    function plot(address account, uint256 fieldId, uint256 index) external view returns (uint256);

    function podIndex(uint256 fieldId) external view returns (uint256);

    function poolCurrentDeltaB(address pool) external view returns (int256 deltaB);

    function poolCurrentDeltaBMock(address pool) external view returns (int256 deltaB);

    function poolDeltaB(address pool) external view returns (int256);

    function publishRequisition(Requisition memory requisition) external;

    function rain() external view returns (Rain memory);

    function rainSiloSunrise(uint256 amount) external;

    function rainSunrise() external;

    function rainSunrises(uint256 amount) external;

    function readPipe(PipeCall memory p) external view returns (bytes memory result);

    function recieveL1Beans(address receiver, uint256 amount, uint8 toMode) external;

    function reentrancyGuardTest() external;

    function remainingPods() external view returns (uint256);

    function remainingRecapitalization() external view returns (uint256);

    function removeWhitelistSelector(address token) external;

    function resetPools(address[] memory pools) external;

    function resetSeasonStart(uint256 amount) external;

    function resetState() external;

    function revert_netFlow() external;

    function revert_oneOutFlow() external;

    function revert_outFlow() external;

    function revert_supplyChange() external;

    function revert_supplyIncrease() external;

    function rewardSilo(uint256 amount) external;

    function rewardSunrise(uint256 amount) external;

    function ripen(uint256 amount) external;

    function safeBatchTransferFrom(
        address sender,
        address recipient,
        uint256[] memory depositIds,
        uint256[] memory amounts,
        bytes memory
    ) external;

    function safeTransferFrom(
        address sender,
        address recipient,
        uint256 depositId,
        uint256 amount,
        bytes memory
    ) external;

    function scaledDeltaB(
        uint256 beforeLpTokenSupply,
        uint256 afterLpTokenSupply,
        int256 deltaB
    ) external pure returns (int256);

    function season() external view returns (uint32);

    function seasonTime() external view returns (uint64);

    function seedGaugeSunSunrise(int256 deltaB, uint256 caseId, bool oracleFailure) external;

    function setAbovePegE(bool peg) external;

    function setActiveField(uint256 fieldId, uint32 _temperature) external;

    function setApprovalForAll(address spender, bool approved) external;

    function setBeanToMaxLpGpPerBdvRatio(uint128 percent) external;

    function setBeanstalkState(
        uint256 price,
        uint256 podRate,
        uint256 changeInSoilDemand,
        uint256 liquidityToSupplyRatio,
        address targetWell
    ) external returns (int256 deltaB);

    function setBpf(uint128 bpf) external;

    function setChangeInSoilDemand(uint256 changeInSoilDemand) external;

    function setCurrentSeasonE(uint32 _season) external;

    function setL2SR(uint256 liquidityToSupplyRatio, address targetWell) external;

    function setLastDSoilE(uint128 number) external;

    function setLastSowTimeE(uint32 number) external;

    function setMaxTemp(uint32 t) external;

    function setMaxTempE(uint32 number) external;

    function setNextSowTimeE(uint32 _time) external;

    function setPodRate(uint256 podRate) external;

    function setPrice(uint256 price, address targetWell) external returns (int256 deltaB);

    function setShipmentRoutes(ShipmentRoute[] memory shipmentRoutes) external;

    function setSoilE(uint256 amount) external;

    function setStalkAndRoots(address account, uint128 stalk, uint256 roots) external;

    function setSunriseBlock(uint256 _block) external;

    function setUnharvestable(uint256 amount) external;

    function setUsdEthPrice(uint256 price) external;

    function setYieldE(uint256 t) external;

    function setBeansSownE(uint128 amount) external;

    function setCultivationFactor(uint256 cultivationFactor) external;

    function siloSunrise(uint256 amount) external;

    function getGaugeResult(
        Gauge memory gauge,
        bytes memory systemData
    ) external returns (bytes memory);

    function getGaugeIdResult(
        GaugeId gaugeId,
        bytes memory systemData
    ) external returns (bytes memory);

    function sow(
        uint256 bean,
        uint256 minTemperature,
        uint8 mode
    ) external payable returns (uint256 pods);

    function sowWithMin(
        uint256 bean,
        uint256 minTemperature,
        uint256 minSoil,
        uint8 mode
    ) external payable returns (uint256 pods);

    function stalkEarnedPerSeason(
        address[] memory tokens
    ) external view returns (uint256[] memory stalkEarnedPerSeasons);

    function stealBeans(uint256 amount) external;

    function stemTipForToken(address token) external view returns (int96 _stemTip);

    function stepGauge() external;

    function sunSunrise(int256 deltaB, uint256 caseId, BeanstalkState memory bs) external;

    function sunTemperatureSunrise(int256 deltaB, uint256 caseId, uint32 t) external;

    function sunrise() external payable returns (uint256);

    function sunriseBlock() external view returns (uint64);

    function supportsInterface(bytes4 _interfaceId) external view returns (bool);

    function symbol() external pure returns (string memory);

    function teleportSunrise(uint32 _s) external;

    function temperature() external view returns (uint256);

    function thisSowTime() external view returns (uint256);

    function time() external view returns (Season memory);

    function tokenAllowance(
        address account,
        address spender,
        address token
    ) external view returns (uint256);

    function tokenSettings(address token) external view returns (AssetSettings memory);

    function totalDeltaB() external view returns (int256 deltaB);

    function totalInstantaneousDeltaB() external view returns (int256);

    function totalEarnedBeans() external view returns (uint256);

    function totalHarvestable(uint256 fieldId) external view returns (uint256);

    function totalHarvestableForActiveField() external view returns (uint256);

    function totalHarvested(uint256 fieldId) external view returns (uint256);

    function totalPods(uint256 fieldId) external view returns (uint256);

    function totalRainRoots() external view returns (uint256);

    function totalRealSoil() external view returns (uint256);

    function totalRoots() external view returns (uint256);

    function totalSoil() external view returns (uint256);

    function totalSoilAtMorningTemp(
        uint256 morningTemperature
    ) external view returns (uint256 totalSoil);

    function totalStalk() external view returns (uint256);

    function totalUnharvestable(uint256 fieldId) external view returns (uint256);

    function tractor(
        Requisition memory requisition,
        bytes memory operatorData
    ) external payable returns (bytes[] memory results);

    function transferDeposit(
        address sender,
        address recipient,
        address token,
        int96 stem,
        uint256 amount
    ) external payable returns (uint256 _bdv);

    function transferDeposits(
        address sender,
        address recipient,
        address token,
        int96[] memory stem,
        uint256[] memory amounts
    ) external payable returns (uint256[] memory bdvs);

    function transferERC1155(address token, address to, uint256 id, uint256 value) external payable;

    function transferERC721(address token, address to, uint256 id) external payable;

    function sendTokenToInternalBalance(
        address token,
        address recipient,
        uint256 amount
    ) external payable;

    function transferInternalTokenFrom(
        address token,
        address sender,
        address recipient,
        uint256 amount,
        uint8 toMode
    ) external payable;

    function transferOwnership(address _newOwner) external;

    function transferPlot(
        address sender,
        address recipient,
        uint256 fieldId,
        uint256 index,
        uint256 start,
        uint256 end
    ) external payable;

    function transferPlots(
        address sender,
        address recipient,
        uint256 fieldId,
        uint256[] memory ids,
        uint256[] memory starts,
        uint256[] memory ends
    ) external payable;

    function transferToken(
        address token,
        address recipient,
        uint256 amount,
        uint8 fromMode,
        uint8 toMode
    ) external payable;

    function unpause() external payable;

    function unwrapEth(uint256 amount, uint8 mode) external payable;

    function updateGaugeForToken(
        address token,
        uint64 optimalPercentDepositedBdv,
        Implementation memory gpImplementation,
        Implementation memory lwImplementation
    ) external payable;

    function updateGaugePointImplementationForToken(
        address token,
        Implementation memory impl
    ) external payable;

    function updateLiquidityWeightImplementationForToken(
        address token,
        Implementation memory impl
    ) external payable;

    function updateOracleImplementationForToken(
        address token,
        Implementation memory impl
    ) external payable;

    function updatePublisherCounter(
        bytes32 counterId,
        CounterUpdateType updateType,
        uint256 amount
    ) external returns (uint256 count);

    function updateSeedGaugeSettings(EvaluationParameters memory updatedSeedGaugeSettings) external;

    function updateSortedDepositIds(
        address account,
        address token,
        uint256[] calldata sortedDepositIds
    ) external payable;

    function updateStalkPerBdvPerSeasonForToken(
        address token,
        uint40 stalkEarnedPerSeason
    ) external payable;

    function updateStems() external;

    function updateTractorVersion(string memory version) external;

    function updateWhitelistStatus(
        address token,
        bool isWhitelisted,
        bool isWhitelistedLp,
        bool isWhitelistedWell,
        bool isSoppable
    ) external;

    function uri(uint256 depositId) external view returns (string memory);

    function weather() external view returns (Weather memory);

    function wellBdv(address token, uint256 amount) external view returns (uint256);

    function wellOracleSnapshot(address well) external view returns (bytes memory snapshot);

    function whitelistToken(
        address token,
        bytes4 selector,
        uint48 stalkIssuedPerBdv,
        uint40 stalkEarnedPerSeason,
        bytes1 encodeType,
        uint128 gaugePoints,
        uint64 optimalPercentDepositedBdv,
        Implementation memory oracleImplementation,
        Implementation memory gaugePointImplementation,
        Implementation memory liquidityWeightImplementation
    ) external payable;

    function withdrawDeposit(
        address token,
        int96 stem,
        uint256 amount,
        uint8 mode
    ) external payable;

    function withdrawDeposits(
        address token,
        int96[] memory stems,
        uint256[] memory amounts,
        uint8 mode
    ) external payable;

    function withdrawForConvertE(
        address token,
        int96[] memory stems,
        uint256[] memory amounts,
        uint256 maxTokens
    ) external;

    function woohoo() external pure returns (uint256);

    function wrapEth(uint256 amount, uint8 mode) external payable;

    function getMaxTotalGaugePoints() external view returns (uint256);

    function setOverallConvertCapacityUsedForBlock(uint256 capacity) external;

    function downPenalizedGrownStalk(
        address well,
        uint256 bdvToConvert,
        uint256 grownStalkToConvert
    ) external view returns (uint256 newGrownStalk, uint256 grownStalkLost);

    function getConvertBonusBdvAmountAndCapacity() external view returns (uint256, uint256);

    function getPegCrossStem(address token) external view returns (int96);

    function getCalculatedBaseBonusStalkPerBdv() external view returns (uint256);

    function mockUpdateBdvConverted(uint256 bdvConverted) external;

    function mockUpdateBonusBdvCapacity(uint256 newBdvCapacity) external;

    function setLastSeasonAndThisSeasonBeanSown(
        uint128 lastSeasonBeanSown,
        uint128 thisSeasonBeanSown
    ) external;

<<<<<<< HEAD
    function setSeasonAbovePeg(bool abovePeg) external;

    function getConvertStalkPerBdvBonusAndRemainingCapacity()
        external
        view
        returns (uint256 bonusStalkPerBdv, uint256 remainingCapacity);
=======
    function setMinSoilSownDemand(uint256 minSoilSownDemand) external;

    function setPrevSeasonAndCultivationTemp(uint256 prevSeasonTemp, uint256 soldOutTemp) external;
>>>>>>> d17f7faa
}<|MERGE_RESOLUTION|>--- conflicted
+++ resolved
@@ -1913,16 +1913,13 @@
         uint128 thisSeasonBeanSown
     ) external;
 
-<<<<<<< HEAD
+    function setMinSoilSownDemand(uint256 minSoilSownDemand) external;
+
+    function setPrevSeasonAndCultivationTemp(uint256 prevSeasonTemp, uint256 soldOutTemp) external;
     function setSeasonAbovePeg(bool abovePeg) external;
 
     function getConvertStalkPerBdvBonusAndRemainingCapacity()
         external
         view
         returns (uint256 bonusStalkPerBdv, uint256 remainingCapacity);
-=======
-    function setMinSoilSownDemand(uint256 minSoilSownDemand) external;
-
-    function setPrevSeasonAndCultivationTemp(uint256 prevSeasonTemp, uint256 soldOutTemp) external;
->>>>>>> d17f7faa
 }