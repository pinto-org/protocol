/**
 * SPDX-License-Identifier: MIT
 *
 */
pragma solidity ^0.8.4;

import {IERC20} from "@openzeppelin/contracts/token/ERC20/IERC20.sol";
import {Decimal} from "contracts/libraries/Decimal.sol";
import {GaugeId, Gauge} from "contracts/beanstalk/storage/System.sol";
import {LibEvaluate} from "contracts/libraries/LibEvaluate.sol";

interface IMockFBeanstalk {
    enum CounterUpdateType {
        INCREASE,
        DECREASE
    }

    enum FacetCutAction {
        Add,
        Replace,
        Remove
    }

    enum GerminationSide {
        ODD,
        EVEN,
        NOT_GERMINATING
    }

    enum ShipmentRecipient {
        NULL,
        SILO,
        FIELD,
        INTERNAL_BALANCE,
        EXTERNAL_BALANCE
    }

    struct AccountSeasonOfPlenty {
        uint32 lastRain;
        uint32 lastSop;
        uint256 roots;
        FarmerSops[] farmerSops;
    }

    struct AdvancedFarmCall {
        bytes callData;
        bytes clipboard;
    }

    struct AdvancedPipeCall {
        address target;
        bytes callData;
        bytes clipboard;
    }

    struct AssetSettings {
        bytes4 selector;
        uint40 stalkEarnedPerSeason;
        uint48 stalkIssuedPerBdv;
        uint32 milestoneSeason;
        int96 milestoneStem;
        bytes1 encodeType;
        int40 deltaStalkEarnedPerSeason;
        uint128 gaugePoints;
        uint64 optimalPercentDepositedBdv;
        Implementation gaugePointImplementation;
        Implementation liquidityWeightImplementation;
    }

    struct Balance {
        uint128 amount;
        uint128 lastBpf;
    }

    struct Blueprint {
        address publisher;
        bytes data;
        bytes32[] operatorPasteInstrs;
        uint256 maxNonce;
        uint256 startTime;
        uint256 endTime;
    }

    struct ClaimPlentyData {
        address token;
        uint256 plenty;
    }

    struct DeltaBStorage {
        int256 beforeInputTokenDeltaB;
        int256 afterInputTokenDeltaB;
        int256 beforeOutputTokenDeltaB;
        int256 afterOutputTokenDeltaB;
        int256 beforeOverallDeltaB;
        int256 afterOverallDeltaB;
    }

    struct Deposit {
        uint128 amount;
        uint128 bdv;
    }

    struct EvaluationParameters {
        uint256 maxBeanMaxLpGpPerBdvRatio;
        uint256 minBeanMaxLpGpPerBdvRatio;
        uint256 targetSeasonsToCatchUp;
        uint256 podRateLowerBound;
        uint256 podRateOptimal;
        uint256 podRateUpperBound;
        uint256 deltaPodDemandLowerBound;
        uint256 deltaPodDemandUpperBound;
        uint256 lpToSupplyRatioUpperBound;
        uint256 lpToSupplyRatioOptimal;
        uint256 lpToSupplyRatioLowerBound;
        uint256 excessivePriceThreshold;
        uint256 soilCoefficientHigh;
        uint256 soilCoefficientLow;
        uint256 baseReward;
        uint128 minAvgGsPerBdv;
        uint128 rainingMinBeanMaxLpGpPerBdvRatio;
    }

    struct ExtEvaluationParameters {
        uint256 belowPegSoilL2SRScalar;
        uint256 soilCoefficientRelativelyHigh;
        uint256 soilCoefficientRelativelyLow;
        uint256 abovePegDeltaBSoilScalar;
        uint256 soilDistributionPeriod;
        uint256 minSoilIssuance;
        uint256 supplyPodDemandScalar;
        uint256 initialSoilPodDemandScalar;
        bytes32[59] buffer;
    }

    struct Facet {
        address facetAddress;
        bytes4[] functionSelectors;
    }

    struct FacetCut {
        address facetAddress;
        FacetCutAction action;
        bytes4[] functionSelectors;
    }

    struct FarmerSops {
        address well;
        PerWellPlenty wellsPlenty;
    }

    struct Implementation {
        address target;
        bytes4 selector;
        bytes1 encodeType;
        bytes data;
    }

    struct MowStatus {
        int96 lastStem;
        uint128 bdv;
    }

    struct PenaltyData {
        uint256 inputToken;
        uint256 outputToken;
        uint256 overall;
    }

    struct PerWellPlenty {
        uint256 plentyPerRoot;
        uint256 plenty;
        bytes32[4] _buffer;
    }

    struct PipeCall {
        address target;
        bytes data;
    }

    struct Plot {
        uint256 index;
        uint256 pods;
    }

    struct PodListing {
        address lister;
        uint256 fieldId;
        uint256 index;
        uint256 start;
        uint256 podAmount;
        uint24 pricePerPod;
        uint256 maxHarvestableIndex;
        uint256 minFillAmount;
        uint8 mode;
    }

    struct PodOrder {
        address orderer;
        uint256 fieldId;
        uint24 pricePerPod;
        uint256 maxPlaceInLine;
        uint256 minFillAmount;
    }

    struct Rain {
        uint256 pods;
        uint256 roots;
        bytes32[4] _buffer;
    }

    struct Requisition {
        Blueprint blueprint;
        bytes32 blueprintHash;
        bytes signature;
    }

    struct Season {
        uint32 current;
        uint32 lastSop;
        uint32 lastSopSeason;
        uint32 rainStart;
        bool raining;
        uint64 sunriseBlock;
        bool abovePeg;
        uint256 start;
        uint256 period;
        uint256 timestamp;
        uint256 standardMintedBeans;
        bytes32[8] _buffer;
    }

    struct SeedGauge {
        uint128 averageGrownStalkPerBdvPerSeason;
        uint128 beanToMaxLpGpPerBdvRatio;
        bytes32[4] _buffer;
    }

    struct ShipmentRoute {
        address planContract;
        bytes4 planSelector;
        ShipmentRecipient recipient;
        bytes data;
    }

    struct Supply {
        uint128 endBpf;
        uint256 supply;
    }

    struct TokenDepositId {
        address token;
        uint256[] depositIds;
        Deposit[] tokenDeposits;
    }

    struct Weather {
        uint128 lastDeltaSoil;
        uint32 lastSowTime;
        uint32 thisSowTime;
        uint32 temp;
        bytes32[4] _buffer;
    }

    struct WellDeltaB {
        address well;
        int256 deltaB;
    }

    struct WhitelistStatus {
        address token;
        bool isWhitelisted;
        bool isWhitelistedLp;
        bool isWhitelistedWell;
        bool isSoppable;
    }

    struct D256 {
        uint256 value;
    }

    struct BeanstalkState {
        D256 deltaPodDemand;
        D256 lpToSupplyRatio;
        D256 podRate;
        address largestLiqWell;
        bool oracleFailure;
    }

    error AddressEmptyCode(address target);
    error AddressInsufficientBalance(address account);
    error ECDSAInvalidSignature();
    error ECDSAInvalidSignatureLength(uint256 length);
    error ECDSAInvalidSignatureS(bytes32 s);
    error FailedInnerCall();
    error PRBMath__MulDivOverflow(uint256 prod1, uint256 denominator);
    error SafeCastOverflowedIntDowncast(uint8 bits, int256 value);
    error SafeCastOverflowedUintDowncast(uint8 bits, uint256 value);
    error SafeCastOverflowedUintToInt(uint256 value);
    error SafeERC20FailedOperation(address token);
    error StringsInsufficientHexLength(uint256 value, uint256 length);
    error T();

    event ActiveFieldSet(uint256 fieldId);
    event AddDeposit(
        address indexed account,
        address indexed token,
        int96 stem,
        uint256 amount,
        uint256 bdv
    );
    event AddWhitelistStatus(
        address token,
        uint256 index,
        bool isWhitelisted,
        bool isWhitelistedLp,
        bool isWhitelistedWell,
        bool isSoppable
    );
    event ApprovalForAll(address indexed account, address indexed operator, bool approved);
    event BeanToMaxLpGpPerBdvRatioChange(uint256 indexed season, uint256 caseId, int80 absChange);
    event CancelBlueprint(bytes32 blueprintHash);
    event ClaimPlenty(address indexed account, address token, uint256 plenty);
    event Convert(
        address indexed account,
        address fromToken,
        address toToken,
        uint256 fromAmount,
        uint256 toAmount,
        uint256 fromBdv,
        uint256 toBdv
    );
    event DeltaB(int256 deltaB);
    event DepositApproval(
        address indexed owner,
        address indexed spender,
        address token,
        uint256 amount
    );
    event DewhitelistToken(address indexed token);
    event DiamondCut(FacetCut[] _diamondCut, address _init, bytes _calldata);
    event FarmerGerminatingStalkBalanceChanged(
        address indexed account,
        int256 delta,
        GerminationSide germ
    );
    event FieldAdded(uint256 fieldId);
    event GaugePointChange(uint256 indexed season, address indexed token, uint256 gaugePoints);
    event Harvest(address indexed account, uint256 fieldId, uint256[] plots, uint256 beans);
    event Incentivization(address indexed account, uint256 beans);
    event InternalBalanceChanged(address indexed account, address indexed token, int256 delta);
    event MockConvert(uint256 stalkRemoved, uint256 bdvRemoved);
    event OwnershipTransferred(address indexed previousOwner, address indexed newOwner);
    event Pause(uint256 timestamp);
    event Pick(address indexed account, address indexed token, uint256 amount);
    event Plant(address indexed account, uint256 beans);
    event PlotTransfer(
        address indexed from,
        address indexed to,
        uint256 fieldId,
        uint256 indexed index,
        uint256 amount
    );
    event PodApproval(
        address indexed owner,
        address indexed spender,
        uint256 fieldId,
        uint256 amount
    );
    event PodListingCancelled(address indexed lister, uint256 fieldId, uint256 index);
    event PodListingCreated(
        address indexed lister,
        uint256 fieldId,
        uint256 index,
        uint256 start,
        uint256 podAmount,
        uint24 pricePerPod,
        uint256 maxHarvestableIndex,
        uint256 minFillAmount,
        uint8 mode
    );
    event PodListingFilled(
        address indexed filler,
        address indexed lister,
        uint256 fieldId,
        uint256 index,
        uint256 start,
        uint256 podAmount,
        uint256 costInBeans
    );
    event PodOrderCancelled(address indexed orderer, bytes32 id);
    event PodOrderCreated(
        address indexed orderer,
        bytes32 id,
        uint256 beanAmount,
        uint256 fieldId,
        uint24 pricePerPod,
        uint256 maxPlaceInLine,
        uint256 minFillAmount
    );
    event PodOrderFilled(
        address indexed filler,
        address indexed orderer,
        bytes32 id,
        uint256 fieldId,
        uint256 index,
        uint256 start,
        uint256 podAmount,
        uint256 costInBeans
    );
    event PublishRequisition(Requisition requisition);
    event Receipt(ShipmentRecipient indexed recipient, uint256 receivedAmount, bytes data);
    event ReceiverApproved(address indexed owner, address receiver);
    event RemoveDeposit(
        address indexed account,
        address indexed token,
        int96 stem,
        uint256 amount,
        uint256 bdv
    );
    event RemoveDeposits(
        address indexed account,
        address indexed token,
        int96[] stems,
        uint256[] amounts,
        uint256 amount,
        uint256[] bdvs
    );
    event RetryableTicketCreated(uint256 indexed ticketId);
    event SeasonOfPlentyField(uint256 toField);
    event SeasonOfPlentyWell(
        uint256 indexed season,
        address well,
        address token,
        uint256 amount,
        uint256 beans
    );
    event ShipmentRoutesSet(ShipmentRoute[] newShipmentRoutes);
    event Soil(uint32 indexed season, uint256 soil);
    event Sow(address indexed account, uint256 fieldId, uint256 index, uint256 beans, uint256 pods);
    event StalkBalanceChanged(address indexed account, int256 delta, int256 deltaRoots);
    event Sunrise(uint256 indexed season);
    event TemperatureChange(
        uint256 indexed season,
        uint256 caseId,
        int32 absChange,
        uint256 fieldId
    );
    event TokenApproval(
        address indexed owner,
        address indexed spender,
        address token,
        uint256 amount
    );
    event TokenTransferred(
        address indexed token,
        address indexed sender,
        address indexed recipient,
        uint256 amount,
        uint8 fromMode,
        uint8 toMode
    );
    event TotalGerminatingBalanceChanged(
        uint256 germinationSeason,
        address indexed token,
        int256 deltaAmount,
        int256 deltaBdv
    );
    event TotalGerminatingStalkChanged(uint256 germinationSeason, int256 deltaGerminatingStalk);
    event TotalStalkChangedFromGermination(int256 deltaStalk, int256 deltaRoots);
    event Tractor(
        address indexed operator,
        address indexed publisher,
        bytes32 indexed blueprintHash,
        uint256 nonce,
        uint256 gasleft
    );
    event TractorExecutionBegan(
        address indexed operator,
        address indexed publisher,
        bytes32 indexed blueprintHash,
        uint256 nonce,
        uint256 gasleft
    );
    event TractorVersionSet(string version);
    event TransferBatch(
        address indexed operator,
        address indexed from,
        address indexed to,
        uint256[] ids,
        uint256[] values
    );
    event TransferSingle(
        address indexed operator,
        address indexed sender,
        address indexed recipient,
        uint256 depositId,
        uint256 amount
    );
    event URI(string _uri, uint256 indexed _id);
    event Unpause(uint256 timestamp, uint256 timePassed);
    event UpdateAverageStalkPerBdvPerSeason(uint256 newStalkPerBdvPerSeason);
    event UpdateMaxTotalGaugePoints(uint256 newMaxTotalGaugePoints);
    event UpdateGaugeSettings(
        address indexed token,
        bytes4 gpSelector,
        bytes4 lwSelector,
        uint64 optimalPercentDepositedBdv
    );
    event UpdateTWAPs(uint256[2] balances);
    event UpdateWhitelistStatus(
        address token,
        uint256 index,
        bool isWhitelisted,
        bool isWhitelistedLp,
        bool isWhitelistedWell,
        bool isSoppable
    );
    event UpdatedEvaluationParameters(EvaluationParameters);
    event UpdatedGaugePointImplementationForToken(
        address indexed token,
        Implementation gaugePointImplementation
    );
    event UpdatedLiquidityWeightImplementationForToken(
        address indexed token,
        Implementation liquidityWeightImplementation
    );
    event UpdatedOptimalPercentDepositedBdvForToken(
        address indexed token,
        uint64 optimalPercentDepositedBdv
    );
    event UpdatedOracleImplementationForToken(
        address indexed token,
        Implementation oracleImplementation
    );
    event UpdatedStalkPerBdvPerSeason(
        address indexed token,
        uint40 stalkEarnedPerSeason,
        uint32 season
    );
    event WellOracle(uint32 indexed season, address well, int256 deltaB, bytes cumulativeReserves);
    event WhitelistToken(
        address indexed token,
        bytes4 selector,
        uint40 stalkEarnedPerSeason,
        uint256 stalkIssuedPerBdv,
        uint128 gaugePoints,
        uint64 optimalPercentDepositedBdv
    );
    event WhitelistTokenImplementations(
        address indexed token,
        Implementation gpImplementation,
        Implementation lwImplementation
    );

    function abovePeg() external view returns (bool);

    function activeField() external view returns (uint256);

    function addField() external;

    function addWhitelistSelector(address token, bytes4 selector) external;

    function addWhitelistStatus(
        address token,
        bool isWhitelisted,
        bool isWhitelistedLp,
        bool isWhitelistedWell,
        bool isSoppable
    ) external;

    function advancedFarm(
        AdvancedFarmCall[] memory data
    ) external payable returns (bytes[] memory results);

    function advancedPipe(
        AdvancedPipeCall[] memory pipes,
        uint256 value
    ) external payable returns (bytes[] memory results);

    function allowancePods(
        address owner,
        address spender,
        uint256 fieldId
    ) external view returns (uint256);

    function approveDeposit(address spender, address token, uint256 amount) external payable;

    function approvePods(address spender, uint256 fieldId, uint256 amount) external payable;

    function approveReceiver(address owner, address receiver) external;

    function approveToken(address spender, address token, uint256 amount) external payable;

    function balanceOf(address account, uint256 depositId) external view returns (uint256 amount);

    function balanceOfBatch(
        address[] memory accounts,
        uint256[] memory depositIds
    ) external view returns (uint256[] memory);

    function balanceOfDepositedBdv(
        address account,
        address token
    ) external view returns (uint256 depositedBdv);

    function balanceOfEarnedBeans(address account) external view returns (uint256 beans);

    function balanceOfEarnedStalk(address account) external view returns (uint256);

    function balanceOfFinishedGerminatingStalkAndRoots(
        address account
    ) external view returns (uint256 gStalk, uint256 gRoots);

    function balanceOfGerminatingStalk(address account) external view returns (uint256);

    function balanceOfGrownStalk(address account, address token) external view returns (uint256);

    function balanceOfGrownStalkMultiple(
        address account,
        address[] memory tokens
    ) external view returns (uint256[] memory grownStalks);

    function balanceOfPlantableSeeds(address account) external view returns (uint256);

    function balanceOfPlenty(address account, address well) external view returns (uint256 plenty);

    function balanceOfPods(address account, uint256 fieldId) external view returns (uint256 pods);

    function balanceOfRainRoots(address account) external view returns (uint256);

    function balanceOfRevitalizedStalk(
        address account,
        address[] memory tokens,
        int96[] memory stems,
        uint256[] memory amounts
    ) external view returns (uint256 stalk);

    function balanceOfRoots(address account) external view returns (uint256);

    function balanceOfSop(address account) external view returns (AccountSeasonOfPlenty memory sop);

    function balanceOfStalk(address account) external view returns (uint256);

    function balanceOfYoungAndMatureGerminatingStalk(
        address account
    ) external view returns (uint256 matureGerminatingStalk, uint256 youngGerminatingStalk);

    function batchTransferERC1155(
        address token,
        address to,
        uint256[] memory ids,
        uint256[] memory values
    ) external payable;

    function bdv(address token, uint256 amount) external view returns (uint256 _bdv);

    function bdvs(
        address[] memory tokens,
        uint256[] memory amounts
    ) external view returns (uint256 _bdv);

    function beanSown() external view returns (uint256);

    function beanToBDV(uint256 amount) external pure returns (uint256);

    function calcCaseIdE(int256 deltaB, uint128 endSoil) external;

    function calcCaseIdWithParams(
        uint256 pods,
        uint256 _lastDeltaSoil,
        uint128 beanSown,
        uint128 endSoil,
        int256 deltaB,
        bool raining,
        bool rainRoots,
        bool aboveQ,
        uint256 L2SRState
    ) external;

    function calcGaugePointsWithParams(
        address token,
        uint256 percentOfDepositedBdv
    ) external view returns (uint256);

    function calculateConvertCapacityPenaltyE(
        uint256 overallCappedDeltaB,
        uint256 overallAmountInDirectionOfPeg,
        address inputToken,
        uint256 inputTokenAmountInDirectionOfPeg,
        address outputToken,
        uint256 outputTokenAmountInDirectionOfPeg
    ) external view returns (uint256 cumulativePenalty, PenaltyData memory pdCapacity);

    function calculateDeltaBFromReserves(
        address well,
        uint256[] memory reserves,
        uint256 lookback
    ) external view returns (int256);

    function calculateStalkPenalty(
        DeltaBStorage memory dbs,
        uint256 bdvConverted,
        uint256 overallConvertCapacity,
        address inputToken,
        address outputToken
    )
        external
        view
        returns (
            uint256 stalkPenaltyBdv,
            uint256 overallConvertCapacityUsed,
            uint256 inputTokenAmountUsed,
            uint256 outputTokenAmountUsed
        );

    function calculateStemForTokenFromGrownStalk(
        address token,
        uint256 grownStalk,
        uint256 bdvOfDeposit
    ) external view returns (int96 stem, GerminationSide germ);

    function calculateCultivationFactorDeltaE(
        BeanstalkState memory bs
    ) external view returns (uint256);

    function getGauge(GaugeId gaugeId) external view returns (Gauge memory);

    function getGaugeValue(GaugeId gaugeId) external view returns (bytes memory);

    function getGaugeData(GaugeId gaugeId) external view returns (bytes memory);

    function cancelBlueprint(Requisition memory requisition) external;

    function cancelPodListing(uint256 fieldId, uint256 index) external payable;

    function cancelPodOrder(PodOrder memory podOrder, uint8 mode) external payable;

    function cappedReservesDeltaB(address well) external view returns (int256 deltaB);

    function captureE() external returns (int256 deltaB);

    function captureWellE(address well) external returns (int256 deltaB);

    function captureWellEInstantaneous(address well) external returns (int256 instDeltaB);

    function claimAllPlenty(
        uint8 toMode
    ) external payable returns (ClaimPlentyData[] memory allPlenty);

    function claimOwnership() external;

    function claimPlenty(address well, uint8 toMode) external payable;

    function convert(
        bytes memory convertData,
        int96[] memory stems,
        uint256[] memory amounts
    )
        external
        payable
        returns (
            int96 toStem,
            uint256 fromAmount,
            uint256 toAmount,
            uint256 fromBdv,
            uint256 toBdv
        );

    function convertInternalE(
        address tokenIn,
        uint256 amountIn,
        bytes memory convertData
    )
        external
        returns (
            address toToken,
            address fromToken,
            uint256 toAmount,
            uint256 fromAmount,
            address account,
            bool decreaseBDV
        );

    function createPodListing(PodListing memory podListing) external payable;

    function createPodOrder(
        PodOrder memory podOrder,
        uint256 beanAmount,
        uint8 mode
    ) external payable returns (bytes32 id);

    function cumulativeCurrentDeltaB(address[] memory pools) external view returns (int256 deltaB);

    function decreaseDepositAllowance(
        address spender,
        address token,
        uint256 subtractedValue
    ) external returns (bool);

    function decreaseTokenAllowance(
        address spender,
        address token,
        uint256 subtractedValue
    ) external returns (bool);

    function defaultGaugePoints(
        uint256 currentGaugePoints,
        uint256 optimalPercentDepositedBdv,
        uint256 percentOfDepositedBdv,
        bytes memory
    ) external pure returns (uint256 newGaugePoints);

    function deposit(
        address token,
        uint256 _amount,
        uint8 mode
    ) external payable returns (uint256 amount, uint256 _bdv, int96 stem);

    function depositAllowance(
        address owner,
        address spender,
        address token
    ) external view returns (uint256);

    function depositForConvertE(
        address token,
        uint256 amount,
        uint256 bdv,
        uint256 grownStalk,
        uint256 deltaRainRoots
    ) external;

    function determineReward(uint256 secondsLate) external view returns (uint256);

    function dewhitelistToken(address token) external payable;

    function diamondCut(
        FacetCut[] memory _diamondCut,
        address _init,
        bytes memory _calldata
    ) external;

    function droughtSiloSunrise(uint256 amount) external;

    function droughtSunrise() external;

    function etherPipe(
        PipeCall memory p,
        uint256 value
    ) external payable returns (bytes memory result);

    function exploitPodOrderBeans() external;

    function exploitSop() external;

    function exploitUserInternalTokenBalance() external;

    function exploitUserSendTokenInternal() external;

    function facetAddress(bytes4 _functionSelector) external view returns (address facetAddress_);

    function facetAddresses() external view returns (address[] memory facetAddresses_);

    function facetFunctionSelectors(
        address _facet
    ) external view returns (bytes4[] memory facetFunctionSelectors_);

    function facets() external view returns (Facet[] memory facets_);

    function farm(bytes[] memory data) external payable returns (bytes[] memory results);

    function farmSunrise() external;

    function farmSunrises(uint256 number) external;

    function fastForward(uint32 _s) external;

    function fieldCount() external view returns (uint256);

    function fillPodListing(
        PodListing memory podListing,
        uint256 beanAmount,
        uint8 mode
    ) external payable;

    function fillPodOrder(
        PodOrder memory podOrder,
        uint256 index,
        uint256 start,
        uint256 amount,
        uint8 mode
    ) external payable;

    function floodHarvestablePods() external view returns (uint256);

    function forceSunrise() external;

    function gaugePointsNoChange(
        uint256 currentGaugePoints,
        uint256,
        uint256
    ) external pure returns (uint256);

    function getAbsBeanToMaxLpRatioChangeFromCaseId(
        uint256 caseId
    ) external view returns (uint80 ml);

    function getAbsTemperatureChangeFromCaseId(uint256 caseId) external view returns (int32 t);

    function getAddressAndStem(uint256 depositId) external pure returns (address token, int96 stem);

    function getAllBalance(address account, address token) external view returns (Balance memory b);

    function getAllBalances(
        address account,
        address[] memory tokens
    ) external view returns (Balance[] memory balances);

    function getAmountOut(
        address tokenIn,
        address tokenOut,
        uint256 amountIn
    ) external view returns (uint256 amountOut);

    function getAverageGrownStalkPerBdv() external view returns (uint256);

    function getAverageGrownStalkPerBdvPerSeason() external view returns (uint128);

    function getBalance(address account, address token) external view returns (uint256 balance);

    function getBalances(
        address account,
        address[] memory tokens
    ) external view returns (uint256[] memory balances);

    function getBeanGaugePointsPerBdv() external view returns (uint256);

    function getBeanToken() external view returns (address);

    function getBeanIndex(IERC20[] memory tokens) external view returns (uint256);

    function getBeanToMaxLpGpPerBdvRatio() external view returns (uint256);

    function getBeanToMaxLpGpPerBdvRatioScaled() external view returns (uint256);

    function getBlueprintHash(Blueprint memory blueprint) external view returns (bytes32);

    function getBlueprintNonce(bytes32 blueprintHash) external view returns (uint256);

    function getCaseData(uint256 caseId) external view returns (bytes32 casesData);

    function getCases() external view returns (bytes32[144] memory cases);

    function getChangeFromCaseId(
        uint256 caseId
    ) external view returns (uint32, int32, uint80, int80);

    function getCounter(address account, bytes32 counterId) external view returns (uint256 count);

    function getCurrentBlueprintHash() external view returns (bytes32);

    function getCurrentHumidity() external view returns (uint128 humidity);

    function getDeltaPodDemand() external view returns (uint256);

    function getDeltaPodDemandLowerBound() external view returns (uint256);

    function getDeltaPodDemandUpperBound() external view returns (uint256);

    function getDeposit(
        address account,
        address token,
        int96 stem
    ) external view returns (uint256, uint256);

    function getDepositId(address token, int96 stem) external pure returns (uint256);

    function getDepositMerkleRoot() external pure returns (bytes32);

    function getDepositsForAccount(
        address account
    ) external view returns (TokenDepositId[] memory deposits);

    function getEndBpf() external view returns (uint128 endBpf);

    function getEvenGerminating(address token) external view returns (uint256, uint256);

    function getExcessivePriceThreshold() external view returns (uint256);

    function getExternalBalance(
        address account,
        address token
    ) external view returns (uint256 balance);

    function getExternalBalances(
        address account,
        address[] memory tokens
    ) external view returns (uint256[] memory balances);

    function getExtremelyFarAbove(uint256 optimalPercentBdv) external pure returns (uint256);

    function getExtremelyFarBelow(uint256 optimalPercentBdv) external pure returns (uint256);

    function getFirst() external view returns (uint128);

    function getGaugePointImplementationForToken(
        address token
    ) external view returns (Implementation memory);

    function getGaugePoints(address token) external view returns (uint256);

    function getGaugePointsPerBdvForToken(address token) external view returns (uint256);

    function getGaugePointsPerBdvForWell(address well) external view returns (uint256);

    function getGaugePointsWithParams(address token) external view returns (uint256);

    function getGerminatingRootsForSeason(uint32 season) external view returns (uint256);

    function getGerminatingStalkAndRootsForSeason(
        uint32 season
    ) external view returns (uint256, uint256);

    function getGerminatingStalkForSeason(uint32 season) external view returns (uint256);

    function getGerminatingStem(address token) external view returns (int96 germinatingStem);

    function getHighestNonGerminatingStem(address token) external view returns (int96 stem);

    function getGerminatingStems(
        address[] memory tokens
    ) external view returns (int96[] memory germinatingStems);

    function getHighestNonGerminatingStems(
        address[] memory tokens
    ) external view returns (int96[] memory highestNonGerminatingStems);

    function getGerminatingTotalDeposited(address token) external view returns (uint256 amount);

    function getGerminatingTotalDepositedBdv(address token) external view returns (uint256 _bdv);

    function getGrownStalkIssuedPerGp() external view returns (uint256);

    function getGrownStalkIssuedPerSeason() external view returns (uint256);

    function getHumidity(uint128 _s) external pure returns (uint128 humidity);

    function getIndexForDepositId(
        address account,
        address token,
        uint256 depositId
    ) external view returns (uint256);

    function getInternalBalance(
        address account,
        address token
    ) external view returns (uint256 balance);

    function getInternalBalanceMerkleRoot() external pure returns (bytes32);

    function getInternalBalances(
        address account,
        address[] memory tokens
    ) external view returns (uint256[] memory balances);

    function getLargestGpPerBdv() external view returns (uint256);

    function getLargestLiqWell() external view returns (address);

    function getLast() external view returns (uint128);

    function getLastMowedStem(
        address account,
        address token
    ) external view returns (int96 lastStem);

    function getLiquidityToSupplyRatio() external view returns (uint256);

    function getLiquidityWeightImplementationForToken(
        address token
    ) external view returns (Implementation memory);

    function getLpToSupplyRatioLowerBound() external view returns (uint256);

    function getLpToSupplyRatioOptimal() external view returns (uint256);

    function getLpToSupplyRatioUpperBound() external view returns (uint256);

    function getMaxAmountIn(
        address tokenIn,
        address tokenOut
    ) external view returns (uint256 amountIn);

    function getMaxBeanMaxLpGpPerBdvRatio() external view returns (uint256);

    function getMinBeanMaxLpGpPerBdvRatio() external view returns (uint256);

    function getMowStatus(
        address account,
        address[] memory tokens
    ) external view returns (MowStatus[] memory mowStatuses);

    function getNext(uint128 id) external view returns (uint128);

    function getNextSeasonStart() external view returns (uint256);

    function getNonBeanTokenAndIndexFromWell(address well) external view returns (address, uint256);

    function getOddGerminating(address token) external view returns (uint256, uint256);

    function getOracleImplementationForToken(
        address token
    ) external view returns (Implementation memory);

    function getOrderId(PodOrder memory podOrder) external pure returns (bytes32 id);

    function getOverallConvertCapacity() external view returns (uint256);

    function getPlotIndexesFromAccount(
        address account,
        uint256 fieldId
    ) external view returns (uint256[] memory plotIndexes);

    function getPlotMerkleRoot() external pure returns (bytes32);

    function getPlotsFromAccount(
        address account,
        uint256 fieldId
    ) external view returns (Plot[] memory plots);

    function getPodListing(uint256 fieldId, uint256 index) external view returns (bytes32 id);

    function getPodOrder(bytes32 id) external view returns (uint256);

    function getPodRate(uint256 fieldId) external view returns (uint256);

    function getPodRateLowerBound() external view returns (uint256);

    function getPodRateOptimal() external view returns (uint256);

    function getPodRateUpperBound() external view returns (uint256);

    function getPoolDeltaBWithoutCap(address well) external view returns (int256 deltaB);

    function getPublisherCounter(bytes32 counterId) external view returns (uint256 count);

    function getReceiver(address owner) external view returns (address);

    function getRelBeanToMaxLpRatioChangeFromCaseId(uint256 caseId) external view returns (int80 l);

    function getRelTemperatureChangeFromCaseId(uint256 caseId) external view returns (uint32 mt);

    function getRelativelyFarAbove(uint256 optimalPercentBdv) external pure returns (uint256);

    function getRelativelyFarBelow(uint256 optimalPercentBdv) external pure returns (uint256);

    function getSeasonStart() external view returns (uint256);

    function getSeasonStruct() external view returns (Season memory);

    function getSeasonTimestamp() external view returns (uint256);

    function getSeedGauge() external view returns (SeedGauge memory);

    function getSeedGaugeSetting() external view returns (EvaluationParameters memory);

    function getEvaluationParameters() external view returns (EvaluationParameters memory);

    function getExtEvaluationParameters() external view returns (ExtEvaluationParameters memory);

    function getShipmentRoutes() external view returns (ShipmentRoute[] memory);

    function getSiloTokens() external view returns (address[] memory tokens);

    function getStemTips() external view returns (int96[] memory _stemTips);

    function getT() external view returns (uint256);

    function getTargetSeasonsToCatchUp() external view returns (uint256);

    function getTokenDepositIdsForAccount(
        address account,
        address token
    ) external view returns (uint256[] memory depositIds);

    function getTokenDepositsForAccount(
        address account,
        address token
    ) external view returns (TokenDepositId memory deposits);

    function getTokenUsdPrice(address token) external view returns (uint256);

    function getTokenUsdPriceFromExternal(
        address token,
        uint256 lookback
    ) external view returns (uint256 tokenUsd);

    function getTokenUsdTwap(address token, uint256 lookback) external view returns (uint256);

    function getTotalBdv() external view returns (uint256 totalBdv);

    function getTotalDeposited(address token) external view returns (uint256);

    function getTotalDepositedBdv(address token) external view returns (uint256);

    function getTotalGerminatingAmount(address token) external view returns (uint256);

    function getTotalGerminatingBdv(address token) external view returns (uint256);

    function getTotalGerminatingStalk() external view returns (uint256);

    function getTotalRecapDollarsNeeded() external view returns (uint256);

    function getTotalSiloDeposited() external view returns (uint256[] memory depositedAmounts);

    function getTotalSiloDepositedBdv() external view returns (uint256[] memory depositedBdvs);

    function getTotalUsdLiquidity() external view returns (uint256 totalLiquidity);

    function getTotalWeightedUsdLiquidity() external view returns (uint256 totalWeightedLiquidity);

    function getTractorVersion() external view returns (string memory);

    function getTwaLiquidityForWell(address well) external view returns (uint256);

    function getUsdTokenPrice(address token) external view returns (uint256);

    function getUsdTokenPriceFromExternal(
        address token,
        uint256 lookback
    ) external view returns (uint256 usdToken);

    function getUsdTokenTwap(address token, uint256 lookback) external view returns (uint256);

    function getWeightedTwaLiquidityForWell(address well) external view returns (uint256);

    function getWellConvertCapacity(address well) external view returns (uint256);

    function getWellsByDeltaB()
        external
        view
        returns (
            WellDeltaB[] memory wellDeltaBs,
            uint256 totalPositiveDeltaB,
            uint256 totalNegativeDeltaB,
            uint256 positiveDeltaBCount
        );

    function getWhitelistStatus(
        address token
    ) external view returns (WhitelistStatus memory _whitelistStatuses);

    function getWhitelistStatuses()
        external
        view
        returns (WhitelistStatus[] memory _whitelistStatuses);

    function getWhitelistedLpTokens() external view returns (address[] memory tokens);

    function getWhitelistedTokens() external view returns (address[] memory tokens);

    function getWhitelistedWellLpTokens() external view returns (address[] memory tokens);

    function getYoungAndMatureGerminatingTotalStalk()
        external
        view
        returns (uint256 matureGerminatingStalk, uint256 youngGerminatingStalk);

    function getCultivationFactor(uint256 fieldId) external view returns (uint256);

    function getCultivationFactorForActiveField() external view returns (uint256);

    function gm(address account, uint8 mode) external payable returns (uint256);

    function grownStalkForDeposit(
        address account,
        address token,
        int96 stem
    ) external view returns (uint256 grownStalk);

    function harvest(uint256 fieldId, uint256[] memory plots, uint8 mode) external payable;

    function harvestableIndex(uint256 fieldId) external view returns (uint256);

    function imageURI(
        address token,
        int96 stem,
        int96 stemTip
    ) external view returns (string memory);

    function increaseDepositAllowance(
        address spender,
        address token,
        uint256 addedValue
    ) external returns (bool);

    function increaseTokenAllowance(
        address spender,
        address token,
        uint256 addedValue
    ) external returns (bool);

    function incrementTotalHarvestableE(uint256 fieldId, uint256 amount) external;

    function incrementTotalPodsE(uint256 fieldId, uint256 amount) external;

    function incrementTotalSoilE(uint128 amount) external;

    function initialSoil() external view returns (uint256);

    function initOracleForAllWhitelistedWells() external;

    function isApprovedForAll(address _owner, address _operator) external view returns (bool);

    function isHarvesting(uint256 fieldId) external view returns (bool);

    function lastDeltaSoil() external view returns (uint256);

    function lastSeasonOfPlenty() external view returns (uint32);

    function lastSowTime() external view returns (uint256);

    function lastUpdate(address account) external view returns (uint32);

    function lightSunrise() external;

    function maxTemperature() external view returns (uint256);

    function maxWeight(bytes memory) external pure returns (uint256);

    function mintBeans(address to, uint256 amount) external;

    function mockBDV(uint256 amount) external pure returns (uint256);

    function mockBDVDecrease(uint256 amount) external pure returns (uint256);

    function mockBDVIncrease(uint256 amount) external pure returns (uint256);

    function mockcalcCaseIdAndHandleRain(
        int256 deltaB
    ) external returns (uint256 caseId, BeanstalkState memory bs);

    function mockChangeBDVSelector(address token, bytes4 selector) external;

    function mockEndTotalGerminationForToken(address token) external;

    function mockGetMorningTemp(
        uint256 initalTemp,
        uint256 delta
    ) external pure returns (uint256 scaledTemperature);

    function mockIncrementGermination(
        address account,
        address token,
        uint128 amount,
        uint128 bdv,
        GerminationSide side
    ) external;

    function mockInitState() external;

    function mockLiquidityWeight() external pure returns (uint256);

    function mockSetMilestoneStem(address token, int96 stem) external;

    function mockSetMilestoneSeason(address token, uint32 season) external;

    function mockSetAverageGrownStalkPerBdvPerSeason(
        uint128 _averageGrownStalkPerBdvPerSeason
    ) external;

    function mockSow(
        uint256 bean,
        uint256 _morningTemperature,
        uint32 maxTemperature,
        bool abovePeg
    ) external returns (uint256 pods);

    function mockStepGauge() external;

    function mockStepSeason() external returns (uint32 season);

    function mockStepSilo(uint256 amount) external;

    function mockUpdateAverageGrownStalkPerBdvPerSeason() external;

    function mockUpdateAverageStalkPerBdvPerSeason() external;

    function mockUpdateLiquidityWeight(
        address token,
        address newLiquidityWeightImplementation,
        bytes1 encodeType,
        bytes4 selector,
        bytes memory data
    ) external;

    function mockWhitelistToken(
        address token,
        bytes4 selector,
        uint48 stalkIssuedPerBdv,
        uint40 stalkEarnedPerSeason
    ) external;

    function mockWhitelistTokenWithGauge(
        address token,
        bytes4 selector,
        uint16 stalkIssuedPerBdv,
        uint40 stalkEarnedPerSeason,
        bytes1 encodeType,
        bytes4 gaugePointSelector,
        bytes4 liquidityWeightSelector,
        uint128 gaugePoints,
        uint64 optimalPercentDepositedBdv
    ) external;

    function mockinitializeGaugeForToken(
        address token,
        bytes4 gaugePointSelector,
        bytes4 liquidityWeightSelector,
        uint96 gaugePoints,
        uint64 optimalPercentDepositedBdv
    ) external;

    function mow(address account, address token) external payable;

    function mowMultiple(address account, address[] memory tokens) external payable;

    function multiPipe(PipeCall[] memory pipes) external payable returns (bytes[] memory results);

    function name() external pure returns (string memory);

    function newMockBDV() external pure returns (uint256);

    function newMockBDVDecrease() external pure returns (uint256);

    function newMockBDVIncrease() external pure returns (uint256);

    function noWeight(bytes memory) external pure returns (uint256);

    function onERC1155BatchReceived(
        address,
        address,
        uint256[] memory,
        uint256[] memory,
        bytes memory
    ) external pure returns (bytes4);

    function onERC1155Received(
        address,
        address,
        uint256,
        uint256,
        bytes memory
    ) external pure returns (bytes4);

    function overallCappedDeltaB() external view returns (int256 deltaB);

    function overallCurrentDeltaB() external view returns (int256 deltaB);

    function owner() external view returns (address owner_);

    function ownerCandidate() external view returns (address ownerCandidate_);

    function pause() external payable;

    function paused() external view returns (bool);

    function pipe(PipeCall memory p) external payable returns (bytes memory result);

    function pipelineConvert(
        address inputToken,
        int96[] calldata stems,
        uint256[] calldata amounts,
        address outputToken,
        AdvancedPipeCall[] memory advancedPipeCalls
    )
        external
        payable
        returns (
            int96 toStem,
            uint256 fromAmount,
            uint256 toAmount,
            uint256 fromBdv,
            uint256 toBdv
        );

    function plant() external payable returns (uint256 beans, int96 stem);

    function plentyPerRoot(uint32 _season, address well) external view returns (uint256);

    function plot(address account, uint256 fieldId, uint256 index) external view returns (uint256);

    function podIndex(uint256 fieldId) external view returns (uint256);

    function poolCurrentDeltaB(address pool) external view returns (int256 deltaB);

    function poolCurrentDeltaBMock(address pool) external view returns (int256 deltaB);

    function poolDeltaB(address pool) external view returns (int256);

    function publishRequisition(Requisition memory requisition) external;

    function rain() external view returns (Rain memory);

    function rainSiloSunrise(uint256 amount) external;

    function rainSunrise() external;

    function rainSunrises(uint256 amount) external;

    function readPipe(PipeCall memory p) external view returns (bytes memory result);

    function recieveL1Beans(address receiver, uint256 amount, uint8 toMode) external;

    function reentrancyGuardTest() external;

    function remainingPods() external view returns (uint256);

    function remainingRecapitalization() external view returns (uint256);

    function removeWhitelistSelector(address token) external;

    function resetPools(address[] memory pools) external;

    function resetSeasonStart(uint256 amount) external;

    function resetState() external;

    function revert_netFlow() external;

    function revert_oneOutFlow() external;

    function revert_outFlow() external;

    function revert_supplyChange() external;

    function revert_supplyIncrease() external;

    function rewardSilo(uint256 amount) external;

    function rewardSunrise(uint256 amount) external;

    function ripen(uint256 amount) external;

    function safeBatchTransferFrom(
        address sender,
        address recipient,
        uint256[] memory depositIds,
        uint256[] memory amounts,
        bytes memory
    ) external;

    function safeTransferFrom(
        address sender,
        address recipient,
        uint256 depositId,
        uint256 amount,
        bytes memory
    ) external;

    function scaledDeltaB(
        uint256 beforeLpTokenSupply,
        uint256 afterLpTokenSupply,
        int256 deltaB
    ) external pure returns (int256);

    function season() external view returns (uint32);

    function seasonTime() external view returns (uint64);

    function seedGaugeSunSunrise(int256 deltaB, uint256 caseId, bool oracleFailure) external;

    function setAbovePegE(bool peg) external;

    function setActiveField(uint256 fieldId, uint32 _temperature) external;

    function setApprovalForAll(address spender, bool approved) external;

    function setBeanToMaxLpGpPerBdvRatio(uint128 percent) external;

    function setBeanstalkState(
        uint256 price,
        uint256 podRate,
        uint256 changeInSoilDemand,
        uint256 liquidityToSupplyRatio,
        address targetWell
    ) external returns (int256 deltaB);

    function setBpf(uint128 bpf) external;

    function setChangeInSoilDemand(uint256 changeInSoilDemand) external;

    function setCurrentSeasonE(uint32 _season) external;

    function setL2SR(uint256 liquidityToSupplyRatio, address targetWell) external;

    function setLastDSoilE(uint128 number) external;

    function setLastSowTimeE(uint32 number) external;

    function setMaxTemp(uint32 t) external;

    function setMaxTempE(uint32 number) external;

    function setNextSowTimeE(uint32 _time) external;

    function setPodRate(uint256 podRate) external;

    function setPrice(uint256 price, address targetWell) external returns (int256 deltaB);

    function setShipmentRoutes(ShipmentRoute[] memory shipmentRoutes) external;

    function setSoilE(uint256 amount) external;

    function setStalkAndRoots(address account, uint128 stalk, uint256 roots) external;

    function setSunriseBlock(uint256 _block) external;

    function setUnharvestable(uint256 amount) external;

    function setUsdEthPrice(uint256 price) external;

    function setYieldE(uint256 t) external;

    function setBeansSownE(uint128 amount) external;

    function setCultivationFactor(uint256 cultivationFactor) external;

    function siloSunrise(uint256 amount) external;

    function getGaugeResult(
        Gauge memory gauge,
        bytes memory systemData
    ) external returns (bytes memory);

    function getGaugeIdResult(
        GaugeId gaugeId,
        bytes memory systemData
    ) external returns (bytes memory);

    function sow(
        uint256 bean,
        uint256 minTemperature,
        uint8 mode
    ) external payable returns (uint256 pods);

    function sowWithMin(
        uint256 bean,
        uint256 minTemperature,
        uint256 minSoil,
        uint8 mode
    ) external payable returns (uint256 pods);

    function stalkEarnedPerSeason(
        address[] memory tokens
    ) external view returns (uint256[] memory stalkEarnedPerSeasons);

    function stealBeans(uint256 amount) external;

    function stemTipForToken(address token) external view returns (int96 _stemTip);

    function stepGauge() external;

    function sunSunrise(int256 deltaB, uint256 caseId, BeanstalkState memory bs) external;

    function sunTemperatureSunrise(int256 deltaB, uint256 caseId, uint32 t) external;

    function sunrise() external payable returns (uint256);

    function sunriseBlock() external view returns (uint64);

    function supportsInterface(bytes4 _interfaceId) external view returns (bool);

    function symbol() external pure returns (string memory);

    function teleportSunrise(uint32 _s) external;

    function temperature() external view returns (uint256);

    function thisSowTime() external view returns (uint256);

    function time() external view returns (Season memory);

    function tokenAllowance(
        address account,
        address spender,
        address token
    ) external view returns (uint256);

    function tokenSettings(address token) external view returns (AssetSettings memory);

    function totalDeltaB() external view returns (int256 deltaB);

    function totalInstantaneousDeltaB() external view returns (int256);

    function totalEarnedBeans() external view returns (uint256);

    function totalHarvestable(uint256 fieldId) external view returns (uint256);

    function totalHarvestableForActiveField() external view returns (uint256);

    function totalHarvested(uint256 fieldId) external view returns (uint256);

    function totalPods(uint256 fieldId) external view returns (uint256);

    function totalRainRoots() external view returns (uint256);

    function totalRealSoil() external view returns (uint256);

    function totalRoots() external view returns (uint256);

    function totalSoil() external view returns (uint256);

    function totalSoilAtMorningTemp(
        uint256 morningTemperature
    ) external view returns (uint256 totalSoil);

    function totalStalk() external view returns (uint256);

    function totalUnharvestable(uint256 fieldId) external view returns (uint256);

    function tractor(
        Requisition memory requisition,
        bytes memory operatorData
    ) external payable returns (bytes[] memory results);

    function transferDeposit(
        address sender,
        address recipient,
        address token,
        int96 stem,
        uint256 amount
    ) external payable returns (uint256 _bdv);

    function transferDeposits(
        address sender,
        address recipient,
        address token,
        int96[] memory stem,
        uint256[] memory amounts
    ) external payable returns (uint256[] memory bdvs);

    function transferERC1155(address token, address to, uint256 id, uint256 value) external payable;

    function transferERC721(address token, address to, uint256 id) external payable;

    function sendTokenToInternalBalance(
        address token,
        address recipient,
        uint256 amount
    ) external payable;

    function transferInternalTokenFrom(
        address token,
        address sender,
        address recipient,
        uint256 amount,
        uint8 toMode
    ) external payable;

    function transferOwnership(address _newOwner) external;

    function transferPlot(
        address sender,
        address recipient,
        uint256 fieldId,
        uint256 index,
        uint256 start,
        uint256 end
    ) external payable;

    function transferPlots(
        address sender,
        address recipient,
        uint256 fieldId,
        uint256[] memory ids,
        uint256[] memory starts,
        uint256[] memory ends
    ) external payable;

    function transferToken(
        address token,
        address recipient,
        uint256 amount,
        uint8 fromMode,
        uint8 toMode
    ) external payable;

    function unpause() external payable;

    function unwrapEth(uint256 amount, uint8 mode) external payable;

    function updateGaugeForToken(
        address token,
        uint64 optimalPercentDepositedBdv,
        Implementation memory gpImplementation,
        Implementation memory lwImplementation
    ) external payable;

    function updateGaugePointImplementationForToken(
        address token,
        Implementation memory impl
    ) external payable;

    function updateLiquidityWeightImplementationForToken(
        address token,
        Implementation memory impl
    ) external payable;

    function updateOracleImplementationForToken(
        address token,
        Implementation memory impl
    ) external payable;

    function updatePublisherCounter(
        bytes32 counterId,
        CounterUpdateType updateType,
        uint256 amount
    ) external returns (uint256 count);

    function updateSeedGaugeSettings(EvaluationParameters memory updatedSeedGaugeSettings) external;

    function updateSortedDepositIds(
        address account,
        address token,
        uint256[] calldata sortedDepositIds
    ) external payable;

    function updateStalkPerBdvPerSeasonForToken(
        address token,
        uint40 stalkEarnedPerSeason
    ) external payable;

    function updateStems() external;

    function updateTractorVersion(string memory version) external;

    function updateWhitelistStatus(
        address token,
        bool isWhitelisted,
        bool isWhitelistedLp,
        bool isWhitelistedWell,
        bool isSoppable
    ) external;

    function uri(uint256 depositId) external view returns (string memory);

    function weather() external view returns (Weather memory);

    function wellBdv(address token, uint256 amount) external view returns (uint256);

    function wellOracleSnapshot(address well) external view returns (bytes memory snapshot);

    function whitelistToken(
        address token,
        bytes4 selector,
        uint48 stalkIssuedPerBdv,
        uint40 stalkEarnedPerSeason,
        bytes1 encodeType,
        uint128 gaugePoints,
        uint64 optimalPercentDepositedBdv,
        Implementation memory oracleImplementation,
        Implementation memory gaugePointImplementation,
        Implementation memory liquidityWeightImplementation
    ) external payable;

    function withdrawDeposit(
        address token,
        int96 stem,
        uint256 amount,
        uint8 mode
    ) external payable;

    function withdrawDeposits(
        address token,
        int96[] memory stems,
        uint256[] memory amounts,
        uint8 mode
    ) external payable;
    function withdrawForConvertE(
        address token,
        int96[] memory stems,
        uint256[] memory amounts,
        uint256 maxTokens
    ) external;

    function woohoo() external pure returns (uint256);

    function wrapEth(uint256 amount, uint8 mode) external payable;

    function getMaxTotalGaugePoints() external view returns (uint256);

    function setOverallConvertCapacityUsedForBlock(uint256 capacity) external;

    function downPenalizedGrownStalk(
        address well,
        uint256 bdvToConvert,
        uint256 grownStalkToConvert,
        uint256 fromAmount
    ) external view returns (uint256 newGrownStalk, uint256 grownStalkLost);

    function getConvertBonusBdvAmountAndCapacity() external view returns (uint256, uint256);

    function getPegCrossStem(address token) external view returns (int96);

    function getCalculatedBonusStalkPerBdv() external view returns (uint256);

    function mockUpdateBdvConverted(uint256 bdvConverted) external;

    function mockUpdateBonusBdvCapacity(uint256 newBdvCapacity) external;

    function setLastSeasonAndThisSeasonBeanSown(
        uint128 lastSeasonBeanSown,
        uint128 thisSeasonBeanSown
    ) external;

    function setMinSoilSownDemand(uint256 minSoilSownDemand) external;

    function setPrevSeasonAndCultivationTemp(uint256 prevSeasonTemp, uint256 soldOutTemp) external;

<<<<<<< HEAD
    function setSeasonAbovePeg(bool abovePeg) external;

    function getConvertStalkPerBdvBonusAndRemainingCapacity()
        external
        view
        returns (uint256 bonusStalkPerBdv, uint256 remainingCapacity);

    function mockUpdateStalkPerBdvBonus(uint256 newStalkPerBdvBonus) external;

    function mockUpdateLastConvertBonusTaken(uint256 newLastConvertBonusTaken) external;

    function mockStepGauges(LibEvaluate.BeanstalkState memory bs) external;

    function mockUpdateStalkPerBdvPerSeasonForToken(
        address token,
        uint40 stalkEarnedPerSeason
    ) external;

    function mowAll(address account) external;

    function updateGauge(GaugeId gaugeId, bytes memory value, bytes memory data) external;
=======
    function setConvertDownPenaltyRate(uint256 rate) external;

    function setBeansMintedAbovePeg(uint256 beansMintedAbovePeg) external;

    function setBeanMintedThreshold(uint256 beanMintedThreshold) external;

    function setThresholdSet(bool thresholdSet) external;

    function setRunningThreshold(uint256 runningThreshold) external;

    function getMaxAmountInAtRate(
        address tokenIn,
        address tokenOut,
        uint256 rate
    ) external view returns (uint256 amountIn);

    function setPenaltyRatio(uint256 penaltyRatio) external;
>>>>>>> e08a5ea1
}<|MERGE_RESOLUTION|>--- conflicted
+++ resolved
@@ -1918,29 +1918,6 @@
 
     function setPrevSeasonAndCultivationTemp(uint256 prevSeasonTemp, uint256 soldOutTemp) external;
 
-<<<<<<< HEAD
-    function setSeasonAbovePeg(bool abovePeg) external;
-
-    function getConvertStalkPerBdvBonusAndRemainingCapacity()
-        external
-        view
-        returns (uint256 bonusStalkPerBdv, uint256 remainingCapacity);
-
-    function mockUpdateStalkPerBdvBonus(uint256 newStalkPerBdvBonus) external;
-
-    function mockUpdateLastConvertBonusTaken(uint256 newLastConvertBonusTaken) external;
-
-    function mockStepGauges(LibEvaluate.BeanstalkState memory bs) external;
-
-    function mockUpdateStalkPerBdvPerSeasonForToken(
-        address token,
-        uint40 stalkEarnedPerSeason
-    ) external;
-
-    function mowAll(address account) external;
-
-    function updateGauge(GaugeId gaugeId, bytes memory value, bytes memory data) external;
-=======
     function setConvertDownPenaltyRate(uint256 rate) external;
 
     function setBeansMintedAbovePeg(uint256 beansMintedAbovePeg) external;
@@ -1958,5 +1935,26 @@
     ) external view returns (uint256 amountIn);
 
     function setPenaltyRatio(uint256 penaltyRatio) external;
->>>>>>> e08a5ea1
+
+    function setSeasonAbovePeg(bool abovePeg) external;
+
+    function getConvertStalkPerBdvBonusAndRemainingCapacity()
+        external
+        view
+        returns (uint256 bonusStalkPerBdv, uint256 remainingCapacity);
+
+    function mockUpdateStalkPerBdvBonus(uint256 newStalkPerBdvBonus) external;
+
+    function mockUpdateLastConvertBonusTaken(uint256 newLastConvertBonusTaken) external;
+
+    function mockStepGauges(LibEvaluate.BeanstalkState memory bs) external;
+
+    function mockUpdateStalkPerBdvPerSeasonForToken(
+        address token,
+        uint40 stalkEarnedPerSeason
+    ) external;
+
+    function mowAll(address account) external;
+
+    function updateGauge(GaugeId gaugeId, bytes memory value, bytes memory data) external;
 }