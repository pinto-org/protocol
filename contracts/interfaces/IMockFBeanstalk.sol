/**
 * SPDX-License-Identifier: MIT
 *
 */
pragma solidity ^0.8.4;

import {IERC20} from "@openzeppelin/contracts/token/ERC20/IERC20.sol";
import {Decimal} from "contracts/libraries/Decimal.sol";
import {GaugeId, Gauge} from "contracts/beanstalk/storage/System.sol";
interface IMockFBeanstalk {
    enum CounterUpdateType {
        INCREASE,
        DECREASE
    }

    enum FacetCutAction {
        Add,
        Replace,
        Remove
    }

    enum GerminationSide {
        ODD,
        EVEN,
        NOT_GERMINATING
    }

    enum ShipmentRecipient {
        NULL,
        SILO,
        FIELD,
        INTERNAL_BALANCE,
        EXTERNAL_BALANCE
    }

    struct AccountSeasonOfPlenty {
        uint32 lastRain;
        uint32 lastSop;
        uint256 roots;
        FarmerSops[] farmerSops;
    }

    struct AdvancedFarmCall {
        bytes callData;
        bytes clipboard;
    }

    struct AdvancedPipeCall {
        address target;
        bytes callData;
        bytes clipboard;
    }

    struct AssetSettings {
        bytes4 selector;
        uint40 stalkEarnedPerSeason;
        uint48 stalkIssuedPerBdv;
        uint32 milestoneSeason;
        int96 milestoneStem;
        bytes1 encodeType;
        int40 deltaStalkEarnedPerSeason;
        uint128 gaugePoints;
        uint64 optimalPercentDepositedBdv;
        Implementation gaugePointImplementation;
        Implementation liquidityWeightImplementation;
    }

    struct Balance {
        uint128 amount;
        uint128 lastBpf;
    }

    struct Blueprint {
        address publisher;
        bytes data;
        bytes32[] operatorPasteInstrs;
        uint256 maxNonce;
        uint256 startTime;
        uint256 endTime;
    }

    struct ClaimPlentyData {
        address token;
        uint256 plenty;
    }

    struct DeltaBStorage {
        int256 beforeInputTokenDeltaB;
        int256 afterInputTokenDeltaB;
        int256 beforeOutputTokenDeltaB;
        int256 afterOutputTokenDeltaB;
        int256 beforeOverallDeltaB;
        int256 afterOverallDeltaB;
    }

    struct Deposit {
        uint128 amount;
        uint128 bdv;
    }

    struct EvaluationParameters {
        uint256 maxBeanMaxLpGpPerBdvRatio;
        uint256 minBeanMaxLpGpPerBdvRatio;
        uint256 targetSeasonsToCatchUp;
        uint256 podRateLowerBound;
        uint256 podRateOptimal;
        uint256 podRateUpperBound;
        uint256 deltaPodDemandLowerBound;
        uint256 deltaPodDemandUpperBound;
        uint256 lpToSupplyRatioUpperBound;
        uint256 lpToSupplyRatioOptimal;
        uint256 lpToSupplyRatioLowerBound;
        uint256 excessivePriceThreshold;
        uint256 soilCoefficientHigh;
        uint256 soilCoefficientLow;
        uint256 baseReward;
        uint128 minAvgGsPerBdv;
        uint128 rainingMinBeanMaxLpGpPerBdvRatio;
    }

    struct ExtEvaluationParameters {
        uint256 belowPegSoilL2SRScalar;
        uint256 soilCoefficientRelativelyHigh;
        uint256 soilCoefficientRelativelyLow;
        uint256 abovePegDeltaBSoilScalar;
        uint256 soilDistributionPeriod;
        uint256 minSoilIssuance;
        bytes32[61] buffer;
    }

    struct Facet {
        address facetAddress;
        bytes4[] functionSelectors;
    }

    struct FacetCut {
        address facetAddress;
        FacetCutAction action;
        bytes4[] functionSelectors;
    }

    struct FarmerSops {
        address well;
        PerWellPlenty wellsPlenty;
    }

    struct Implementation {
        address target;
        bytes4 selector;
        bytes1 encodeType;
        bytes data;
    }

    struct MowStatus {
        int96 lastStem;
        uint128 bdv;
    }

    struct PenaltyData {
        uint256 inputToken;
        uint256 outputToken;
        uint256 overall;
    }

    struct PerWellPlenty {
        uint256 plentyPerRoot;
        uint256 plenty;
        bytes32[4] _buffer;
    }

    struct PipeCall {
        address target;
        bytes data;
    }

    struct Plot {
        uint256 index;
        uint256 pods;
    }

    struct PodListing {
        address lister;
        uint256 fieldId;
        uint256 index;
        uint256 start;
        uint256 podAmount;
        uint24 pricePerPod;
        uint256 maxHarvestableIndex;
        uint256 minFillAmount;
        uint8 mode;
    }

    struct PodOrder {
        address orderer;
        uint256 fieldId;
        uint24 pricePerPod;
        uint256 maxPlaceInLine;
        uint256 minFillAmount;
    }

    struct Rain {
        uint256 pods;
        uint256 roots;
        bytes32[4] _buffer;
    }

    struct Requisition {
        Blueprint blueprint;
        bytes32 blueprintHash;
        bytes signature;
    }

    struct Season {
        uint32 current;
        uint32 lastSop;
        uint32 lastSopSeason;
        uint32 rainStart;
        bool raining;
        uint64 sunriseBlock;
        bool abovePeg;
        uint256 start;
        uint256 period;
        uint256 timestamp;
        uint256 standardMintedBeans;
        bytes32[8] _buffer;
    }

    struct SeedGauge {
        uint128 averageGrownStalkPerBdvPerSeason;
        uint128 beanToMaxLpGpPerBdvRatio;
        bytes32[4] _buffer;
    }

    struct ShipmentRoute {
        address planContract;
        bytes4 planSelector;
        ShipmentRecipient recipient;
        bytes data;
    }

    struct Supply {
        uint128 endBpf;
        uint256 supply;
    }

    struct TokenDepositId {
        address token;
        uint256[] depositIds;
        Deposit[] tokenDeposits;
    }

    struct Weather {
        uint128 lastDeltaSoil;
        uint32 lastSowTime;
        uint32 thisSowTime;
        uint32 temp;
        bytes32[4] _buffer;
    }

    struct WellDeltaB {
        address well;
        int256 deltaB;
    }

    struct WhitelistStatus {
        address token;
        bool isWhitelisted;
        bool isWhitelistedLp;
        bool isWhitelistedWell;
        bool isSoppable;
    }

    struct D256 {
        uint256 value;
    }

    struct BeanstalkState {
        D256 deltaPodDemand;
        D256 lpToSupplyRatio;
        D256 podRate;
        address largestLiqWell;
        bool oracleFailure;
    }

    error AddressEmptyCode(address target);
    error AddressInsufficientBalance(address account);
    error ECDSAInvalidSignature();
    error ECDSAInvalidSignatureLength(uint256 length);
    error ECDSAInvalidSignatureS(bytes32 s);
    error FailedInnerCall();
    error PRBMath__MulDivOverflow(uint256 prod1, uint256 denominator);
    error SafeCastOverflowedIntDowncast(uint8 bits, int256 value);
    error SafeCastOverflowedUintDowncast(uint8 bits, uint256 value);
    error SafeCastOverflowedUintToInt(uint256 value);
    error SafeERC20FailedOperation(address token);
    error StringsInsufficientHexLength(uint256 value, uint256 length);
    error T();

    event ActiveFieldSet(uint256 fieldId);
    event AddDeposit(
        address indexed account,
        address indexed token,
        int96 stem,
        uint256 amount,
        uint256 bdv
    );
    event AddWhitelistStatus(
        address token,
        uint256 index,
        bool isWhitelisted,
        bool isWhitelistedLp,
        bool isWhitelistedWell,
        bool isSoppable
    );
    event ApprovalForAll(address indexed account, address indexed operator, bool approved);
    event BeanToMaxLpGpPerBdvRatioChange(uint256 indexed season, uint256 caseId, int80 absChange);
    event CancelBlueprint(bytes32 blueprintHash);
    event ClaimPlenty(address indexed account, address token, uint256 plenty);
    event Convert(
        address indexed account,
        address fromToken,
        address toToken,
        uint256 fromAmount,
        uint256 toAmount
    );
    event DeltaB(int256 deltaB);
    event DepositApproval(
        address indexed owner,
        address indexed spender,
        address token,
        uint256 amount
    );
    event DewhitelistToken(address indexed token);
    event DiamondCut(FacetCut[] _diamondCut, address _init, bytes _calldata);
    event FarmerGerminatingStalkBalanceChanged(
        address indexed account,
        int256 delta,
        GerminationSide germ
    );
    event FieldAdded(uint256 fieldId);
    event GaugePointChange(uint256 indexed season, address indexed token, uint256 gaugePoints);
    event Harvest(address indexed account, uint256 fieldId, uint256[] plots, uint256 beans);
    event Incentivization(address indexed account, uint256 beans);
    event InternalBalanceChanged(address indexed account, address indexed token, int256 delta);
    event MockConvert(uint256 stalkRemoved, uint256 bdvRemoved);
    event OwnershipTransferred(address indexed previousOwner, address indexed newOwner);
    event Pause(uint256 timestamp);
    event Pick(address indexed account, address indexed token, uint256 amount);
    event Plant(address indexed account, uint256 beans);
    event PlotTransfer(
        address indexed from,
        address indexed to,
        uint256 fieldId,
        uint256 indexed index,
        uint256 amount
    );
    event PodApproval(
        address indexed owner,
        address indexed spender,
        uint256 fieldId,
        uint256 amount
    );
    event PodListingCancelled(address indexed lister, uint256 fieldId, uint256 index);
    event PodListingCreated(
        address indexed lister,
        uint256 fieldId,
        uint256 index,
        uint256 start,
        uint256 podAmount,
        uint24 pricePerPod,
        uint256 maxHarvestableIndex,
        uint256 minFillAmount,
        uint8 mode
    );
    event PodListingFilled(
        address indexed filler,
        address indexed lister,
        uint256 fieldId,
        uint256 index,
        uint256 start,
        uint256 podAmount,
        uint256 costInBeans
    );
    event PodOrderCancelled(address indexed orderer, bytes32 id);
    event PodOrderCreated(
        address indexed orderer,
        bytes32 id,
        uint256 beanAmount,
        uint256 fieldId,
        uint24 pricePerPod,
        uint256 maxPlaceInLine,
        uint256 minFillAmount
    );
    event PodOrderFilled(
        address indexed filler,
        address indexed orderer,
        bytes32 id,
        uint256 fieldId,
        uint256 index,
        uint256 start,
        uint256 podAmount,
        uint256 costInBeans
    );
    event PublishRequisition(Requisition requisition);
    event Receipt(ShipmentRecipient indexed recipient, uint256 receivedAmount, bytes data);
    event ReceiverApproved(address indexed owner, address receiver);
    event RemoveDeposit(
        address indexed account,
        address indexed token,
        int96 stem,
        uint256 amount,
        uint256 bdv
    );
    event RemoveDeposits(
        address indexed account,
        address indexed token,
        int96[] stems,
        uint256[] amounts,
        uint256 amount,
        uint256[] bdvs
    );
    event RemoveWhitelistStatus(address token, uint256 index);
    event RetryableTicketCreated(uint256 indexed ticketId);
    event SeasonOfPlentyField(uint256 toField);
    event SeasonOfPlentyWell(
        uint256 indexed season,
        address well,
        address token,
        uint256 amount,
        uint256 beans
    );
    event ShipmentRoutesSet(ShipmentRoute[] newShipmentRoutes);
    event Soil(uint32 indexed season, uint256 soil);
    event Sow(address indexed account, uint256 fieldId, uint256 index, uint256 beans, uint256 pods);
    event StalkBalanceChanged(address indexed account, int256 delta, int256 deltaRoots);
    event Sunrise(uint256 indexed season);
    event TemperatureChange(
        uint256 indexed season,
        uint256 caseId,
        int32 absChange,
        uint256 fieldId
    );
    event TokenApproval(
        address indexed owner,
        address indexed spender,
        address token,
        uint256 amount
    );
    event TokenTransferred(
        address indexed token,
        address indexed sender,
        address indexed recipient,
        uint256 amount,
        uint8 fromMode,
        uint8 toMode
    );
    event TotalGerminatingBalanceChanged(
        uint256 germinationSeason,
        address indexed token,
        int256 deltaAmount,
        int256 deltaBdv
    );
    event TotalGerminatingStalkChanged(uint256 germinationSeason, int256 deltaGerminatingStalk);
    event TotalStalkChangedFromGermination(int256 deltaStalk, int256 deltaRoots);
    event Tractor(address indexed operator, bytes32 blueprintHash);
    event TractorVersionSet(string version);
    event TransferBatch(
        address indexed operator,
        address indexed from,
        address indexed to,
        uint256[] ids,
        uint256[] values
    );
    event TransferSingle(
        address indexed operator,
        address indexed sender,
        address indexed recipient,
        uint256 depositId,
        uint256 amount
    );
    event URI(string _uri, uint256 indexed _id);
    event Unpause(uint256 timestamp, uint256 timePassed);
    event UpdateAverageStalkPerBdvPerSeason(uint256 newStalkPerBdvPerSeason);
    event UpdateMaxTotalGaugePoints(uint256 newMaxTotalGaugePoints);
    event UpdateGaugeSettings(
        address indexed token,
        bytes4 gpSelector,
        bytes4 lwSelector,
        uint64 optimalPercentDepositedBdv
    );
    event UpdateTWAPs(uint256[2] balances);
    event UpdateWhitelistStatus(
        address token,
        uint256 index,
        bool isWhitelisted,
        bool isWhitelistedLp,
        bool isWhitelistedWell,
        bool isSoppable
    );
    event UpdatedEvaluationParameters(EvaluationParameters);
    event UpdatedGaugePointImplementationForToken(
        address indexed token,
        Implementation gaugePointImplementation
    );
    event UpdatedLiquidityWeightImplementationForToken(
        address indexed token,
        Implementation liquidityWeightImplementation
    );
    event UpdatedOptimalPercentDepositedBdvForToken(
        address indexed token,
        uint64 optimalPercentDepositedBdv
    );
    event UpdatedOracleImplementationForToken(
        address indexed token,
        Implementation oracleImplementation
    );
    event UpdatedStalkPerBdvPerSeason(
        address indexed token,
        uint40 stalkEarnedPerSeason,
        uint32 season
    );
    event WellOracle(uint32 indexed season, address well, int256 deltaB, bytes cumulativeReserves);
    event WhitelistToken(
        address indexed token,
        bytes4 selector,
        uint40 stalkEarnedPerSeason,
        uint256 stalkIssuedPerBdv,
        uint128 gaugePoints,
        uint64 optimalPercentDepositedBdv
    );
    event WhitelistTokenImplementations(
        address indexed token,
        Implementation gpImplementation,
        Implementation lwImplementation
    );

    function abovePeg() external view returns (bool);

    function activeField() external view returns (uint256);

    function addField() external;

    function addWhitelistSelector(address token, bytes4 selector) external;

    function addWhitelistStatus(
        address token,
        bool isWhitelisted,
        bool isWhitelistedLp,
        bool isWhitelistedWell,
        bool isSoppable
    ) external;

    function advancedFarm(
        AdvancedFarmCall[] memory data
    ) external payable returns (bytes[] memory results);

    function advancedPipe(
        AdvancedPipeCall[] memory pipes,
        uint256 value
    ) external payable returns (bytes[] memory results);

    function allowancePods(
        address owner,
        address spender,
        uint256 fieldId
    ) external view returns (uint256);

    function approveDeposit(address spender, address token, uint256 amount) external payable;

    function approvePods(address spender, uint256 fieldId, uint256 amount) external payable;

    function approveReceiver(address owner, address receiver) external;

    function approveToken(address spender, address token, uint256 amount) external payable;

    function balanceOf(address account, uint256 depositId) external view returns (uint256 amount);

    function balanceOfBatch(
        address[] memory accounts,
        uint256[] memory depositIds
    ) external view returns (uint256[] memory);

    function balanceOfDepositedBdv(
        address account,
        address token
    ) external view returns (uint256 depositedBdv);

    function balanceOfEarnedBeans(address account) external view returns (uint256 beans);

    function balanceOfEarnedStalk(address account) external view returns (uint256);

    function balanceOfFinishedGerminatingStalkAndRoots(
        address account
    ) external view returns (uint256 gStalk, uint256 gRoots);

    function balanceOfGerminatingStalk(address account) external view returns (uint256);

    function balanceOfGrownStalk(address account, address token) external view returns (uint256);

    function balanceOfGrownStalkMultiple(
        address account,
        address[] memory tokens
    ) external view returns (uint256[] memory grownStalks);

    function balanceOfPlantableSeeds(address account) external view returns (uint256);

    function balanceOfPlenty(address account, address well) external view returns (uint256 plenty);

    function balanceOfPods(address account, uint256 fieldId) external view returns (uint256 pods);

    function balanceOfRainRoots(address account) external view returns (uint256);

    function balanceOfRevitalizedStalk(
        address account,
        address[] memory tokens,
        int96[] memory stems,
        uint256[] memory amounts
    ) external view returns (uint256 stalk);

    function balanceOfRoots(address account) external view returns (uint256);

    function balanceOfSop(address account) external view returns (AccountSeasonOfPlenty memory sop);

    function balanceOfStalk(address account) external view returns (uint256);

    function balanceOfYoungAndMatureGerminatingStalk(
        address account
    ) external view returns (uint256 matureGerminatingStalk, uint256 youngGerminatingStalk);

    function batchTransferERC1155(
        address token,
        address to,
        uint256[] memory ids,
        uint256[] memory values
    ) external payable;

    function bdv(address token, uint256 amount) external view returns (uint256 _bdv);

    function bdvs(
        address[] memory tokens,
        uint256[] memory amounts
    ) external view returns (uint256 _bdv);

    function beanSown() external view returns (uint256);

    function beanToBDV(uint256 amount) external pure returns (uint256);

    function calcCaseIdE(int256 deltaB, uint128 endSoil) external;

    function calcCaseIdWithParams(
        uint256 pods,
        uint256 _lastDeltaSoil,
        uint128 beanSown,
        uint128 endSoil,
        int256 deltaB,
        bool raining,
        bool rainRoots,
        bool aboveQ,
        uint256 L2SRState
    ) external;

    function calcGaugePointsWithParams(
        address token,
        uint256 percentOfDepositedBdv
    ) external view returns (uint256);

    function calculateConvertCapacityPenaltyE(
        uint256 overallCappedDeltaB,
        uint256 overallAmountInDirectionOfPeg,
        address inputToken,
        uint256 inputTokenAmountInDirectionOfPeg,
        address outputToken,
        uint256 outputTokenAmountInDirectionOfPeg
    ) external view returns (uint256 cumulativePenalty, PenaltyData memory pdCapacity);

    function calculateDeltaBFromReserves(
        address well,
        uint256[] memory reserves,
        uint256 lookback
    ) external view returns (int256);

    function calculateStalkPenalty(
        DeltaBStorage memory dbs,
        uint256 bdvConverted,
        uint256 overallConvertCapacity,
        address inputToken,
        address outputToken
    )
        external
        view
        returns (
            uint256 stalkPenaltyBdv,
            uint256 overallConvertCapacityUsed,
            uint256 inputTokenAmountUsed,
            uint256 outputTokenAmountUsed
        );

    function calculateStemForTokenFromGrownStalk(
        address token,
        uint256 grownStalk,
        uint256 bdvOfDeposit
    ) external view returns (int96 stem, GerminationSide germ);

    function calculateCultivationFactorDeltaE(
        BeanstalkState memory bs
    ) external view returns (uint256);

    function getGauge(GaugeId gaugeId) external view returns (Gauge memory);

    function getGaugeValue(GaugeId gaugeId) external view returns (bytes memory);

    function cancelBlueprint(Requisition memory requisition) external;

    function cancelPodListing(uint256 fieldId, uint256 index) external payable;

    function cancelPodOrder(PodOrder memory podOrder, uint8 mode) external payable;

    function cappedReservesDeltaB(address well) external view returns (int256 deltaB);

    function captureE() external returns (int256 deltaB);

    function captureWellE(address well) external returns (int256 deltaB);

    function captureWellEInstantaneous(address well) external returns (int256 instDeltaB);

    function claimAllPlenty(
        uint8 toMode
    ) external payable returns (ClaimPlentyData[] memory allPlenty);

    function claimOwnership() external;

    function claimPlenty(address well, uint8 toMode) external payable;

    function convert(
        bytes memory convertData,
        int96[] memory stems,
        uint256[] memory amounts
    )
        external
        payable
        returns (
            int96 toStem,
            uint256 fromAmount,
            uint256 toAmount,
            uint256 fromBdv,
            uint256 toBdv
        );

    function convertInternalE(
        address tokenIn,
        uint256 amountIn,
        bytes memory convertData
    )
        external
        returns (
            address toToken,
            address fromToken,
            uint256 toAmount,
            uint256 fromAmount,
            address account,
            bool decreaseBDV
        );

    function createPodListing(PodListing memory podListing) external payable;

    function createPodOrder(
        PodOrder memory podOrder,
        uint256 beanAmount,
        uint8 mode
    ) external payable returns (bytes32 id);

    function cumulativeCurrentDeltaB(address[] memory pools) external view returns (int256 deltaB);

    function decreaseDepositAllowance(
        address spender,
        address token,
        uint256 subtractedValue
    ) external returns (bool);

    function decreaseTokenAllowance(
        address spender,
        address token,
        uint256 subtractedValue
    ) external returns (bool);

    function defaultGaugePoints(
        uint256 currentGaugePoints,
        uint256 optimalPercentDepositedBdv,
        uint256 percentOfDepositedBdv,
        bytes memory
    ) external pure returns (uint256 newGaugePoints);

    function deposit(
        address token,
        uint256 _amount,
        uint8 mode
    ) external payable returns (uint256 amount, uint256 _bdv, int96 stem);

    function depositAllowance(
        address owner,
        address spender,
        address token
    ) external view returns (uint256);

    function depositForConvertE(
        address token,
        uint256 amount,
        uint256 bdv,
        uint256 grownStalk,
        uint256 deltaRainRoots
    ) external;

    function determineReward(uint256 secondsLate) external view returns (uint256);

    function dewhitelistToken(address token) external payable;

    function diamondCut(
        FacetCut[] memory _diamondCut,
        address _init,
        bytes memory _calldata
    ) external;

    function droughtSiloSunrise(uint256 amount) external;

    function droughtSunrise() external;

    function etherPipe(
        PipeCall memory p,
        uint256 value
    ) external payable returns (bytes memory result);

    function exploitPodOrderBeans() external;

    function exploitSop() external;

    function exploitUserInternalTokenBalance() external;

    function exploitUserSendTokenInternal() external;

    function facetAddress(bytes4 _functionSelector) external view returns (address facetAddress_);

    function facetAddresses() external view returns (address[] memory facetAddresses_);

    function facetFunctionSelectors(
        address _facet
    ) external view returns (bytes4[] memory facetFunctionSelectors_);

    function facets() external view returns (Facet[] memory facets_);

    function farm(bytes[] memory data) external payable returns (bytes[] memory results);

    function farmSunrise() external;

    function farmSunrises(uint256 number) external;

    function fastForward(uint32 _s) external;

    function fieldCount() external view returns (uint256);

    function fillPodListing(
        PodListing memory podListing,
        uint256 beanAmount,
        uint8 mode
    ) external payable;

    function fillPodOrder(
        PodOrder memory podOrder,
        uint256 index,
        uint256 start,
        uint256 amount,
        uint8 mode
    ) external payable;

    function floodHarvestablePods() external view returns (uint256);

    function forceSunrise() external;

    function gaugePointsNoChange(
        uint256 currentGaugePoints,
        uint256,
        uint256
    ) external pure returns (uint256);

    function getAbsBeanToMaxLpRatioChangeFromCaseId(
        uint256 caseId
    ) external view returns (uint80 ml);

    function getAbsTemperatureChangeFromCaseId(uint256 caseId) external view returns (int32 t);

    function getAddressAndStem(uint256 depositId) external pure returns (address token, int96 stem);

    function getAllBalance(address account, address token) external view returns (Balance memory b);

    function getAllBalances(
        address account,
        address[] memory tokens
    ) external view returns (Balance[] memory balances);

    function getAmountOut(
        address tokenIn,
        address tokenOut,
        uint256 amountIn
    ) external view returns (uint256 amountOut);

    function getAverageGrownStalkPerBdv() external view returns (uint256);

    function getAverageGrownStalkPerBdvPerSeason() external view returns (uint128);

    function getBalance(address account, address token) external view returns (uint256 balance);

    function getBalances(
        address account,
        address[] memory tokens
    ) external view returns (uint256[] memory balances);

    function getBeanGaugePointsPerBdv() external view returns (uint256);

    function getBeanToken() external view returns (address);

    function getBeanIndex(IERC20[] memory tokens) external view returns (uint256);

    function getBeanToMaxLpGpPerBdvRatio() external view returns (uint256);

    function getBeanToMaxLpGpPerBdvRatioScaled() external view returns (uint256);

    function getBlueprintHash(Blueprint memory blueprint) external view returns (bytes32);

    function getBlueprintNonce(bytes32 blueprintHash) external view returns (uint256);

    function getCaseData(uint256 caseId) external view returns (bytes32 casesData);

    function getCases() external view returns (bytes32[144] memory cases);

    function getChangeFromCaseId(
        uint256 caseId
    ) external view returns (uint32, int32, uint80, int80);

    function getCounter(address account, bytes32 counterId) external view returns (uint256 count);

    function getCurrentBlueprintHash() external view returns (bytes32);

    function getCurrentHumidity() external view returns (uint128 humidity);

    function getDeltaPodDemand() external view returns (uint256);

    function getDeltaPodDemandLowerBound() external view returns (uint256);

    function getDeltaPodDemandUpperBound() external view returns (uint256);

    function getDeposit(
        address account,
        address token,
        int96 stem
    ) external view returns (uint256, uint256);

    function getDepositId(address token, int96 stem) external pure returns (uint256);

    function getDepositMerkleRoot() external pure returns (bytes32);

    function getDepositsForAccount(
        address account
    ) external view returns (TokenDepositId[] memory deposits);

    function getEndBpf() external view returns (uint128 endBpf);

    function getEvenGerminating(address token) external view returns (uint256, uint256);

    function getExcessivePriceThreshold() external view returns (uint256);

    function getExternalBalance(
        address account,
        address token
    ) external view returns (uint256 balance);

    function getExternalBalances(
        address account,
        address[] memory tokens
    ) external view returns (uint256[] memory balances);

    function getExtremelyFarAbove(uint256 optimalPercentBdv) external pure returns (uint256);

    function getExtremelyFarBelow(uint256 optimalPercentBdv) external pure returns (uint256);

    function getFirst() external view returns (uint128);

    function getGaugePointImplementationForToken(
        address token
    ) external view returns (Implementation memory);

    function getGaugePoints(address token) external view returns (uint256);

    function getGaugePointsPerBdvForToken(address token) external view returns (uint256);

    function getGaugePointsPerBdvForWell(address well) external view returns (uint256);

    function getGaugePointsWithParams(address token) external view returns (uint256);

    function getGerminatingRootsForSeason(uint32 season) external view returns (uint256);

    function getGerminatingStalkAndRootsForSeason(
        uint32 season
    ) external view returns (uint256, uint256);

    function getGerminatingStalkForSeason(uint32 season) external view returns (uint256);

    function getGerminatingStem(address token) external view returns (int96 germinatingStem);

    function getHighestNonGerminatingStem(address token) external view returns (int96 stem);

    function getGerminatingStems(
        address[] memory tokens
    ) external view returns (int96[] memory germinatingStems);

    function getHighestNonGerminatingStems(
        address[] memory tokens
    ) external view returns (int96[] memory highestNonGerminatingStems);

    function getGerminatingTotalDeposited(address token) external view returns (uint256 amount);

    function getGerminatingTotalDepositedBdv(address token) external view returns (uint256 _bdv);

    function getGrownStalkIssuedPerGp() external view returns (uint256);

    function getGrownStalkIssuedPerSeason() external view returns (uint256);

    function getHumidity(uint128 _s) external pure returns (uint128 humidity);

    function getIndexForDepositId(
        address account,
        address token,
        uint256 depositId
    ) external view returns (uint256);

    function getInternalBalance(
        address account,
        address token
    ) external view returns (uint256 balance);

    function getInternalBalanceMerkleRoot() external pure returns (bytes32);

    function getInternalBalances(
        address account,
        address[] memory tokens
    ) external view returns (uint256[] memory balances);

    function getLargestGpPerBdv() external view returns (uint256);

    function getLargestLiqWell() external view returns (address);

    function getLast() external view returns (uint128);

    function getLastMowedStem(
        address account,
        address token
    ) external view returns (int96 lastStem);

    function getLiquidityToSupplyRatio() external view returns (uint256);

    function getLiquidityWeightImplementationForToken(
        address token
    ) external view returns (Implementation memory);

    function getLpToSupplyRatioLowerBound() external view returns (uint256);

    function getLpToSupplyRatioOptimal() external view returns (uint256);

    function getLpToSupplyRatioUpperBound() external view returns (uint256);

    function getMaxAmountIn(
        address tokenIn,
        address tokenOut
    ) external view returns (uint256 amountIn);

    function getMaxBeanMaxLpGpPerBdvRatio() external view returns (uint256);

    function getMinBeanMaxLpGpPerBdvRatio() external view returns (uint256);

    function getMowStatus(
        address account,
        address[] memory tokens
    ) external view returns (MowStatus[] memory mowStatuses);

    function getNext(uint128 id) external view returns (uint128);

    function getNextSeasonStart() external view returns (uint256);

    function getNonBeanTokenAndIndexFromWell(address well) external view returns (address, uint256);

    function getOddGerminating(address token) external view returns (uint256, uint256);

    function getOracleImplementationForToken(
        address token
    ) external view returns (Implementation memory);

    function getOrderId(PodOrder memory podOrder) external pure returns (bytes32 id);

    function getOverallConvertCapacity() external view returns (uint256);

    function getPlotIndexesFromAccount(
        address account,
        uint256 fieldId
    ) external view returns (uint256[] memory plotIndexes);

    function getPlotMerkleRoot() external pure returns (bytes32);

    function getPlotsFromAccount(
        address account,
        uint256 fieldId
    ) external view returns (Plot[] memory plots);

    function getPodListing(uint256 fieldId, uint256 index) external view returns (bytes32 id);

    function getPodOrder(bytes32 id) external view returns (uint256);

    function getPodRate(uint256 fieldId) external view returns (uint256);

    function getPodRateLowerBound() external view returns (uint256);

    function getPodRateOptimal() external view returns (uint256);

    function getPodRateUpperBound() external view returns (uint256);

    function getPoolDeltaBWithoutCap(address well) external view returns (int256 deltaB);

    function getPublisherCounter(bytes32 counterId) external view returns (uint256 count);

    function getReceiver(address owner) external view returns (address);

    function getRelBeanToMaxLpRatioChangeFromCaseId(uint256 caseId) external view returns (int80 l);

    function getRelTemperatureChangeFromCaseId(uint256 caseId) external view returns (uint32 mt);

    function getRelativelyFarAbove(uint256 optimalPercentBdv) external pure returns (uint256);

    function getRelativelyFarBelow(uint256 optimalPercentBdv) external pure returns (uint256);

    function getSeasonStart() external view returns (uint256);

    function getSeasonStruct() external view returns (Season memory);

    function getSeasonTimestamp() external view returns (uint256);

    function getSeedGauge() external view returns (SeedGauge memory);

    function getSeedGaugeSetting() external view returns (EvaluationParameters memory);

    function getEvaluationParameters() external view returns (EvaluationParameters memory);

    function getExtEvaluationParameters() external view returns (ExtEvaluationParameters memory);

    function getShipmentRoutes() external view returns (ShipmentRoute[] memory);

    function getSiloTokens() external view returns (address[] memory tokens);

    function getStemTips() external view returns (int96[] memory _stemTips);

    function getT() external view returns (uint256);

    function getTargetSeasonsToCatchUp() external view returns (uint256);

    function getTokenDepositIdsForAccount(
        address account,
        address token
    ) external view returns (uint256[] memory depositIds);

    function getTokenDepositsForAccount(
        address account,
        address token
    ) external view returns (TokenDepositId memory deposits);

    function getTokenUsdPrice(address token) external view returns (uint256);

    function getTokenUsdPriceFromExternal(
        address token,
        uint256 lookback
    ) external view returns (uint256 tokenUsd);

    function getTokenUsdTwap(address token, uint256 lookback) external view returns (uint256);

    function getTotalBdv() external view returns (uint256 totalBdv);

    function getTotalDeposited(address token) external view returns (uint256);

    function getTotalDepositedBdv(address token) external view returns (uint256);

    function getTotalGerminatingAmount(address token) external view returns (uint256);

    function getTotalGerminatingBdv(address token) external view returns (uint256);

    function getTotalGerminatingStalk() external view returns (uint256);

    function getTotalRecapDollarsNeeded() external view returns (uint256);

    function getTotalSiloDeposited() external view returns (uint256[] memory depositedAmounts);

    function getTotalSiloDepositedBdv() external view returns (uint256[] memory depositedBdvs);

    function getTotalUsdLiquidity() external view returns (uint256 totalLiquidity);

    function getTotalWeightedUsdLiquidity() external view returns (uint256 totalWeightedLiquidity);

    function getTractorVersion() external view returns (string memory);

    function getTwaLiquidityForWell(address well) external view returns (uint256);

    function getUsdTokenPrice(address token) external view returns (uint256);

    function getUsdTokenPriceFromExternal(
        address token,
        uint256 lookback
    ) external view returns (uint256 usdToken);

    function getUsdTokenTwap(address token, uint256 lookback) external view returns (uint256);

    function getWeightedTwaLiquidityForWell(address well) external view returns (uint256);

    function getWellConvertCapacity(address well) external view returns (uint256);

    function getWellsByDeltaB()
        external
        view
        returns (
            WellDeltaB[] memory wellDeltaBs,
            uint256 totalPositiveDeltaB,
            uint256 totalNegativeDeltaB,
            uint256 positiveDeltaBCount
        );

    function getWhitelistStatus(
        address token
    ) external view returns (WhitelistStatus memory _whitelistStatuses);

    function getWhitelistStatuses()
        external
        view
        returns (WhitelistStatus[] memory _whitelistStatuses);

    function getWhitelistedLpTokens() external view returns (address[] memory tokens);

    function getWhitelistedTokens() external view returns (address[] memory tokens);

    function getWhitelistedWellLpTokens() external view returns (address[] memory tokens);

    function getYoungAndMatureGerminatingTotalStalk()
        external
        view
        returns (uint256 matureGerminatingStalk, uint256 youngGerminatingStalk);

    function getCultivationFactor(uint256 fieldId) external view returns (uint256);

    function getCultivationFactorForActiveField() external view returns (uint256);

    function gm(address account, uint8 mode) external payable returns (uint256);

    function grownStalkForDeposit(
        address account,
        address token,
        int96 stem
    ) external view returns (uint256 grownStalk);

    function harvest(uint256 fieldId, uint256[] memory plots, uint8 mode) external payable;

    function harvestableIndex(uint256 fieldId) external view returns (uint256);

    function imageURI(
        address token,
        int96 stem,
        int96 stemTip
    ) external view returns (string memory);

    function increaseDepositAllowance(
        address spender,
        address token,
        uint256 addedValue
    ) external returns (bool);

    function increaseTokenAllowance(
        address spender,
        address token,
        uint256 addedValue
    ) external returns (bool);

    function incrementTotalHarvestableE(uint256 fieldId, uint256 amount) external;

    function incrementTotalPodsE(uint256 fieldId, uint256 amount) external;

    function incrementTotalSoilE(uint128 amount) external;

    function initialSoil() external view returns (uint256);

    function initOracleForAllWhitelistedWells() external;

    function isApprovedForAll(address _owner, address _operator) external view returns (bool);

    function isHarvesting(uint256 fieldId) external view returns (bool);

    function lastDeltaSoil() external view returns (uint256);

    function lastSeasonOfPlenty() external view returns (uint32);

    function lastSowTime() external view returns (uint256);

    function lastUpdate(address account) external view returns (uint32);

    function lightSunrise() external;

    function maxTemperature() external view returns (uint256);

    function maxWeight(bytes memory) external pure returns (uint256);

    function mintBeans(address to, uint256 amount) external;

    function mockBDV(uint256 amount) external pure returns (uint256);

    function mockBDVDecrease(uint256 amount) external pure returns (uint256);

    function mockBDVIncrease(uint256 amount) external pure returns (uint256);

    function mockcalcCaseIdAndHandleRain(
        int256 deltaB
    ) external returns (uint256 caseId, BeanstalkState memory bs);

    function mockChangeBDVSelector(address token, bytes4 selector) external;

    function mockEndTotalGerminationForToken(address token) external;

    function mockGetMorningTemp(
        uint256 initalTemp,
        uint256 delta
    ) external pure returns (uint256 scaledTemperature);

    function mockIncrementGermination(
        address account,
        address token,
        uint128 amount,
        uint128 bdv,
        GerminationSide side
    ) external;

    function mockInitState() external;

    function mockLiquidityWeight() external pure returns (uint256);

    function mockSetMilestoneStem(address token, int96 stem) external;

    function mockSetMilestoneSeason(address token, uint32 season) external;

    function mockSetAverageGrownStalkPerBdvPerSeason(
        uint128 _averageGrownStalkPerBdvPerSeason
    ) external;

    function mockSow(
        uint256 bean,
        uint256 _morningTemperature,
        uint32 maxTemperature,
        bool abovePeg
    ) external returns (uint256 pods);

    function mockStepGauge() external;

    function mockStepSeason() external returns (uint32 season);

    function mockStepSilo(uint256 amount) external;

    function mockUpdateAverageGrownStalkPerBdvPerSeason() external;

    function mockUpdateAverageStalkPerBdvPerSeason() external;

    function mockUpdateLiquidityWeight(
        address token,
        address newLiquidityWeightImplementation,
        bytes1 encodeType,
        bytes4 selector,
        bytes memory data
    ) external;

    function mockWhitelistToken(
        address token,
        bytes4 selector,
        uint48 stalkIssuedPerBdv,
        uint40 stalkEarnedPerSeason
    ) external;

    function mockWhitelistTokenWithGauge(
        address token,
        bytes4 selector,
        uint16 stalkIssuedPerBdv,
        uint40 stalkEarnedPerSeason,
        bytes1 encodeType,
        bytes4 gaugePointSelector,
        bytes4 liquidityWeightSelector,
        uint128 gaugePoints,
        uint64 optimalPercentDepositedBdv
    ) external;

    function mockinitializeGaugeForToken(
        address token,
        bytes4 gaugePointSelector,
        bytes4 liquidityWeightSelector,
        uint96 gaugePoints,
        uint64 optimalPercentDepositedBdv
    ) external;

    function mow(address account, address token) external payable;

    function mowMultiple(address account, address[] memory tokens) external payable;

    function multiPipe(PipeCall[] memory pipes) external payable returns (bytes[] memory results);

    function name() external pure returns (string memory);

    function newMockBDV() external pure returns (uint256);

    function newMockBDVDecrease() external pure returns (uint256);

    function newMockBDVIncrease() external pure returns (uint256);

    function noWeight(bytes memory) external pure returns (uint256);

    function onERC1155BatchReceived(
        address,
        address,
        uint256[] memory,
        uint256[] memory,
        bytes memory
    ) external pure returns (bytes4);

    function onERC1155Received(
        address,
        address,
        uint256,
        uint256,
        bytes memory
    ) external pure returns (bytes4);

    function overallCappedDeltaB() external view returns (int256 deltaB);

    function overallCurrentDeltaB() external view returns (int256 deltaB);

    function owner() external view returns (address owner_);

    function ownerCandidate() external view returns (address ownerCandidate_);

    function pause() external payable;

    function paused() external view returns (bool);

    function pipe(PipeCall memory p) external payable returns (bytes memory result);

    function pipelineConvert(
        address inputToken,
        int96[] calldata stems,
        uint256[] calldata amounts,
        address outputToken,
        AdvancedPipeCall[] memory advancedPipeCalls
    )
        external
        payable
        returns (
            int96 toStem,
            uint256 fromAmount,
            uint256 toAmount,
            uint256 fromBdv,
            uint256 toBdv
        );

    function plant() external payable returns (uint256 beans, int96 stem);

    function plentyPerRoot(uint32 _season, address well) external view returns (uint256);

    function plot(address account, uint256 fieldId, uint256 index) external view returns (uint256);

    function podIndex(uint256 fieldId) external view returns (uint256);

    function poolCurrentDeltaB(address pool) external view returns (int256 deltaB);

    function poolCurrentDeltaBMock(address pool) external view returns (int256 deltaB);

    function poolDeltaB(address pool) external view returns (int256);

    function publishRequisition(Requisition memory requisition) external;

    function rain() external view returns (Rain memory);

    function rainSiloSunrise(uint256 amount) external;

    function rainSunrise() external;

    function rainSunrises(uint256 amount) external;

    function readPipe(PipeCall memory p) external view returns (bytes memory result);

    function recieveL1Beans(address receiver, uint256 amount, uint8 toMode) external;

    function reentrancyGuardTest() external;

    function remainingPods() external view returns (uint256);

    function remainingRecapitalization() external view returns (uint256);

    function removeWhitelistSelector(address token) external;

    function removeWhitelistStatus(address token) external;

    function resetPools(address[] memory pools) external;

    function resetSeasonStart(uint256 amount) external;

    function resetState() external;

    function revert_netFlow() external;

    function revert_oneOutFlow() external;

    function revert_outFlow() external;

    function revert_supplyChange() external;

    function revert_supplyIncrease() external;

    function rewardSilo(uint256 amount) external;

    function rewardSunrise(uint256 amount) external;

    function ripen(uint256 amount) external;

    function safeBatchTransferFrom(
        address sender,
        address recipient,
        uint256[] memory depositIds,
        uint256[] memory amounts,
        bytes memory
    ) external;

    function safeTransferFrom(
        address sender,
        address recipient,
        uint256 depositId,
        uint256 amount,
        bytes memory
    ) external;

    function scaledDeltaB(
        uint256 beforeLpTokenSupply,
        uint256 afterLpTokenSupply,
        int256 deltaB
    ) external pure returns (int256);

    function season() external view returns (uint32);

    function seasonTime() external view returns (uint64);

    function seedGaugeSunSunrise(int256 deltaB, uint256 caseId, bool oracleFailure) external;

    function setAbovePegE(bool peg) external;

    function setActiveField(uint256 fieldId, uint32 _temperature) external;

    function setApprovalForAll(address spender, bool approved) external;

    function setBeanToMaxLpGpPerBdvRatio(uint128 percent) external;

    function setBeanstalkState(
        uint256 price,
        uint256 podRate,
        uint256 changeInSoilDemand,
        uint256 liquidityToSupplyRatio,
        address targetWell
    ) external returns (int256 deltaB);

    function setBpf(uint128 bpf) external;

    function setChangeInSoilDemand(uint256 changeInSoilDemand) external;

    function setCurrentSeasonE(uint32 _season) external;

    function setL2SR(uint256 liquidityToSupplyRatio, address targetWell) external;

    function setLastDSoilE(uint128 number) external;

    function setLastSowTimeE(uint32 number) external;

    function setMaxTemp(uint32 t) external;

    function setMaxTempE(uint32 number) external;

    function setNextSowTimeE(uint32 _time) external;

    function setPodRate(uint256 podRate) external;

    function setPrice(uint256 price, address targetWell) external returns (int256 deltaB);

    function setShipmentRoutes(ShipmentRoute[] memory shipmentRoutes) external;

    function setSoilE(uint256 amount) external;

    function setStalkAndRoots(address account, uint128 stalk, uint256 roots) external;

    function setSunriseBlock(uint256 _block) external;

    function setUnharvestable(uint256 amount) external;

    function setUsdEthPrice(uint256 price) external;

    function setYieldE(uint256 t) external;

    function setBeansSownE(uint128 amount) external;

    function setCultivationFactor(uint256 cultivationFactor) external;

    function siloSunrise(uint256 amount) external;

    function getGaugeResult(
        Gauge memory gauge,
        bytes memory systemData
    ) external returns (bytes memory);

    function getGaugeIdResult(
        GaugeId gaugeId,
        bytes memory systemData
    ) external returns (bytes memory);

    function sow(
        uint256 bean,
        uint256 minTemperature,
        uint8 mode
    ) external payable returns (uint256 pods);

    function sowWithMin(
        uint256 bean,
        uint256 minTemperature,
        uint256 minSoil,
        uint8 mode
    ) external payable returns (uint256 pods);

    function stalkEarnedPerSeason(
        address[] memory tokens
    ) external view returns (uint256[] memory stalkEarnedPerSeasons);

    function stealBeans(uint256 amount) external;

    function stemTipForToken(address token) external view returns (int96 _stemTip);

    function stepGauge() external;

    function sunSunrise(int256 deltaB, uint256 caseId, BeanstalkState memory bs) external;

    function sunTemperatureSunrise(int256 deltaB, uint256 caseId, uint32 t) external;

    function sunrise() external payable returns (uint256);

    function sunriseBlock() external view returns (uint64);

    function supportsInterface(bytes4 _interfaceId) external view returns (bool);

    function symbol() external pure returns (string memory);

    function teleportSunrise(uint32 _s) external;

    function temperature() external view returns (uint256);

    function thisSowTime() external view returns (uint256);

    function time() external view returns (Season memory);

    function tokenAllowance(
        address account,
        address spender,
        address token
    ) external view returns (uint256);

    function tokenSettings(address token) external view returns (AssetSettings memory);

    function totalDeltaB() external view returns (int256 deltaB);

    function totalInstantaneousDeltaB() external view returns (int256);

    function totalEarnedBeans() external view returns (uint256);

    function totalHarvestable(uint256 fieldId) external view returns (uint256);

    function totalHarvestableForActiveField() external view returns (uint256);

    function totalHarvested(uint256 fieldId) external view returns (uint256);

    function totalPods(uint256 fieldId) external view returns (uint256);

    function totalRainRoots() external view returns (uint256);

    function totalRealSoil() external view returns (uint256);

    function totalRoots() external view returns (uint256);

    function totalSoil() external view returns (uint256);

    function totalSoilAtMorningTemp(
        uint256 morningTemperature
    ) external view returns (uint256 totalSoil);

    function totalStalk() external view returns (uint256);

    function totalUnharvestable(uint256 fieldId) external view returns (uint256);

    function tractor(
        Requisition memory requisition,
        bytes memory operatorData
    ) external payable returns (bytes[] memory results);

    function transferDeposit(
        address sender,
        address recipient,
        address token,
        int96 stem,
        uint256 amount
    ) external payable returns (uint256 _bdv);

    function transferDeposits(
        address sender,
        address recipient,
        address token,
        int96[] memory stem,
        uint256[] memory amounts
    ) external payable returns (uint256[] memory bdvs);

    function transferERC1155(address token, address to, uint256 id, uint256 value) external payable;

    function transferERC721(address token, address to, uint256 id) external payable;

    function sendTokenToInternalBalance(
        address token,
        address recipient,
        uint256 amount
    ) external payable;

    function transferInternalTokenFrom(
        address token,
        address sender,
        address recipient,
        uint256 amount,
        uint8 toMode
    ) external payable;

    function transferOwnership(address _newOwner) external;

    function transferPlot(
        address sender,
        address recipient,
        uint256 fieldId,
        uint256 index,
        uint256 start,
        uint256 end
    ) external payable;

    function transferPlots(
        address sender,
        address recipient,
        uint256 fieldId,
        uint256[] memory ids,
        uint256[] memory starts,
        uint256[] memory ends
    ) external payable;

    function transferToken(
        address token,
        address recipient,
        uint256 amount,
        uint8 fromMode,
        uint8 toMode
    ) external payable;

    function unpause() external payable;

    function unwrapEth(uint256 amount, uint8 mode) external payable;

    function updateGaugeForToken(
        address token,
        uint64 optimalPercentDepositedBdv,
        Implementation memory gpImplementation,
        Implementation memory lwImplementation
    ) external payable;

    function updateGaugePointImplementationForToken(
        address token,
        Implementation memory impl
    ) external payable;

    function updateLiquidityWeightImplementationForToken(
        address token,
        Implementation memory impl
    ) external payable;

    function updateOracleImplementationForToken(
        address token,
        Implementation memory impl
    ) external payable;

    function updatePublisherCounter(
        bytes32 counterId,
        CounterUpdateType updateType,
        uint256 amount
    ) external returns (uint256 count);

    function updateSeedGaugeSettings(EvaluationParameters memory updatedSeedGaugeSettings) external;

    function updateSortedDepositIds(
        address account,
        address token,
        uint256[] calldata sortedDepositIds
    ) external payable;

    function updateStalkPerBdvPerSeasonForToken(
        address token,
        uint40 stalkEarnedPerSeason
    ) external payable;

    function updateStems() external;

    function updateTractorVersion(string memory version) external;

    function updateWhitelistStatus(
        address token,
        bool isWhitelisted,
        bool isWhitelistedLp,
        bool isWhitelistedWell,
        bool isSoppable
    ) external;

    function uri(uint256 depositId) external view returns (string memory);

    function weather() external view returns (Weather memory);

    function wellBdv(address token, uint256 amount) external view returns (uint256);

    function wellOracleSnapshot(address well) external view returns (bytes memory snapshot);

    function whitelistToken(
        address token,
        bytes4 selector,
        uint48 stalkIssuedPerBdv,
        uint40 stalkEarnedPerSeason,
        bytes1 encodeType,
        uint128 gaugePoints,
        uint64 optimalPercentDepositedBdv,
        Implementation memory oracleImplementation,
        Implementation memory gaugePointImplementation,
        Implementation memory liquidityWeightImplementation
    ) external payable;

    function withdrawDeposit(
        address token,
        int96 stem,
        uint256 amount,
        uint8 mode
    ) external payable;

    function withdrawDeposits(
        address token,
        int96[] memory stems,
        uint256[] memory amounts,
        uint8 mode
    ) external payable;

    function withdrawForConvertE(
        address token,
        int96[] memory stems,
        uint256[] memory amounts,
        uint256 maxTokens
    ) external;

    function woohoo() external pure returns (uint256);

    function wrapEth(uint256 amount, uint8 mode) external payable;

<<<<<<< HEAD
    function getMaxTotalGaugePoints() external view returns (uint256);
=======
    function setOverallConvertCapacityUsedForBlock(uint256 capacity) external;

>>>>>>> b63b6b0c
}<|MERGE_RESOLUTION|>--- conflicted
+++ resolved
@@ -1871,10 +1871,8 @@
 
     function wrapEth(uint256 amount, uint8 mode) external payable;
 
-<<<<<<< HEAD
     function getMaxTotalGaugePoints() external view returns (uint256);
-=======
+
     function setOverallConvertCapacityUsedForBlock(uint256 capacity) external;
 
->>>>>>> b63b6b0c
 }