[profile.default]
# Project
# https://book.getfoundry.sh/reference/config/project
src = 'contracts'
test = 'test'
script = 'script'
no_match_test = "testDiff"
out = 'out'
libs = ['node_modules', 'lib']
cache = true
cache_path = 'cache'
force = false
evm_version = 'cancun'
line_length = 100

# Compiler
# https://book.getfoundry.sh/reference/config/solidity-compiler
libraries = []
auto_detect_solc = true
solc_version = '0.8.25'

# 2462: Visibility for constructor is ignored
ignored_error_codes = [2462]
# set optimizer to true when deploying to mainnet
optimizer = false
optimizer_runs = 100
via_ir = false
bytecode_hash = 'ipfs'

# Testing
# https://book.getfoundry.sh/reference/config/testing
verbosity = 0
ffi = true
fs_permissions = [
  { access = "read", path = "../" },
  { access = "read", path = "./out" },
  { access = "read-write", path = "./test/generated/" },
  { access = "read-write", path = "./oscillation_data.csv" },
]
ignored_warnings_from = [
  "test",
  "contracts/interfaces/IMockFBeanstalk.sol",
  "contracts/mocks/",
]
gas_reports = ['*']
# Cache to `$HOME/.foundry/cache/<chain id>/<block number>`.
no_storage_caching = false

<<<<<<< HEAD
# Exclude any tests that contain the word "LEGACY"
no_match_contract = "LEGACY"
=======
# Exclude deployment tests so CI works
no_match_contract = "Legacy"
>>>>>>> 2bfa370a

[profile.differential]
match_test = "testDiff"
no_match_test = "a^"

[profile.default.rpc_storage_caching]
chains = 'all'
endpoints = 'all'

[rpc_endpoints]
mainnet = "${FORKING_RPC}"

[invariant]
runs = 4
depth = 2048
fail_on_revert = true<|MERGE_RESOLUTION|>--- conflicted
+++ resolved
@@ -46,13 +46,8 @@
 # Cache to `$HOME/.foundry/cache/<chain id>/<block number>`.
 no_storage_caching = false
 
-<<<<<<< HEAD
-# Exclude any tests that contain the word "LEGACY"
-no_match_contract = "LEGACY"
-=======
 # Exclude deployment tests so CI works
 no_match_contract = "Legacy"
->>>>>>> 2bfa370a
 
 [profile.differential]
 match_test = "testDiff"
