const { task } = require("hardhat/config");
const { upgradeWithNewFacets } = require("../scripts/diamond.js");
const { impersonateSigner, mintEth, getBeanstalk } = require("../utils");
const { to6 } = require("../test/hardhat/utils/helpers.js");
const { L2_PINTO, L2_PCM, PINTO_CBTC_WELL_BASE } = require("../test/hardhat/utils/constants.js");

module.exports = function () {
  task("PI-1", "Deploys Pinto improvment set 1").setAction(async function () {
    const mock = false;
    let owner;
    if (mock) {
      await hre.run("updateOracleTimeouts");
      owner = await impersonateSigner(L2_PCM);
      await mintEth(owner.address);
    } else {
      owner = (await ethers.getSigners())[0];
    }
    await upgradeWithNewFacets({
      diamondAddress: L2_PINTO,
      facetNames: [
        "ClaimFacet",
        "ApprovalFacet",
        "ConvertFacet",
        "ConvertGettersFacet",
        "SiloFacet",
        "SiloGettersFacet",
        "PipelineConvertFacet",
        "SeasonFacet",
        "GaugeGettersFacet",
        "FieldFacet"
      ],
      libraryNames: [
        "LibSilo",
        "LibTokenSilo",
        "LibConvert",
        "LibPipelineConvert",
        "LibGauge",
        "LibIncentive",
        "LibWellMinting",
        "LibGerminate",
        "LibShipping",
        "LibFlood",
        "LibEvaluate",
        "LibDibbler"
      ],
      facetLibraries: {
        ClaimFacet: ["LibSilo", "LibTokenSilo"],
        ConvertFacet: ["LibConvert", "LibPipelineConvert", "LibSilo", "LibTokenSilo"],
        SiloFacet: ["LibSilo", "LibTokenSilo"],
        PipelineConvertFacet: ["LibPipelineConvert", "LibSilo", "LibTokenSilo"],
        SeasonFacet: [
          "LibEvaluate",
          "LibFlood",
          "LibGauge",
          "LibGerminate",
          "LibShipping",
          "LibIncentive",
          "LibWellMinting"
        ]
      },
      initFacetName: "InitPI1",
      initArgs: [],
      object: !mock,
      verbose: true,
      account: owner
    });
  });

  task("PI-2", "Deploys Pinto improvment set 2").setAction(async function () {
    const mock = false;
    let owner;
    if (mock) {
      await hre.run("updateOracleTimeouts");
      owner = await impersonateSigner(L2_PCM);
      await mintEth(owner.address);
    } else {
      owner = (await ethers.getSigners())[0];
    }
    await upgradeWithNewFacets({
      diamondAddress: L2_PINTO,
      facetNames: ["ConvertFacet", "ConvertGettersFacet"],
      libraryNames: ["LibSilo", "LibTokenSilo", "LibConvert", "LibPipelineConvert"],
      facetLibraries: {
        ConvertFacet: ["LibConvert", "LibPipelineConvert", "LibSilo", "LibTokenSilo"]
      },
      initArgs: [],
      object: !mock,
      verbose: true,
      account: owner
    });
  });

  task("PI-3", "Deploys Pinto improvment set 3").setAction(async function () {
    const mock = true;
    let owner;
    if (mock) {
      owner = await impersonateSigner(L2_PCM);
      await mintEth(owner.address);
    } else {
      owner = (await ethers.getSigners())[0];
    }
    await upgradeWithNewFacets({
      diamondAddress: L2_PINTO,
      facetNames: [
        "ConvertFacet",
        "PipelineConvertFacet",
        "FieldFacet",
        "SeasonFacet",
        "ApprovalFacet",
        "ConvertGettersFacet",
        "ClaimFacet",
        "SiloFacet",
        "SiloGettersFacet",
        "SeasonGettersFacet"
      ],
      libraryNames: [
        "LibConvert",
        "LibPipelineConvert",
        "LibSilo",
        "LibTokenSilo",
        "LibEvaluate",
        "LibGauge",
        "LibIncentive",
        "LibShipping",
        "LibWellMinting",
        "LibFlood",
        "LibGerminate"
      ],
      facetLibraries: {
        ConvertFacet: ["LibConvert", "LibPipelineConvert", "LibSilo", "LibTokenSilo"],
        PipelineConvertFacet: ["LibPipelineConvert", "LibSilo", "LibTokenSilo"],
        SeasonFacet: [
          "LibEvaluate",
          "LibGauge",
          "LibIncentive",
          "LibShipping",
          "LibWellMinting",
          "LibFlood",
          "LibGerminate"
        ],
        ClaimFacet: ["LibSilo", "LibTokenSilo"],
        SiloFacet: ["LibSilo", "LibTokenSilo"],
        SeasonGettersFacet: ["LibWellMinting"]
      },
      initArgs: [],
      initFacetName: "InitPI3",
      object: !mock,
      verbose: true,
      account: owner
    });
  });

  task("PI-4", "Deploys Pinto improvment set 4").setAction(async function () {
    const mock = true;
    let owner;
    if (mock) {
      owner = await impersonateSigner(L2_PCM);
      await mintEth(owner.address);
    } else {
      owner = (await ethers.getSigners())[0];
    }
    await upgradeWithNewFacets({
      diamondAddress: L2_PINTO,
      facetNames: ["SeasonFacet", "GaugeGettersFacet", "SeasonGettersFacet"],
      libraryNames: [
        "LibEvaluate",
        "LibGauge",
        "LibIncentive",
        "LibShipping",
        "LibWellMinting",
        "LibFlood",
        "LibGerminate"
      ],
      facetLibraries: {
        SeasonFacet: [
          "LibEvaluate",
          "LibGauge",
          "LibIncentive",
          "LibShipping",
          "LibWellMinting",
          "LibFlood",
          "LibGerminate"
        ],
        SeasonGettersFacet: ["LibWellMinting"]
      },
      object: !mock,
      verbose: true,
      account: owner
    });
  });

  task("PI-5", "Deploys Pinto improvment set 5").setAction(async function () {
    const mock = true;
    let owner;
    if (mock) {
      owner = await impersonateSigner(L2_PCM);
      await mintEth(owner.address);
    } else {
      owner = (await ethers.getSigners())[0];
      console.log("Account address: ", await owner.getAddress());
    }
    await upgradeWithNewFacets({
      diamondAddress: L2_PINTO,
      facetNames: [
        "SeasonFacet",
        "SeasonGettersFacet",
        "FieldFacet",
        "GaugeGettersFacet",
        "ConvertGettersFacet",
        "SiloGettersFacet"
      ],
      libraryNames: [
        "LibEvaluate",
        "LibGauge",
        "LibIncentive",
        "LibShipping",
        "LibWellMinting",
        "LibFlood",
        "LibGerminate"
      ],
      facetLibraries: {
        SeasonFacet: [
          "LibEvaluate",
          "LibGauge",
          "LibIncentive",
          "LibShipping",
          "LibWellMinting",
          "LibFlood",
          "LibGerminate"
        ],
        SeasonGettersFacet: ["LibWellMinting"]
      },
      initArgs: [],
      initFacetName: "InitPI5",
      object: !mock,
      verbose: true,
      account: owner
    });
  });

  task("PI-6", "Deploys Pinto improvment set 6").setAction(async function () {
    const mock = true;
    let owner;
    if (mock) {
      owner = await impersonateSigner(L2_PCM);
      await mintEth(owner.address);
    } else {
      owner = (await ethers.getSigners())[0];
    }
    await upgradeWithNewFacets({
      diamondAddress: L2_PINTO,
      facetNames: [
        "SeasonFacet",
        "SeasonGettersFacet",
        "GaugeFacet",
        "GaugeGettersFacet",
        "ClaimFacet",
        "PipelineConvertFacet",
        "SiloGettersFacet",
        "OracleFacet"
      ],
      libraryNames: [
        "LibEvaluate",
        "LibGauge",
        "LibIncentive",
        "LibShipping",
        "LibWellMinting",
        "LibFlood",
        "LibGerminate",
        "LibSilo",
        "LibTokenSilo",
        "LibPipelineConvert"
      ],
      facetLibraries: {
        SeasonFacet: [
          "LibEvaluate",
          "LibGauge",
          "LibIncentive",
          "LibShipping",
          "LibWellMinting",
          "LibFlood",
          "LibGerminate"
        ],
        SeasonGettersFacet: ["LibWellMinting"],
        ClaimFacet: ["LibSilo", "LibTokenSilo"],
        PipelineConvertFacet: ["LibPipelineConvert", "LibSilo", "LibTokenSilo"]
      },
      object: !mock,
      verbose: true,
      account: owner,
      initArgs: [],
      initFacetName: "InitPI6"
    });
  });

  task("PI-7", "Deploys Pinto improvement set 7, Convert Down Penalty").setAction(
    async function () {
      const mock = true;
      let owner;
      if (mock) {
        // await hre.run("updateOracleTimeouts");
        owner = await impersonateSigner(L2_PCM);
        await mintEth(owner.address);
      } else {
        owner = (await ethers.getSigners())[0];
      }
      // upgrade facets
      await upgradeWithNewFacets({
        diamondAddress: L2_PINTO,
        facetNames: [
          "ConvertFacet",
          "ConvertGettersFacet",
          "PipelineConvertFacet",
          "GaugeFacet",
          "SeasonFacet",
          "ApprovalFacet",
          "SeasonGettersFacet",
          "ClaimFacet",
          "SiloGettersFacet",
          "GaugeGettersFacet",
          "OracleFacet"
        ],
        libraryNames: [
          "LibConvert",
          "LibPipelineConvert",
          "LibSilo",
          "LibTokenSilo",
          "LibEvaluate",
          "LibGauge",
          "LibIncentive",
          "LibShipping",
          "LibWellMinting",
          "LibFlood",
          "LibGerminate"
        ],
        facetLibraries: {
          ConvertFacet: ["LibConvert", "LibPipelineConvert", "LibSilo", "LibTokenSilo"],
          PipelineConvertFacet: ["LibPipelineConvert", "LibSilo", "LibTokenSilo"],
          SeasonFacet: [
            "LibEvaluate",
            "LibGauge",
            "LibIncentive",
            "LibShipping",
            "LibWellMinting",
            "LibFlood",
            "LibGerminate"
          ],
          SeasonGettersFacet: ["LibWellMinting"],
          ClaimFacet: ["LibSilo", "LibTokenSilo"]
        },
        object: !mock,
        verbose: true,
        account: owner,
        initArgs: [],
        initFacetName: "InitPI7"
      });
    }
  );

  task("PI-8", "Deploys Pinto improvement set 8, Tractor, Soil Orderbook").setAction(
    async function () {
      const mock = true;
      let owner;
      if (mock) {
        owner = await impersonateSigner(L2_PCM);
        await mintEth(owner.address);
      } else {
        owner = (await ethers.getSigners())[0];
      }

      //////////////// External Contracts ////////////////

      // Deploy contracts in correct order

      // Updated Price contract
      const beanstalkPrice = await ethers.getContractFactory("BeanstalkPrice");
      const beanstalkPriceContract = await beanstalkPrice.deploy(L2_PINTO);
      await beanstalkPriceContract.deployed();
      console.log("\nBeanstalkPrice deployed to:", beanstalkPriceContract.address);

      // Price Manipulation
      const priceManipulation = await ethers.getContractFactory("PriceManipulation");
      const priceManipulationContract = await priceManipulation.deploy(L2_PINTO);
      await priceManipulationContract.deployed();
      console.log("\nPriceManipulation deployed to:", priceManipulationContract.address);

      // Deploy OperatorWhitelist
      const operatorWhitelist = await ethers.getContractFactory("OperatorWhitelist");
      const operatorWhitelistContract = await operatorWhitelist.deploy(L2_PCM);
      await operatorWhitelistContract.deployed();
      console.log("\nOperatorWhitelist deployed to:", operatorWhitelistContract.address);

      // Deploy LibTractorHelpers first
      const LibTractorHelpers = await ethers.getContractFactory("LibTractorHelpers");
      const libTractorHelpers = await LibTractorHelpers.deploy();
      await libTractorHelpers.deployed();
      console.log("\nLibTractorHelpers deployed to:", libTractorHelpers.address);

      // Deploy TractorHelpers with library linking
      const TractorHelpers = await ethers.getContractFactory("TractorHelpers", {
        libraries: {
          LibTractorHelpers: libTractorHelpers.address
        }
      });
      const tractorHelpersContract = await TractorHelpers.deploy(
        L2_PINTO, // diamond address
        beanstalkPriceContract.address, // price contract
        L2_PCM, // owner address
        priceManipulationContract.address // price manipulation contract address
      );
      await tractorHelpersContract.deployed();
      console.log("\nTractorHelpers deployed to:", tractorHelpersContract.address);

      // Deploy SowBlueprintv0 and connect it to the existing TractorHelpers
      const sowBlueprint = await ethers.getContractFactory("SowBlueprintv0");
      const sowBlueprintContract = await sowBlueprint.deploy(
        L2_PINTO, // diamond address
        L2_PCM, // owner address
        tractorHelpersContract.address // tractorHelpers contract address
      );

      await sowBlueprintContract.deployed();
      console.log("\nSowBlueprintv0 deployed to:", sowBlueprintContract.address);

      console.log("\nExternal contracts deployed!");

      console.log("\nStarting diamond upgrade...");

      /////////////////////// Diamond Upgrade ///////////////////////

      await upgradeWithNewFacets({
        diamondAddress: L2_PINTO,
        facetNames: [
          "SiloFacet",
          "SiloGettersFacet",
          "ConvertFacet",
          "PipelineConvertFacet",
          "TractorFacet",
          "FieldFacet",
          "ApprovalFacet",
          "ConvertGettersFacet",
          "GaugeFacet",
          "GaugeGettersFacet",
          "SeasonFacet",
          "SeasonGettersFacet",
          "TokenFacet",
          "TokenSupportFacet",
          "MarketplaceFacet",
          "ClaimFacet",
          "WhitelistFacet"
        ],
        libraryNames: [
          "LibSilo",
          "LibTokenSilo",
          "LibConvert",
          "LibPipelineConvert",
          "LibEvaluate",
          "LibGauge",
          "LibIncentive",
          "LibShipping",
          "LibWellMinting",
          "LibFlood",
          "LibGerminate"
        ],
        facetLibraries: {
          SiloFacet: ["LibSilo", "LibTokenSilo"],
          ConvertFacet: ["LibConvert", "LibPipelineConvert", "LibSilo", "LibTokenSilo"],
          PipelineConvertFacet: ["LibPipelineConvert", "LibSilo", "LibTokenSilo"],
          SeasonFacet: [
            "LibEvaluate",
            "LibGauge",
            "LibIncentive",
            "LibShipping",
            "LibWellMinting",
            "LibFlood",
            "LibGerminate"
          ],
          SeasonGettersFacet: ["LibWellMinting"],
          ClaimFacet: ["LibSilo", "LibTokenSilo"]
        },
        initArgs: [],
        selectorsToRemove: ["0x2444561c"],
        initFacetName: "InitPI8",
        object: !mock,
        verbose: true,
        account: owner
      });
    }
  );

  task("PI-10", "Deploys Pinto improvement set 10, Cultivation Factor Change").setAction(
    async function () {
      const mock = true;
      let owner;
      if (mock) {
        // await hre.run("updateOracleTimeouts");
        owner = await impersonateSigner(L2_PCM);
        await mintEth(owner.address);
      } else {
        owner = (await ethers.getSigners())[0];
        console.log("Account address: ", await owner.getAddress());
      }
      await upgradeWithNewFacets({
        diamondAddress: L2_PINTO,
        facetNames: ["FieldFacet", "SeasonFacet", "GaugeFacet", "MarketplaceFacet"],
        libraryNames: [
          "LibEvaluate",
          "LibGauge",
          "LibIncentive",
          "LibShipping",
          "LibWellMinting",
          "LibFlood",
          "LibGerminate",
          "LibWeather"
        ],
        facetLibraries: {
          SeasonFacet: [
            "LibEvaluate",
            "LibGauge",
            "LibIncentive",
            "LibShipping",
            "LibWellMinting",
            "LibFlood",
            "LibGerminate",
            "LibWeather"
          ]
        },
        initArgs: [],
        initFacetName: "InitPI10",
        object: !mock,
        verbose: true,
        account: owner
      });
    }
  );

  task("PI-11", "Deploys and executes InitPI11 to update convert down penalty gauge").setAction(
    async function () {
      // Get the diamond address
      const diamondAddress = L2_PINTO;

      const mock = false;
      let owner;
      if (mock) {
        await hre.run("updateOracleTimeouts");
        owner = await impersonateSigner(L2_PCM);
        await mintEth(owner.address);
      } else {
        owner = (await ethers.getSigners())[0];
        console.log("Account address: ", await owner.getAddress());
      }

      // Deploy and execute InitPI11
      console.log("📦 Deploying InitPI11 contract...");
      await upgradeWithNewFacets({
        diamondAddress: diamondAddress,
        facetNames: [
          "ConvertFacet",
          "ConvertGettersFacet",
          "PipelineConvertFacet",
          "GaugeFacet",
          "ApprovalFacet",
          "SeasonFacet",
          "ClaimFacet",
          "SiloGettersFacet",
          "GaugeGettersFacet",
          "OracleFacet",
          "SeasonGettersFacet"
        ],
        libraryNames: [
          "LibConvert",
          "LibPipelineConvert",
          "LibSilo",
          "LibTokenSilo",
          "LibEvaluate",
          "LibGauge",
          "LibIncentive",
          "LibShipping",
          "LibWellMinting",
          "LibFlood",
          "LibGerminate",
          "LibWeather"
        ],
        facetLibraries: {
          ConvertFacet: ["LibConvert", "LibPipelineConvert", "LibSilo", "LibTokenSilo"],
          PipelineConvertFacet: ["LibPipelineConvert", "LibSilo", "LibTokenSilo"],
          SeasonFacet: [
            "LibEvaluate",
            "LibGauge",
            "LibIncentive",
            "LibShipping",
            "LibWellMinting",
            "LibFlood",
            "LibGerminate",
            "LibWeather"
          ],
          ClaimFacet: ["LibSilo", "LibTokenSilo"],
          SeasonGettersFacet: ["LibWellMinting"]
        },
        initFacetName: "InitPI11",
        selectorsToRemove: [
          "0x527ec6ba" // `downPenalizedGrownStalk(address,uint256,uint256)`
        ],
        bip: false,
        object: !mock,
        verbose: true,
        account: owner
      });
    }
  );

  task(
    "PI-13",
    "Deploys Pinto improvement set 13, Misc. Improvements and convert up bonus"
  ).setAction(async function () {
    const mock = true;
    let owner;
    if (mock) {
      await hre.run("updateOracleTimeouts");
      owner = await impersonateSigner(L2_PCM);
      await mintEth(owner.address);
    } else {
      owner = (await ethers.getSigners())[0];
    }

    // deploy helper storage
    const helperStorage = await ethers.getContractFactory("HelperStorage");
    const helperStorageContract = await helperStorage.deploy();
    await helperStorageContract.deployed();
    console.log("\nHelperStorage deployed to:", helperStorageContract.address);

    // initialize helper storage
    await helperStorageContract.setValue(
      0,
      ethers.utils.defaultAbiCoder.encode(
        ["uint256", "uint256"],
        [ethers.BigNumber.from("100000000000"), ethers.BigNumber.from("1000000000")]
      ) // 100k twaDeltaB, 0.1 stalk per bdv
    );

    // upgrade facets
    await upgradeWithNewFacets({
      diamondAddress: L2_PINTO,
      facetNames: [
        "FieldFacet",
        "ConvertFacet",
        "ConvertGettersFacet",
        "PipelineConvertFacet",
        "SiloGettersFacet",
        "GaugeFacet",
        "GaugeGettersFacet",
        "SeasonFacet",
        "SeasonGettersFacet",
        "ApprovalFacet"
      ],
      libraryNames: [
        "LibTokenSilo",
        "LibConvert",
        "LibPipelineConvert",
        "LibSilo",
        "LibEvaluate",
        "LibGauge",
        "LibIncentive",
        "LibShipping",
        "LibWellMinting",
        "LibWeather",
        "LibFlood",
        "LibGerminate"
      ],
      facetLibraries: {
        ConvertFacet: ["LibConvert", "LibPipelineConvert", "LibSilo"],
        PipelineConvertFacet: ["LibConvert", "LibPipelineConvert", "LibSilo"],
        SeasonFacet: [
          "LibEvaluate",
          "LibGauge",
          "LibIncentive",
          "LibShipping",
          "LibWellMinting",
          "LibWeather",
          "LibFlood",
          "LibGerminate"
        ],
        SeasonGettersFacet: ["LibWellMinting"]
      },
      linkedLibraries: {
        LibConvert: "LibTokenSilo"
      },
      object: !mock,
      verbose: true,
      account: owner,
<<<<<<< HEAD
      initArgs: [1000000000, 1000000000000],
=======
      initArgs: [helperStorageContract.address, 0],
>>>>>>> c3bc788b
      initFacetName: "InitPI13"
    });
  });

  task("whitelist-rebalance", "Deploys whitelist rebalance").setAction(async function () {
    const mock = true;
    let owner;
    if (mock) {
      owner = await impersonateSigner(L2_PCM);
      await mintEth(owner.address);
    } else {
      owner = (await ethers.getSigners())[0];
    }
    // upgrade facets, no new facets or libraries, only init
    await upgradeWithNewFacets({
      diamondAddress: L2_PINTO,
      facetNames: [],
      initArgs: [],
      initFacetName: "InitWhitelistRebalance",
      object: !mock,
      verbose: true,
      account: owner
    });
  });

  task("silo-tractor-fix", "Deploys silo tractor fix").setAction(async function () {
    const mock = true;
    let owner;
    if (mock) {
      owner = await impersonateSigner(L2_PCM);
      await mintEth(owner.address);
    } else {
      owner = (await ethers.getSigners())[0];
    }
    // upgrade facets
    await upgradeWithNewFacets({
      diamondAddress: L2_PINTO,
      facetNames: [
        "ApprovalFacet",
        "ClaimFacet",
        "ConvertFacet",
        "PipelineConvertFacet",
        "SiloFacet",
        "SiloGettersFacet"
      ],
      libraryNames: ["LibSilo", "LibTokenSilo", "LibConvert", "LibPipelineConvert"],
      facetLibraries: {
        ClaimFacet: ["LibSilo", "LibTokenSilo"],
        ConvertFacet: ["LibConvert", "LibPipelineConvert", "LibSilo", "LibTokenSilo"],
        PipelineConvertFacet: ["LibPipelineConvert", "LibSilo", "LibTokenSilo"],
        SiloFacet: ["LibSilo", "LibTokenSilo"]
      },
      object: !mock,
      verbose: true,
      account: owner
    });
  });

  task("testPI3", "Tests temperature changes after PI-3 upgrade").setAction(async function () {
    // Fork from specific block
    await network.provider.request({
      method: "hardhat_reset",
      params: [
        {
          forking: {
            jsonRpcUrl: process.env.BASE_RPC,
            blockNumber: 22927326 // this block is shortly before a season where a dump would cause the temp to increase
          }
        }
      ]
    });

    const beanstalk = await getBeanstalk(L2_PINTO);

    const RESERVES = "0x4FAE5420F64c282FD908fdf05930B04E8e079770";

    // impersonate reserves address
    const reserves = await impersonateSigner(RESERVES);
    await mintEth(RESERVES);

    // Get Well contract and tokens
    const well = await ethers.getContractAt("IWell", PINTO_CBTC_WELL_BASE);
    const tokens = await well.tokens();
    const pinto = tokens[0];
    const cbBTC = tokens[1];

    console.log("\nExecuting swap from Pinto to cbBTC...");
    try {
      // Get current fee data to base our txn fees on
      const feeData = await ethers.provider.getFeeData();

      // Multiply the fees to ensure they're high enough (this took some trial and error)
      const adjustedMaxFeePerGas = feeData.maxFeePerGas.mul(5);
      const adjustedPriorityFeePerGas = feeData.maxPriorityFeePerGas.mul(2);

      const txParams = {
        maxFeePerGas: adjustedMaxFeePerGas,
        maxPriorityFeePerGas: adjustedPriorityFeePerGas,
        gasLimit: 1000000
      };

      console.log("Adjusted Tx Params:", {
        maxFeePerGas: adjustedMaxFeePerGas.toString(),
        maxPriorityFeePerGas: adjustedPriorityFeePerGas.toString(),
        gasLimit: txParams.gasLimit
      });

      // withdraw from internal balance
      console.log("\nTransferring Pinto from internal to external balance...");
      const transferTx = await beanstalk.connect(reserves).transferInternalTokenFrom(
        PINTO, // token address
        RESERVES, // sender
        RESERVES, // recipient
        to6("26000"), // amount
        0, // toMode (0 for external)
        txParams // gas parameters
      );

      var receipt = await transferTx.wait();
      console.log("Transfer complete!");
      console.log("Transaction hash:", transferTx.hash);
      console.log("Gas used:", receipt.gasUsed.toString());

      // approve spending pinto to the well
      console.log("\nApproving Pinto spend to Well...");
      const pintoToken = await ethers.getContractAt("IERC20", pinto);
      const approveTx = await pintoToken
        .connect(reserves)
        .approve(well.address, ethers.constants.MaxUint256, txParams);
      receipt = await approveTx.wait();
      console.log("Approval complete!");
      console.log("Transaction hash:", approveTx.hash);
      console.log("Gas used:", receipt.gasUsed.toString());

      // log pinto balance of reserves
      const pintoBalance = await pintoToken.balanceOf(reserves.address);
      console.log("\nPinto balance of reserves:", pintoBalance.toString());

      // Execute swap
      const amountIn = to6("26000"); // 26000 Pinto with 6 decimals
      const deadline = ethers.constants.MaxUint256;

      console.log("Swapping...");
      const tx = await well.connect(reserves).swapFrom(
        pinto, // fromToken
        cbBTC, // toToken
        amountIn, // amountIn
        0, // minAmountOut (0 for testing)
        reserves.address, // recipient
        deadline, // deadline
        txParams
      );

      receipt = await tx.wait();
      console.log("Swap complete!");
      console.log("Transaction hash:", tx.hash);
      console.log("Gas used:", receipt.gasUsed.toString());
    } catch (error) {
      console.error("Error during swap:", error);
      throw error;
    }

    // Get initial max temperature
    const initialMaxTemp = await beanstalk.maxTemperature();
    console.log("\nInitial max temperature:", initialMaxTemp.toString());

    // Run the upgrade
    console.log("\nRunning temp-changes-upgrade...");
    await hre.run("PI-3");

    // Run sunrise
    console.log("\nRunning sunrise...");
    await hre.run("callSunrise");

    // Get final max temperature
    const finalMaxTemp = await beanstalk.maxTemperature();
    console.log("\nFinal max temperature:", finalMaxTemp.toString());

    // Log the difference
    console.log("\nTemperature change:", finalMaxTemp.sub(initialMaxTemp).toString());
  });

  task("mock-seeds", "Deploys mock seeds").setAction(async function () {
    const mock = true;
    let owner;
    if (mock) {
      owner = await impersonateSigner(L2_PCM);
      await mintEth(owner.address);
    } else {
      owner = (await ethers.getSigners())[0];
    }
    // upgrade facets, no new facets or libraries, only init
    await upgradeWithNewFacets({
      diamondAddress: L2_PINTO,
      facetNames: [],
      initArgs: [],
      initFacetName: "InitSetHighSeeds",
      object: !mock,
      verbose: true,
      account: owner
    });
  });
};<|MERGE_RESOLUTION|>--- conflicted
+++ resolved
@@ -688,11 +688,7 @@
       object: !mock,
       verbose: true,
       account: owner,
-<<<<<<< HEAD
-      initArgs: [1000000000, 1000000000000],
-=======
       initArgs: [helperStorageContract.address, 0],
->>>>>>> c3bc788b
       initFacetName: "InitPI13"
     });
   });
