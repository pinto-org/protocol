--- conflicted
+++ resolved
@@ -260,7 +260,6 @@
     }
   );
 
-<<<<<<< HEAD
   task("deployBeanstalkPrice", "Deploys the BeanstalkPrice contract").setAction(
     async (args, { network, ethers }) => {
       const deployer = await impersonateSigner(PINTO_DIAMOND_DEPLOYER);
@@ -302,7 +301,8 @@
       account: deployer,
       verify: false
     });
-=======
+  });
+
   task("deployHelperStorage", async () => {
     mock = false;
     let deployer;
@@ -321,6 +321,5 @@
     await helperStorage.deployed();
 
     console.log("\helperStorage deployed to:", helperStorage.address);
->>>>>>> 44768664
   });
 };